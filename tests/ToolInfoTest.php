<?php

/*
 * This file is part of PHP CS Fixer.
 *
 * (c) Fabien Potencier <fabien@symfony.com>
 *     Dariusz Rumiński <dariusz.ruminski@gmail.com>
 *
 * This source file is subject to the MIT license that is bundled
 * with this source code in the file LICENSE.
 */

namespace PhpCsFixer\Tests;

use PhpCsFixer\ToolInfo;
use PHPUnit\Framework\TestCase;

/**
 * @author SpacePossum
 *
 * @internal
 *
 * @covers \PhpCsFixer\ToolInfo
 */
final class ToolInfoTest extends TestCase
{
    public function testGetVersion()
    {
        $toolInfo = new ToolInfo();
        $this->assertInternalType('string', $toolInfo->getVersion());
    }

    public function testIsInstallAsPhar()
    {
        $toolInfo = new ToolInfo();
        $this->assertFalse($toolInfo->isInstalledAsPhar());
    }

    public function testIsInstalledByComposer()
    {
        $toolInfo = new ToolInfo();
        $this->assertFalse($toolInfo->isInstalledByComposer());
    }

    public function testGetComposerVersionThrowsExceptionIfOutsideComposerScope()
    {
<<<<<<< HEAD
        $this->expectException(\LogicException::class);
=======
        $toolInfo = new ToolInfo();

        $this->setExpectedException('LogicException');
>>>>>>> e5c2abb7

        $toolInfo->getComposerVersion();
    }
}<|MERGE_RESOLUTION|>--- conflicted
+++ resolved
@@ -44,13 +44,9 @@
 
     public function testGetComposerVersionThrowsExceptionIfOutsideComposerScope()
     {
-<<<<<<< HEAD
-        $this->expectException(\LogicException::class);
-=======
         $toolInfo = new ToolInfo();
 
-        $this->setExpectedException('LogicException');
->>>>>>> e5c2abb7
+        $this->expectException(\LogicException::class);
 
         $toolInfo->getComposerVersion();
     }
