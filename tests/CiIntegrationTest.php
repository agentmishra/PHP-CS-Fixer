<?php

/*
 * This file is part of PHP CS Fixer.
 *
 * (c) Fabien Potencier <fabien@symfony.com>
 *     Dariusz Rumiński <dariusz.ruminski@gmail.com>
 *
 * This source file is subject to the MIT license that is bundled
 * with this source code in the file LICENSE.
 */

namespace PhpCsFixer\Tests;

use PhpCsFixer\FileRemoval;
use PHPUnit\Framework\TestCase;
use Symfony\Component\Process\Process;

/**
 * @author Dariusz Rumiński <dariusz.ruminski@gmail.com>
 *
 * @internal
 *
 * @requires OS Linux|Darwin
 * @coversNothing
 */
final class CiIntegrationTest extends TestCase
{
    public static $fixtureDir;

    /**
     * @var FileRemoval
     */
    private static $fileRemoval;

    private static $tmpFilePath;
    private static $tmpFileName;

    public static function setUpBeforeClass()
    {
        parent::setUpBeforeClass();

        static::$fixtureDir = __DIR__.'/Fixtures/ci-integration';

        static::$tmpFileName = 'tmp.sh';
        static::$tmpFilePath = static::$fixtureDir.'/'.static::$tmpFileName;
        file_put_contents(static::$tmpFilePath, '');
        chmod(static::$tmpFilePath, 0777);
        self::$fileRemoval = new FileRemoval();
        self::$fileRemoval->observe(static::$tmpFilePath);

<<<<<<< HEAD
        static::executeCommand(implode(' && ', [
            'rm -rf .git',
            'git init -q',
            'git config user.name test',
            'git config user.email test',
            'git add .',
            'git commit -m "init" -q',
        ]));
=======
        try {
            static::executeCommand(implode(' && ', array(
                'rm -rf .git',
                'git init -q',
                'git config user.name test',
                'git config user.email test',
                'git add .',
                'git commit -m "init" -q',
            )));
        } catch (\RuntimeException $e) {
            self::markTestSkipped($e->getMessage());
        }
>>>>>>> 15147c25
    }

    public static function tearDownAfterClass()
    {
        parent::tearDownAfterClass();

        static::executeCommand('rm -rf .git');

        self::$fileRemoval->delete(static::$tmpFilePath);
    }

    public function tearDown()
    {
        parent::tearDown();

        static::executeCommand(implode(' && ', [
            'git reset . -q',
            'git checkout . -q',
            'git clean -fdq',
            'git checkout master -q',
        ]));
    }

    /**
     * @param string   $branchName
     * @param string[] $caseCommands
     * @param string[] $expectedResult1Lines
     * @param string[] $expectedResult2Lines
     * @param string   $expectedResult3Files
     *
     * @dataProvider provideIntegrationCases
     */
    public function testIntegration(
        $branchName,
        array $caseCommands,
        array $expectedResult1Lines,
        array $expectedResult2Lines,
        $expectedResult3Files
    ) {
        static::executeCommand(implode(' && ', array_merge(
            [
                "git checkout -b $branchName -q",
            ],
            $caseCommands
        )));

        $integrationScript = explode("\n", str_replace('vendor/bin/', './../../../', file_get_contents(__DIR__.'/../dev-tools/ci-integration.sh')));
        $steps = [
            "COMMIT_RANGE=\"master..$branchName\"",
            $integrationScript[3],
            $integrationScript[4],
            $integrationScript[5],
        ];

        $result1 = static::executeScript([
            $steps[0],
            $steps[1],
            'echo "$CHANGED_FILES"',
        ]);

        $this->assertSame($expectedResult1Lines, explode("\n", rtrim($result1['output'])));

        $result2 = static::executeScript([
            $steps[0],
            $steps[1],
            $steps[2],
            'echo "${#EXTRA_ARGS[@]}"',
            'echo "${EXTRA_ARGS[@]}"',
            'echo "${EXTRA_ARGS[0]}"',
            'echo "${EXTRA_ARGS[1]}"',
            'echo "${EXTRA_ARGS[2]}"',
            'echo "${EXTRA_ARGS[3]}"',
        ]);

        $this->assertSame($expectedResult2Lines, explode("\n", rtrim($result2['output'])));

        $result3 = static::executeScript([
            $steps[0],
            $steps[1],
            $steps[2],
            $steps[3],
        ]);

        $optionalIncompatibilityWarning = 'PHP needs to be a minimum version of PHP 5.6.0 and maximum version of PHP 7.1.*.
Ignoring environment requirements because `PHP_CS_FIXER_IGNORE_ENV` is set. Execution may be unstable.
';

        $optionalXdebugWarning = 'You are running PHP CS Fixer with xdebug enabled. This has a major impact on runtime performance.
If you need help while solving warnings, ask at https://gitter.im/PHP-CS-Fixer, we will help you!
';

        $executionDetails = "Loaded config default from \".php_cs.dist\".
$expectedResult3Files
Legend: ?-unknown, I-invalid file syntax, file ignored, S-Skipped, .-no changes, F-fixed, E-error";

        $this->assertRegExp(
            sprintf(
                '/^(%s)?(%s)?%s$/',
                preg_quote($optionalIncompatibilityWarning, '/'),
                preg_quote($optionalXdebugWarning, '/'),
                preg_quote($executionDetails, '/')
            ),
            trim($result3['stderr'])
        );
        $this->assertRegExp(
            '/^Checked all files in \d+\.\d+ seconds, \d+\.\d+ MB memory used$/',
            trim($result3['output'])
        );
        $this->assertSame(0, $result3['code']);
    }

    public function provideIntegrationCases()
    {
        return [
            [
                'random-changes',
                [
                    'touch dir\ a/file.php',
                    'rm -r dir\ c',
                    'echo "" >> dir\ b/file\ b.php',
                    'echo "echo 1;" >> dir\ b/file\ b.php',
                    'git add .',
                    'git commit -m "Random changes" -q',
                ],
                [
                    'dir a/file.php',
                    'dir b/file b.php',
                ],
                [
                    '4',
                    '--path-mode=intersection -- dir a/file.php dir b/file b.php',
                    '--path-mode=intersection',
                    '--',
                    'dir a/file.php',
                    'dir b/file b.php',
                ],
                'S.',
            ],
            [
                'changes-including-dist-config-file',
                [
                    'echo "" >> dir\ b/file\ b.php',
                    'echo "echo 1;" >> dir\ b/file\ b.php',
                    // `sed -i ...` is not handled the same on Linux and macOS
                    'sed -e \'s/@Symfony/@PSR2/\' .php_cs.dist > .php_cs.dist.new',
                    'mv .php_cs.dist.new .php_cs.dist',
                    'git add .',
                    'git commit -m "Random changes including config file" -q',
                ],
                [
                    '.php_cs.dist',
                    'dir b/file b.php',
                ],
                ['0'],
                '...',
            ],
            [
                'changes-including-custom-config-file-creation',
                [
                    'echo "" >> dir\ b/file\ b.php',
                    'echo "echo 1;" >> dir\ b/file\ b.php',
                    'sed -e \'s/@Symfony/@PSR2/\' .php_cs.dist > .php_cs',
                    'git add .',
                    'git commit -m "Random changes including custom config file creation" -q',
                ],
                [
                    '.php_cs',
                    'dir b/file b.php',
                ],
                ['0'],
                '...',
            ],
            [
                'changes-including-composer-lock',
                [
                    'echo "" >> dir\ b/file\ b.php',
                    'echo "echo 1;" >> dir\ b/file\ b.php',
                    'touch composer.lock',
                    'git add .',
                    'git commit -m "Random changes including composer.lock" -q',
                ],
                [
                    'composer.lock',
                    'dir b/file b.php',
                ],
                ['0'],
                '...',
            ],
        ];
    }

    private static function executeCommand($command)
    {
        $process = new Process($command, static::$fixtureDir);
        $process->run();

        $result = [
            'code' => $process->getExitCode(),
            'output' => $process->getOutput(),
            'stderr' => $process->getErrorOutput(),
        ];

        if (0 !== $result['code']) {
            throw new \RuntimeException(sprintf(
                "Cannot execute `%s`:\n%s\nCode: %s\nExit text: %s\nError output: %s\nDetails:\n%s",
                $command,
                './'.static::$tmpFileName === $command
                    ? implode('', array_map(function ($line) { return "$ $line"; }, file(static::$tmpFilePath)))."\n"
                    : '',
                $result['code'],
                $process->getExitCodeText(),
                $process->getErrorOutput(),
                $result['output']
            ));
        }

        return $result;
    }

    private static function executeScript(array $scriptParts)
    {
        file_put_contents(static::$tmpFilePath, implode("\n", array_merge(['#!/usr/bin/env bash', 'set -e', ''], $scriptParts)));

        return static::executeCommand('./'.static::$tmpFileName);
    }
}<|MERGE_RESOLUTION|>--- conflicted
+++ resolved
@@ -49,29 +49,18 @@
         self::$fileRemoval = new FileRemoval();
         self::$fileRemoval->observe(static::$tmpFilePath);
 
-<<<<<<< HEAD
-        static::executeCommand(implode(' && ', [
-            'rm -rf .git',
-            'git init -q',
-            'git config user.name test',
-            'git config user.email test',
-            'git add .',
-            'git commit -m "init" -q',
-        ]));
-=======
         try {
-            static::executeCommand(implode(' && ', array(
+            static::executeCommand(implode(' && ', [
                 'rm -rf .git',
                 'git init -q',
                 'git config user.name test',
                 'git config user.email test',
                 'git add .',
                 'git commit -m "init" -q',
-            )));
+            ]));
         } catch (\RuntimeException $e) {
             self::markTestSkipped($e->getMessage());
         }
->>>>>>> 15147c25
     }
 
     public static function tearDownAfterClass()
