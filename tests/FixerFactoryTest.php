--- conflicted
+++ resolved
@@ -242,7 +242,7 @@
             array($fixers['phpdoc_no_empty_return'], $fixers['no_empty_phpdoc']), // tested also in: phpdoc_no_empty_return,no_empty_phpdoc.test
             array($fixers['phpdoc_no_package'], $fixers['no_empty_phpdoc']), // tested also in: phpdoc_no_package,no_empty_phpdoc.test
             array($fixers['combine_consecutive_unsets'], $fixers['space_after_semicolon']), // tested also in: combine_consecutive_unsets,space_after_semicolon.test
-            array($fixers['combine_consecutive_unsets'], $fixers['no_whitespace_in_blank_line']), // tested also in: combine_consecutive_unsets,no_whitespace_in_blank_lines.test
+            array($fixers['combine_consecutive_unsets'], $fixers['no_whitespace_in_blank_line']), // tested also in: combine_consecutive_unsets,no_whitespace_in_blank_line.test
             array($fixers['combine_consecutive_unsets'], $fixers['no_trailing_whitespace']), // tested also in: combine_consecutive_unsets,no_trailing_whitespace.test
             array($fixers['combine_consecutive_unsets'], $fixers['no_extra_consecutive_blank_lines']), // tested also in: combine_consecutive_unsets,no_extra_consecutive_blank_lines.test
             array($fixers['phpdoc_type_to_var'], $fixers['phpdoc_single_line_var_spacing']), // tested also in: phpdoc_type_to_var,phpdoc_single_line_var_spacing.test
@@ -268,15 +268,11 @@
             array($fixers['no_useless_else'], $fixers['no_extra_consecutive_blank_lines']), // tested also in: no_useless_else,no_extra_consecutive_blank_lines.test
             array($fixers['no_useless_else'], $fixers['no_useless_return']), // tested also in: no_useless_else,no_useless_return.test
             array($fixers['no_useless_else'], $fixers['no_trailing_whitespace']), // tested also in: no_useless_else,no_trailing_whitespace.test
-<<<<<<< HEAD
-            array($fixers['no_useless_else'], $fixers['no_whitespace_in_blank_lines']), // tested also in: no_useless_else,no_whitespace_in_blank_lines.test
+            array($fixers['no_useless_else'], $fixers['no_whitespace_in_blank_line']), // tested also in: no_useless_else,no_whitespace_in_blank_line.test
             array($fixers['declare_strict_types'], $fixers['no_blank_lines_before_namespace']), // tested also in: declare_strict_types,no_blank_lines_before_namespace.test
             array($fixers['declare_strict_types'], $fixers['no_extra_consecutive_blank_lines']), // tested also in: declare_strict_types,no_extra_consecutive_blank_lines.test
-            array($fixers['declare_strict_types'], $fixers['no_whitespace_in_blank_lines']), // tested also in: declare_strict_types,no_whitespace_in_blank_lines.test
+            array($fixers['declare_strict_types'], $fixers['no_whitespace_in_blank_line']), // tested also in: declare_strict_types,no_whitespace_in_blank_line.test
             array($fixers['declare_strict_types'], $fixers['single_blank_line_before_namespace']), // tested also in: declare_strict_types,single_blank_line_before_namespace.test
-=======
-            array($fixers['no_useless_else'], $fixers['no_whitespace_in_blank_line']), // tested also in: no_useless_else,no_whitespace_in_blank_line.test
->>>>>>> 3ea97123
         );
 
         // prepare bulk tests for phpdoc fixers to test that:
