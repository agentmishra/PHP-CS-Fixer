<?php

declare(strict_types=1);

/*
 * This file is part of PHP CS Fixer.
 *
 * (c) Fabien Potencier <fabien@symfony.com>
 *     Dariusz Rumiński <dariusz.ruminski@gmail.com>
 *
 * This source file is subject to the MIT license that is bundled
 * with this source code in the file LICENSE.
 */

namespace PhpCsFixer\Tests;

use PhpCsFixer\Fixer\FixerInterface;
use PhpCsFixer\Tokenizer\Token;
use PhpCsFixer\Utils;
use Symfony\Bridge\PhpUnit\ExpectDeprecationTrait;

/**
 * @author Dariusz Rumiński <dariusz.ruminski@gmail.com>
 * @author Graham Campbell <graham@alt-three.com>
 * @author Odín del Río <odin.drp@gmail.com>
 *
 * @internal
 *
 * @covers \PhpCsFixer\Utils
 */
final class UtilsTest extends TestCase
{
    use ExpectDeprecationTrait;

    /**
     * @param string $expected Camel case string
     * @param string $input    Input string
     *
     * @dataProvider provideCamelCaseToUnderscoreCases
     */
    public function testCamelCaseToUnderscore(string $expected, string $input = null): void
    {
        if (null !== $input) {
            static::assertSame($expected, Utils::camelCaseToUnderscore($input));
        }

        static::assertSame($expected, Utils::camelCaseToUnderscore($expected));
    }

    public function provideCamelCaseToUnderscoreCases(): array
    {
        return [
            [
                'dollar_close_curly_braces',
                'DollarCloseCurlyBraces',
            ],
            [
                'utf8_encoder_fixer',
                'utf8EncoderFixer',
            ],
            [
                'terminated_with_number10',
                'TerminatedWithNumber10',
            ],
            [
                'utf8_encoder_fixer',
            ],
            [
                'a',
                'A',
            ],
            [
                'aa',
                'AA',
            ],
            [
                'foo',
                'FOO',
            ],
            [
                'foo_bar_baz',
                'FooBarBAZ',
            ],
            [
                'foo_bar_baz',
                'FooBARBaz',
            ],
            [
                'foo_bar_baz',
                'FOOBarBaz',
            ],
            [
                'mr_t',
                'MrT',
            ],
        ];
    }

    /**
     * @dataProvider provideCmpIntCases
     */
    public function testCmpInt(int $expected, int $left, int $right): void
    {
        static::assertSame($expected, Utils::cmpInt($left, $right));
    }

    public function provideCmpIntCases()
    {
        return [
            [0,    1,   1],
            [0,   -1,  -1],
            [-1,  10,  20],
            [-1, -20, -10],
            [1,   20,  10],
            [1,  -10, -20],
        ];
    }

    /**
     * @param array|string $input token prototype
     *
     * @dataProvider provideCalculateTrailingWhitespaceIndentCases
     */
    public function testCalculateTrailingWhitespaceIndent(string $spaces, $input): void
    {
        $token = new Token($input);

        static::assertSame($spaces, Utils::calculateTrailingWhitespaceIndent($token));
    }

    public function provideCalculateTrailingWhitespaceIndentCases()
    {
        return [
            ['    ', [T_WHITESPACE, "\n\n    "]],
            [' ', [T_WHITESPACE, "\r\n\r\r\r "]],
            ["\t", [T_WHITESPACE, "\r\n\t"]],
            ['', [T_WHITESPACE, "\t\n\r"]],
            ['', [T_WHITESPACE, "\n"]],
            ['', ''],
        ];
    }

    public function testCalculateTrailingWhitespaceIndentFail(): void
    {
        $this->expectException(\InvalidArgumentException::class);
        $this->expectExceptionMessage('The given token must be whitespace, got "T_STRING".');

        $token = new Token([T_STRING, 'foo']);

        Utils::calculateTrailingWhitespaceIndent($token);
    }

    /**
     * @dataProvider provideStableSortCases
     */
    public function testStableSort(
        array $expected,
        array $elements,
        callable $getComparableValueCallback,
        callable $compareValuesCallback
    ): void {
        static::assertSame(
            $expected,
            Utils::stableSort($elements, $getComparableValueCallback, $compareValuesCallback)
        );
    }

    public function provideStableSortCases()
    {
        return [
            [
                ['a', 'b', 'c', 'd', 'e'],
                ['b', 'd', 'e', 'a', 'c'],
                static function ($element) { return $element; },
                'strcmp',
            ],
            [
                ['b', 'd', 'e', 'a', 'c'],
                ['b', 'd', 'e', 'a', 'c'],
                static function ($element) { return 'foo'; },
                'strcmp',
            ],
            [
                ['b', 'd', 'e', 'a', 'c'],
                ['b', 'd', 'e', 'a', 'c'],
                static function ($element) { return $element; },
                static function ($a, $b) { return 0; },
            ],
            [
                ['bar1', 'baz1', 'foo1', 'bar2', 'baz2', 'foo2'],
                ['foo1', 'foo2', 'bar1', 'bar2', 'baz1', 'baz2'],
                static function ($element) { return preg_replace('/([a-z]+)(\d+)/', '$2$1', $element); },
                'strcmp',
            ],
        ];
    }

    public function testSortFixers(): void
    {
        $fixers = [
            $this->createFixerDouble('f1', 0),
            $this->createFixerDouble('f2', -10),
            $this->createFixerDouble('f3', 10),
            $this->createFixerDouble('f4', -10),
        ];

        static::assertSame(
            [
                $fixers[2],
                $fixers[0],
                $fixers[1],
                $fixers[3],
            ],
            Utils::sortFixers($fixers)
        );
    }

    public function testNaturalLanguageJoinWithBackticksThrowsInvalidArgumentExceptionForEmptyArray(): void
    {
        $this->expectException(\InvalidArgumentException::class);

        Utils::naturalLanguageJoinWithBackticks([]);
    }

    /**
     * @dataProvider provideNaturalLanguageJoinWithBackticksCases
     */
    public function testNaturalLanguageJoinWithBackticks(string $joined, array $names): void
    {
        static::assertSame($joined, Utils::naturalLanguageJoinWithBackticks($names));
    }

    public function provideNaturalLanguageJoinWithBackticksCases()
    {
        return [
            [
                '`a`',
                ['a'],
            ],
            [
                '`a` and `b`',
                ['a', 'b'],
            ],
            [
                '`a`, `b` and `c`',
                ['a', 'b', 'c'],
            ],
        ];
    }

    /**
     * @dataProvider provideCalculateBitmaskCases
     */
    public function testCalculateBitmask(int $expected, array $options): void
    {
        static::assertSame($expected, Utils::calculateBitmask($options));
    }

    public function provideCalculateBitmaskCases()
    {
        return [
            [
                JSON_HEX_TAG | JSON_HEX_QUOT,
                ['JSON_HEX_TAG', 'JSON_HEX_QUOT'],
            ],
            [
                JSON_HEX_TAG | JSON_HEX_QUOT,
                ['JSON_HEX_TAG', 'JSON_HEX_QUOT', 'NON_EXISTENT_CONST'],
            ],
            [
                JSON_HEX_TAG,
                ['JSON_HEX_TAG'],
            ],
            [
                JSON_HEX_TAG | JSON_HEX_QUOT | JSON_HEX_AMP | JSON_HEX_APOS,
                ['JSON_HEX_TAG', 'JSON_HEX_QUOT', 'JSON_HEX_AMP', 'JSON_HEX_APOS'],
            ],
            [
                0,
                [],
            ],
        ];
    }

<<<<<<< HEAD
    private function createFixerDouble(string $name, int $priority)
=======
    /**
     * @group legacy
     */
    public function testTriggerDeprecationWhenFutureModeIsOff()
    {
        putenv('PHP_CS_FIXER_FUTURE_MODE=0');

        $this->expectDeprecation('The message');

        Utils::triggerDeprecation('The message', \DomainException::class);
    }

    public function testTriggerDeprecationWhenFutureModeIsOn()
    {
        putenv('PHP_CS_FIXER_FUTURE_MODE=1');

        $this->expectException(\DomainException::class);
        $this->expectExceptionMessage('The message');

        Utils::triggerDeprecation('The message', \DomainException::class);
    }

    private function createFixerDouble($name, $priority)
>>>>>>> 063a1427
    {
        $fixer = $this->prophesize(FixerInterface::class);
        $fixer->getName()->willReturn($name);
        $fixer->getPriority()->willReturn($priority);

        return $fixer->reveal();
    }
}<|MERGE_RESOLUTION|>--- conflicted
+++ resolved
@@ -282,13 +282,10 @@
         ];
     }
 
-<<<<<<< HEAD
-    private function createFixerDouble(string $name, int $priority)
-=======
     /**
      * @group legacy
      */
-    public function testTriggerDeprecationWhenFutureModeIsOff()
+    public function testTriggerDeprecationWhenFutureModeIsOff(): void
     {
         putenv('PHP_CS_FIXER_FUTURE_MODE=0');
 
@@ -297,7 +294,7 @@
         Utils::triggerDeprecation('The message', \DomainException::class);
     }
 
-    public function testTriggerDeprecationWhenFutureModeIsOn()
+    public function testTriggerDeprecationWhenFutureModeIsOn(): void
     {
         putenv('PHP_CS_FIXER_FUTURE_MODE=1');
 
@@ -307,8 +304,7 @@
         Utils::triggerDeprecation('The message', \DomainException::class);
     }
 
-    private function createFixerDouble($name, $priority)
->>>>>>> 063a1427
+    private function createFixerDouble(string $name, int $priority)
     {
         $fixer = $this->prophesize(FixerInterface::class);
         $fixer->getName()->willReturn($name);
