--- conflicted
+++ resolved
@@ -133,27 +133,13 @@
                 static::assertArrayHasKey($fixerName, $this->allowedRequiredOptions, sprintf('[%s] Has no sample for default configuration.', $fixerName));
             }
 
-<<<<<<< HEAD
-            $fixerNamesWithKnownMissingSamplesWithConfig = [
+            // It may only shrink, never add anything to it.
+            $fixerNamesWithKnownMissingSamplesWithConfig = [ // @TODO 3.0 - remove this
                 'comment_to_phpdoc',
                 'constant_case',
-                'doctrine_annotation_spaces',
-                'general_phpdoc_annotation_remove',
-                'is_null',
-                'php_unit_dedicate_assert_internal_type',
-                'php_unit_internal_class',
-                'php_unit_namespaced',
-                'php_unit_test_case_static_method_calls',
-                'phpdoc_scalar',
                 'phpdoc_to_param_type',
-                'phpdoc_to_return_type',
-                'phpdoc_types',
-=======
-            // It may only shrink, never add anything to it.
-            $fixerNamesWithKnownMissingSamplesWithConfig = [ // @TODO 3.0 - remove this
                 'is_null', // has only one option which is deprecated
                 'php_unit_dedicate_assert_internal_type',
->>>>>>> 2d49b15f
             ];
 
             if (\count($configSamplesProvided) < 2) {
