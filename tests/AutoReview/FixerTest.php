--- conflicted
+++ resolved
@@ -162,19 +162,7 @@
             $options = $fixer->getConfigurationDefinition()->getOptions();
 
             foreach ($options as $option) {
-<<<<<<< HEAD
-                static::assertRegExp('/^[a-z_]*$/', $option->getName(), sprintf('[%s] Option %s is not snake_case.', $fixerName, $option->getName()));
-=======
-                // @TODO 2.12 adjust fixers to use new casing and deprecate old one
-                if (\in_array($fixerName, [
-                    'final_internal_class',
-                    'ordered_class_elements',
-                ], true)) {
-                    static::markTestIncomplete(sprintf('Rule "%s" is not following new option casing yet, please help.', $fixerName));
-                }
-
                 static::assertRegExp('/^[a-z_]+[a-z]$/', $option->getName(), sprintf('[%s] Option %s is not snake_case.', $fixerName, $option->getName()));
->>>>>>> 4537dea8
             }
         }
 
