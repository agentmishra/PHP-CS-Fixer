--- conflicted
+++ resolved
@@ -35,13 +35,13 @@
      *
      * @var string[]
      */
-<<<<<<< HEAD
     private static $classesWithoutTests = [
         \PhpCsFixer\ConfigurationException\InvalidForEnvFixerConfigurationException::class,
         \PhpCsFixer\Console\Output\NullOutput::class,
         \PhpCsFixer\Console\SelfUpdate\GithubClient::class,
         \PhpCsFixer\Console\WarningsDetector::class,
         \PhpCsFixer\Doctrine\Annotation\Tokens::class,
+        \PhpCsFixer\FileReader::class,
         \PhpCsFixer\FileRemoval::class,
         \PhpCsFixer\Fixer\Operator\AlignDoubleArrowFixerHelper::class,
         \PhpCsFixer\Fixer\Operator\AlignEqualsFixerHelper::class,
@@ -60,31 +60,6 @@
         \PhpCsFixer\Test\AccessibleObject::class,
         \PhpCsFixer\Tokenizer\Transformers::class,
     ];
-=======
-    private static $classesWithoutTests = array(
-        'PhpCsFixer\ConfigurationException\InvalidForEnvFixerConfigurationException',
-        'PhpCsFixer\Console\Output\NullOutput',
-        'PhpCsFixer\Console\SelfUpdate\GithubClient',
-        'PhpCsFixer\Console\WarningsDetector',
-        'PhpCsFixer\Doctrine\Annotation\Tokens',
-        'PhpCsFixer\FileReader',
-        'PhpCsFixer\FileRemoval',
-        'PhpCsFixer\Fixer\Operator\AlignDoubleArrowFixerHelper',
-        'PhpCsFixer\Fixer\Operator\AlignEqualsFixerHelper',
-        'PhpCsFixer\Fixer\Phpdoc\GeneralPhpdocAnnotationRemoveFixer',
-        'PhpCsFixer\FixerConfiguration\FixerOptionValidatorGenerator',
-        'PhpCsFixer\FixerConfiguration\InvalidOptionsForEnvException',
-        'PhpCsFixer\FixerFileProcessedEvent',
-        'PhpCsFixer\Linter\ProcessLintingResult',
-        'PhpCsFixer\Linter\TokenizerLintingResult',
-        'PhpCsFixer\PharChecker',
-        'PhpCsFixer\Report\ReportSummary',
-        'PhpCsFixer\Runner\FileCachingLintingIterator',
-        'PhpCsFixer\Runner\FileLintingIterator',
-        'PhpCsFixer\StdinFileInfo',
-        'PhpCsFixer\Tokenizer\Transformers',
-    );
->>>>>>> 3c51798f
 
     public function testThatClassesWithoutTestsVarIsProper()
     {
