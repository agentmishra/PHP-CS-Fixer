--- conflicted
+++ resolved
@@ -35,13 +35,11 @@
      *
      * @var string[]
      */
-<<<<<<< HEAD
     private static $classesWithoutTests = [
         \PhpCsFixer\ConfigurationException\InvalidForEnvFixerConfigurationException::class,
         \PhpCsFixer\Console\Output\NullOutput::class,
         \PhpCsFixer\Console\SelfUpdate\GithubClient::class,
         \PhpCsFixer\Console\WarningsDetector::class,
-        \PhpCsFixer\Differ\DiffConsoleFormatter::class,
         \PhpCsFixer\Doctrine\Annotation\Tokens::class,
         \PhpCsFixer\FileRemoval::class,
         \PhpCsFixer\Fixer\Operator\AlignDoubleArrowFixerHelper::class,
@@ -61,30 +59,6 @@
         \PhpCsFixer\Test\AccessibleObject::class,
         \PhpCsFixer\Tokenizer\Transformers::class,
     ];
-=======
-    private static $classesWithoutTests = array(
-        'PhpCsFixer\ConfigurationException\InvalidForEnvFixerConfigurationException',
-        'PhpCsFixer\Console\Output\NullOutput',
-        'PhpCsFixer\Console\SelfUpdate\GithubClient',
-        'PhpCsFixer\Console\WarningsDetector',
-        'PhpCsFixer\Doctrine\Annotation\Tokens',
-        'PhpCsFixer\FileRemoval',
-        'PhpCsFixer\Fixer\Operator\AlignDoubleArrowFixerHelper',
-        'PhpCsFixer\Fixer\Operator\AlignEqualsFixerHelper',
-        'PhpCsFixer\Fixer\Phpdoc\GeneralPhpdocAnnotationRemoveFixer',
-        'PhpCsFixer\FixerConfiguration\FixerOptionValidatorGenerator',
-        'PhpCsFixer\FixerConfiguration\InvalidOptionsForEnvException',
-        'PhpCsFixer\FixerFileProcessedEvent',
-        'PhpCsFixer\Linter\ProcessLintingResult',
-        'PhpCsFixer\Linter\TokenizerLintingResult',
-        'PhpCsFixer\PharChecker',
-        'PhpCsFixer\Report\ReportSummary',
-        'PhpCsFixer\Runner\FileCachingLintingIterator',
-        'PhpCsFixer\Runner\FileLintingIterator',
-        'PhpCsFixer\StdinFileInfo',
-        'PhpCsFixer\Tokenizer\Transformers',
-    );
->>>>>>> aa7b3238
 
     public function testThatClassesWithoutTestsVarIsProper()
     {
