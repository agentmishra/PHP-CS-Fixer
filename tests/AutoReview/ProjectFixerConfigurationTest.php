<?php

/*
 * This file is part of PHP CS Fixer.
 *
 * (c) Fabien Potencier <fabien@symfony.com>
 *     Dariusz Rumiński <dariusz.ruminski@gmail.com>
 *
 * This source file is subject to the MIT license that is bundled
 * with this source code in the file LICENSE.
 */

namespace PhpCsFixer\Tests\AutoReview;

use PhpCsFixer\Config;
use PhpCsFixer\Console\ConfigurationResolver;
use PhpCsFixer\Tests\TestCase;
use PhpCsFixer\ToolInfo;

/**
 * @author SpacePossum
 *
 * @internal
 *
 * @coversNothing
 * @group auto-review
 */
final class ProjectFixerConfigurationTest extends TestCase
{
    /**
     * @var Config
     */
    private $config;

    protected function setUp()
    {
        $file = __DIR__.'/../../.php_cs.dist';
        $this->config = require $file;
    }

<<<<<<< HEAD
        $this->assertInstanceOf(\PhpCsFixer\Config::class, $config);
        $this->assertEmpty($config->getCustomFixers());
        $this->assertNotEmpty($config->getRules());

        // call so the fixers get configured to reveal issue (like deprecated configuration used etc.)
        $resolver = new ConfigurationResolver(
            $config,
            [],
=======
    public function testCreate()
    {
        $this->assertInstanceOf('PhpCsFixer\Config', $this->config);
        $this->assertEmpty($this->config->getCustomFixers());
        $this->assertNotEmpty($this->config->getRules());

        // call so the fixers get configured to reveal issue (like deprecated configuration used etc.)
        $resolver = new ConfigurationResolver(
            $this->config,
            array(),
>>>>>>> 444e02f7
            __DIR__,
            new ToolInfo()
        );

        $resolver->getFixers();
    }

    public function testRuleDefinedAlpha()
    {
        $rules = $rulesSorted = array_keys($this->config->getRules());
        sort($rulesSorted);
        $this->assertSame($rulesSorted, $rules, 'Please sort the "rules" in `.php_cs.dist` of this project.');
    }
}<|MERGE_RESOLUTION|>--- conflicted
+++ resolved
@@ -38,16 +38,6 @@
         $this->config = require $file;
     }
 
-<<<<<<< HEAD
-        $this->assertInstanceOf(\PhpCsFixer\Config::class, $config);
-        $this->assertEmpty($config->getCustomFixers());
-        $this->assertNotEmpty($config->getRules());
-
-        // call so the fixers get configured to reveal issue (like deprecated configuration used etc.)
-        $resolver = new ConfigurationResolver(
-            $config,
-            [],
-=======
     public function testCreate()
     {
         $this->assertInstanceOf('PhpCsFixer\Config', $this->config);
@@ -57,8 +47,7 @@
         // call so the fixers get configured to reveal issue (like deprecated configuration used etc.)
         $resolver = new ConfigurationResolver(
             $this->config,
-            array(),
->>>>>>> 444e02f7
+            [],
             __DIR__,
             new ToolInfo()
         );
