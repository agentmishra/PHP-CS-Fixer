<?php

/*
 * This file is part of PHP CS Fixer.
 *
 * (c) Fabien Potencier <fabien@symfony.com>
 *     Dariusz Rumiński <dariusz.ruminski@gmail.com>
 *
 * This source file is subject to the MIT license that is bundled
 * with this source code in the file LICENSE.
 */

namespace PhpCsFixer\Tests\AutoReview;

use PhpCsFixer\Fixer\FixerInterface;
use PhpCsFixer\FixerFactory;
use PhpCsFixer\Tests\Test\IntegrationCaseFactory;
use PhpCsFixer\Tests\TestCase;
use Symfony\Component\Finder\SplFileInfo;

/**
 * @author Dariusz Rumiński <dariusz.ruminski@gmail.com>
 *
 * @internal
 *
 * @coversNothing
 * @group auto-review
 * @group covers-nothing
 */
final class FixerFactoryTest extends TestCase
{
    public function testFixersPriorityEdgeFixers()
    {
        $factory = new FixerFactory();
        $factory->registerBuiltInFixers();
        $fixers = $factory->getFixers();

        static::assertSame('encoding', $fixers[0]->getName(), 'Expected "encoding" fixer to have the highest priority.');
        static::assertSame('full_opening_tag', $fixers[1]->getName(), 'Expected "full_opening_tag" fixer has second highest priority.');
        static::assertSame('single_blank_line_at_eof', $fixers[\count($fixers) - 1]->getName(), 'Expected "single_blank_line_at_eof" to have the lowest priority.');
    }

    /**
     * @dataProvider provideFixersPriorityCases
     * @dataProvider provideFixersPrioritySpecialPhpdocCases
     */
    public function testFixersPriority(FixerInterface $first, FixerInterface $second)
    {
        static::assertLessThan($first->getPriority(), $second->getPriority(), sprintf('"%s" should have less priority than "%s"', \get_class($second), \get_class($first)));
    }

    public function provideFixersPriorityCases()
    {
        $factory = new FixerFactory();
        $factory->registerBuiltInFixers();

        $fixers = [];

        foreach ($factory->getFixers() as $fixer) {
            $fixers[$fixer->getName()] = $fixer;
        }

        return [
            [$fixers['array_indentation'], $fixers['align_multiline_comment']],
            [$fixers['array_indentation'], $fixers['binary_operator_spaces']],
            [$fixers['array_syntax'], $fixers['binary_operator_spaces']],
            [$fixers['array_syntax'], $fixers['ternary_operator_spaces']],
            [$fixers['backtick_to_shell_exec'], $fixers['escape_implicit_backslashes']],
            [$fixers['backtick_to_shell_exec'], $fixers['explicit_string_variable']],
            [$fixers['blank_line_after_opening_tag'], $fixers['no_blank_lines_before_namespace']],
            [$fixers['braces'], $fixers['array_indentation']],
            [$fixers['braces'], $fixers['method_argument_space']],
            [$fixers['braces'], $fixers['method_chaining_indentation']],
            [$fixers['class_attributes_separation'], $fixers['braces']],
            [$fixers['class_attributes_separation'], $fixers['indentation_type']],
            [$fixers['class_keyword_remove'], $fixers['no_unused_imports']],
            [$fixers['combine_consecutive_issets'], $fixers['multiline_whitespace_before_semicolons']],
            [$fixers['combine_consecutive_issets'], $fixers['no_singleline_whitespace_before_semicolons']],
            [$fixers['combine_consecutive_issets'], $fixers['no_spaces_inside_parenthesis']],
            [$fixers['combine_consecutive_issets'], $fixers['no_trailing_whitespace']],
            [$fixers['combine_consecutive_issets'], $fixers['no_whitespace_in_blank_line']],
            [$fixers['combine_consecutive_unsets'], $fixers['no_extra_blank_lines']],
            [$fixers['combine_consecutive_unsets'], $fixers['no_trailing_whitespace']],
            [$fixers['combine_consecutive_unsets'], $fixers['no_whitespace_in_blank_line']],
            [$fixers['combine_consecutive_unsets'], $fixers['space_after_semicolon']],
            [$fixers['combine_nested_dirname'], $fixers['method_argument_space']],
            [$fixers['combine_nested_dirname'], $fixers['no_spaces_inside_parenthesis']],
            [$fixers['declare_strict_types'], $fixers['blank_line_after_opening_tag']],
            [$fixers['declare_strict_types'], $fixers['declare_equal_normalize']],
            [$fixers['declare_strict_types'], $fixers['header_comment']],
            [$fixers['dir_constant'], $fixers['combine_nested_dirname']],
            [$fixers['doctrine_annotation_array_assignment'], $fixers['doctrine_annotation_spaces']],
            [$fixers['echo_tag_syntax'], $fixers['no_mixed_echo_print']],
            [$fixers['elseif'], $fixers['braces']],
            [$fixers['escape_implicit_backslashes'], $fixers['heredoc_to_nowdoc']],
            [$fixers['escape_implicit_backslashes'], $fixers['single_quote']],
            [$fixers['explicit_string_variable'], $fixers['simple_to_complex_string_variable']],
            [$fixers['final_internal_class'], $fixers['final_static_access']],
            [$fixers['final_internal_class'], $fixers['protected_to_private']],
            [$fixers['final_internal_class'], $fixers['self_static_accessor']],
            [$fixers['fully_qualified_strict_types'], $fixers['no_superfluous_phpdoc_tags']],
            [$fixers['function_to_constant'], $fixers['native_function_casing']],
            [$fixers['function_to_constant'], $fixers['no_extra_blank_lines']],
            [$fixers['function_to_constant'], $fixers['no_singleline_whitespace_before_semicolons']],
            [$fixers['function_to_constant'], $fixers['no_trailing_whitespace']],
            [$fixers['function_to_constant'], $fixers['no_whitespace_in_blank_line']],
            [$fixers['function_to_constant'], $fixers['self_static_accessor']],
            [$fixers['general_phpdoc_annotation_remove'], $fixers['no_empty_phpdoc']],
            [$fixers['general_phpdoc_annotation_remove'], $fixers['phpdoc_line_span']],
            [$fixers['general_phpdoc_annotation_remove'], $fixers['phpdoc_separation']],
            [$fixers['general_phpdoc_annotation_remove'], $fixers['phpdoc_trim']],
            [$fixers['global_namespace_import'], $fixers['no_unused_imports']],
            [$fixers['global_namespace_import'], $fixers['ordered_imports']],
            [$fixers['implode_call'], $fixers['method_argument_space']],
            [$fixers['indentation_type'], $fixers['phpdoc_indent']],
            [$fixers['is_null'], $fixers['yoda_style']],
            [$fixers['lambda_not_used_import'], $fixers['no_spaces_inside_parenthesis']],
            [$fixers['line_ending'], $fixers['braces']],
            [$fixers['list_syntax'], $fixers['binary_operator_spaces']],
            [$fixers['list_syntax'], $fixers['ternary_operator_spaces']],
            [$fixers['method_argument_space'], $fixers['array_indentation']],
            [$fixers['method_chaining_indentation'], $fixers['array_indentation']],
            [$fixers['method_chaining_indentation'], $fixers['method_argument_space']],
            [$fixers['method_separation'], $fixers['braces']],
            [$fixers['method_separation'], $fixers['indentation_type']],
            [$fixers['multiline_whitespace_before_semicolons'], $fixers['space_after_semicolon']],
            [$fixers['native_constant_invocation'], $fixers['global_namespace_import']],
            [$fixers['native_function_invocation'], $fixers['global_namespace_import']],
            [$fixers['no_alias_functions'], $fixers['implode_call']],
            [$fixers['no_alias_functions'], $fixers['php_unit_dedicate_assert']],
            [$fixers['no_alternative_syntax'], $fixers['braces']],
            [$fixers['no_alternative_syntax'], $fixers['elseif']],
            [$fixers['no_alternative_syntax'], $fixers['no_superfluous_elseif']],
            [$fixers['no_alternative_syntax'], $fixers['no_useless_else']],
            [$fixers['no_blank_lines_after_phpdoc'], $fixers['header_comment']],
            [$fixers['no_blank_lines_after_phpdoc'], $fixers['single_blank_line_before_namespace']],
            [$fixers['no_empty_comment'], $fixers['no_extra_blank_lines']],
            [$fixers['no_empty_comment'], $fixers['no_trailing_whitespace']],
            [$fixers['no_empty_comment'], $fixers['no_whitespace_in_blank_line']],
            [$fixers['no_empty_phpdoc'], $fixers['no_extra_blank_lines']],
            [$fixers['no_empty_phpdoc'], $fixers['no_trailing_whitespace']],
            [$fixers['no_empty_phpdoc'], $fixers['no_whitespace_in_blank_line']],
            [$fixers['no_empty_statement'], $fixers['braces']],
            [$fixers['no_empty_statement'], $fixers['combine_consecutive_unsets']],
            [$fixers['no_empty_statement'], $fixers['multiline_whitespace_before_semicolons']],
            [$fixers['no_empty_statement'], $fixers['no_extra_blank_lines']],
            [$fixers['no_empty_statement'], $fixers['no_singleline_whitespace_before_semicolons']],
            [$fixers['no_empty_statement'], $fixers['no_trailing_whitespace']],
            [$fixers['no_empty_statement'], $fixers['no_useless_else']],
            [$fixers['no_empty_statement'], $fixers['no_useless_return']],
            [$fixers['no_empty_statement'], $fixers['no_whitespace_in_blank_line']],
            [$fixers['no_empty_statement'], $fixers['return_assignment']],
            [$fixers['no_empty_statement'], $fixers['space_after_semicolon']],
            [$fixers['no_empty_statement'], $fixers['switch_case_semicolon_to_colon']],
            [$fixers['no_extra_blank_lines'], $fixers['blank_line_before_statement']],
            [$fixers['no_leading_import_slash'], $fixers['ordered_imports']],
            [$fixers['no_multiline_whitespace_around_double_arrow'], $fixers['binary_operator_spaces']],
            [$fixers['no_multiline_whitespace_around_double_arrow'], $fixers['trailing_comma_in_multiline_array']],
            [$fixers['no_php4_constructor'], $fixers['ordered_class_elements']],
            [$fixers['no_short_bool_cast'], $fixers['cast_spaces']],
            [$fixers['no_short_echo_tag'], $fixers['no_mixed_echo_print']],
            [$fixers['no_spaces_after_function_name'], $fixers['function_to_constant']],
            [$fixers['no_spaces_inside_parenthesis'], $fixers['function_to_constant']],
            [$fixers['no_superfluous_elseif'], $fixers['simplified_if_return']],
            [$fixers['no_superfluous_phpdoc_tags'], $fixers['no_empty_phpdoc']],
            [$fixers['no_unneeded_control_parentheses'], $fixers['no_trailing_whitespace']],
            [$fixers['no_unneeded_curly_braces'], $fixers['no_useless_else']],
            [$fixers['no_unneeded_curly_braces'], $fixers['no_useless_return']],
            [$fixers['no_unneeded_curly_braces'], $fixers['return_assignment']],
            [$fixers['no_unneeded_curly_braces'], $fixers['simplified_if_return']],
            [$fixers['no_unset_on_property'], $fixers['combine_consecutive_unsets']],
            [$fixers['no_unused_imports'], $fixers['blank_line_after_namespace']],
            [$fixers['no_unused_imports'], $fixers['no_extra_blank_lines']],
            [$fixers['no_unused_imports'], $fixers['no_leading_import_slash']],
            [$fixers['no_unused_imports'], $fixers['single_line_after_imports']],
            [$fixers['no_useless_else'], $fixers['braces']],
            [$fixers['no_useless_else'], $fixers['combine_consecutive_unsets']],
            [$fixers['no_useless_else'], $fixers['no_extra_blank_lines']],
            [$fixers['no_useless_else'], $fixers['no_trailing_whitespace']],
            [$fixers['no_useless_else'], $fixers['no_useless_return']],
            [$fixers['no_useless_else'], $fixers['no_whitespace_in_blank_line']],
            [$fixers['no_useless_else'], $fixers['simplified_if_return']],
            [$fixers['no_useless_return'], $fixers['blank_line_before_return']],
            [$fixers['no_useless_return'], $fixers['blank_line_before_statement']],
            [$fixers['no_useless_return'], $fixers['no_extra_blank_lines']],
            [$fixers['no_useless_return'], $fixers['no_whitespace_in_blank_line']],
            [$fixers['nullable_type_declaration_for_default_null_value'], $fixers['no_unreachable_default_argument_value']],
            [$fixers['ordered_class_elements'], $fixers['class_attributes_separation']],
            [$fixers['ordered_class_elements'], $fixers['method_separation']],
            [$fixers['ordered_class_elements'], $fixers['no_blank_lines_after_class_opening']],
            [$fixers['ordered_class_elements'], $fixers['space_after_semicolon']],
            [$fixers['php_unit_construct'], $fixers['php_unit_dedicate_assert']],
            [$fixers['php_unit_dedicate_assert'], $fixers['php_unit_dedicate_assert_internal_type']],
            [$fixers['php_unit_fqcn_annotation'], $fixers['no_unused_imports']],
            [$fixers['php_unit_fqcn_annotation'], $fixers['phpdoc_order_by_value']],
            [$fixers['php_unit_internal_class'], $fixers['final_internal_class']],
            [$fixers['php_unit_no_expectation_annotation'], $fixers['no_empty_phpdoc']],
            [$fixers['php_unit_no_expectation_annotation'], $fixers['php_unit_expectation']],
            [$fixers['php_unit_test_annotation'], $fixers['no_empty_phpdoc']],
            [$fixers['php_unit_test_annotation'], $fixers['php_unit_method_casing']],
            [$fixers['php_unit_test_annotation'], $fixers['phpdoc_trim']],
            [$fixers['php_unit_test_case_static_method_calls'], $fixers['final_static_access']],
            [$fixers['php_unit_test_case_static_method_calls'], $fixers['self_static_accessor']],
            [$fixers['phpdoc_add_missing_param_annotation'], $fixers['no_empty_phpdoc']],
            [$fixers['phpdoc_add_missing_param_annotation'], $fixers['no_superfluous_phpdoc_tags']],
            [$fixers['phpdoc_add_missing_param_annotation'], $fixers['phpdoc_align']],
            [$fixers['phpdoc_add_missing_param_annotation'], $fixers['phpdoc_order']],
            [$fixers['phpdoc_annotation_without_dot'], $fixers['phpdoc_types']],
            [$fixers['phpdoc_annotation_without_dot'], $fixers['phpdoc_types_order']],
            [$fixers['phpdoc_no_access'], $fixers['no_empty_phpdoc']],
            [$fixers['phpdoc_no_access'], $fixers['phpdoc_order']],
            [$fixers['phpdoc_no_access'], $fixers['phpdoc_separation']],
            [$fixers['phpdoc_no_access'], $fixers['phpdoc_trim']],
            [$fixers['phpdoc_no_alias_tag'], $fixers['phpdoc_add_missing_param_annotation']],
            [$fixers['phpdoc_no_alias_tag'], $fixers['phpdoc_single_line_var_spacing']],
            [$fixers['phpdoc_no_empty_return'], $fixers['no_empty_phpdoc']],
            [$fixers['phpdoc_no_empty_return'], $fixers['phpdoc_order']],
            [$fixers['phpdoc_no_empty_return'], $fixers['phpdoc_separation']],
            [$fixers['phpdoc_no_empty_return'], $fixers['phpdoc_trim']],
            [$fixers['phpdoc_no_package'], $fixers['no_empty_phpdoc']],
            [$fixers['phpdoc_no_package'], $fixers['phpdoc_order']],
            [$fixers['phpdoc_no_package'], $fixers['phpdoc_separation']],
            [$fixers['phpdoc_no_package'], $fixers['phpdoc_trim']],
            [$fixers['phpdoc_no_useless_inheritdoc'], $fixers['no_empty_phpdoc']],
            [$fixers['phpdoc_no_useless_inheritdoc'], $fixers['no_trailing_whitespace_in_comment']],
            [$fixers['phpdoc_order'], $fixers['phpdoc_separation']],
            [$fixers['phpdoc_order'], $fixers['phpdoc_trim']],
            [$fixers['phpdoc_return_self_reference'], $fixers['no_superfluous_phpdoc_tags']],
            [$fixers['phpdoc_scalar'], $fixers['phpdoc_to_return_type']],
            [$fixers['phpdoc_to_comment'], $fixers['no_empty_comment']],
            [$fixers['phpdoc_to_comment'], $fixers['phpdoc_no_useless_inheritdoc']],
            [$fixers['phpdoc_to_param_type'], $fixers['no_superfluous_phpdoc_tags']],
            [$fixers['phpdoc_to_return_type'], $fixers['fully_qualified_strict_types']],
            [$fixers['phpdoc_to_return_type'], $fixers['no_superfluous_phpdoc_tags']],
            [$fixers['phpdoc_to_return_type'], $fixers['return_type_declaration']],
            [$fixers['phpdoc_types'], $fixers['phpdoc_to_return_type']],
            [$fixers['pow_to_exponentiation'], $fixers['binary_operator_spaces']],
            [$fixers['pow_to_exponentiation'], $fixers['method_argument_space']],
            [$fixers['pow_to_exponentiation'], $fixers['native_function_casing']],
            [$fixers['pow_to_exponentiation'], $fixers['no_spaces_after_function_name']],
            [$fixers['pow_to_exponentiation'], $fixers['no_spaces_inside_parenthesis']],
            [$fixers['protected_to_private'], $fixers['ordered_class_elements']],
            [$fixers['return_assignment'], $fixers['blank_line_before_statement']],
            [$fixers['semicolon_after_instruction'], $fixers['simplified_if_return']],
            [$fixers['simplified_if_return'], $fixers['no_multiline_whitespace_before_semicolons']],
            [$fixers['simplified_if_return'], $fixers['no_singleline_whitespace_before_semicolons']],
            [$fixers['simplified_null_return'], $fixers['no_useless_return']],
            [$fixers['simplified_null_return'], $fixers['void_return']],
            [$fixers['single_class_element_per_statement'], $fixers['class_attributes_separation']],
            [$fixers['single_import_per_statement'], $fixers['multiline_whitespace_before_semicolons']],
            [$fixers['single_import_per_statement'], $fixers['no_leading_import_slash']],
            [$fixers['single_import_per_statement'], $fixers['no_singleline_whitespace_before_semicolons']],
            [$fixers['single_import_per_statement'], $fixers['no_unused_imports']],
            [$fixers['single_import_per_statement'], $fixers['space_after_semicolon']],
            [$fixers['single_line_throw'], $fixers['concat_space']],
            [$fixers['single_trait_insert_per_statement'], $fixers['braces']],
            [$fixers['single_trait_insert_per_statement'], $fixers['space_after_semicolon']],
            [$fixers['standardize_increment'], $fixers['increment_style']],
            [$fixers['standardize_not_equals'], $fixers['binary_operator_spaces']],
            [$fixers['strict_comparison'], $fixers['binary_operator_spaces']],
<<<<<<< HEAD
            [$fixers['ternary_to_elvis_operator'], $fixers['no_trailing_whitespace']],
            [$fixers['ternary_to_elvis_operator'], $fixers['ternary_operator_spaces']],
=======
            [$fixers['strict_param'], $fixers['native_function_invocation']],
>>>>>>> 5e6aceac
            [$fixers['unary_operator_spaces'], $fixers['not_operator_with_space']],
            [$fixers['unary_operator_spaces'], $fixers['not_operator_with_successor_space']],
            [$fixers['void_return'], $fixers['phpdoc_no_empty_return']],
            [$fixers['void_return'], $fixers['return_type_declaration']],
        ];
    }

    public function provideFixersPrioritySpecialPhpdocCases()
    {
        $factory = new FixerFactory();
        $factory->registerBuiltInFixers();

        $fixers = [];

        foreach ($factory->getFixers() as $fixer) {
            $fixers[$fixer->getName()] = $fixer;
        }

        $cases = [];

        // prepare bulk tests for phpdoc fixers to test that:
        // * `comment_to_phpdoc` is first
        // * `phpdoc_to_comment` is second
        // * `phpdoc_indent` is third
        // * `phpdoc_types` is fourth
        // * `phpdoc_scalar` is fifth
        // * `phpdoc_align` is last
        $cases[] = [$fixers['comment_to_phpdoc'], $fixers['phpdoc_to_comment']];
        $cases[] = [$fixers['phpdoc_indent'], $fixers['phpdoc_types']];
        $cases[] = [$fixers['phpdoc_to_comment'], $fixers['phpdoc_indent']];
        $cases[] = [$fixers['phpdoc_types'], $fixers['phpdoc_scalar']];

        $docFixerNames = array_filter(
            array_keys($fixers),
            static function ($name) {
                return false !== strpos($name, 'phpdoc');
            }
        );

        foreach ($docFixerNames as $docFixerName) {
            if (!\in_array($docFixerName, ['comment_to_phpdoc', 'phpdoc_to_comment', 'phpdoc_indent', 'phpdoc_types', 'phpdoc_scalar'], true)) {
                $cases[] = [$fixers['comment_to_phpdoc'], $fixers[$docFixerName]];
                $cases[] = [$fixers['phpdoc_indent'], $fixers[$docFixerName]];
                $cases[] = [$fixers['phpdoc_to_comment'], $fixers[$docFixerName]];

                if ('phpdoc_annotation_without_dot' !== $docFixerName) {
                    $cases[] = [$fixers['phpdoc_scalar'], $fixers[$docFixerName]];
                    $cases[] = [$fixers['phpdoc_types'], $fixers[$docFixerName]];
                }
            }

            if ('phpdoc_align' !== $docFixerName) {
                $cases[] = [$fixers[$docFixerName], $fixers['phpdoc_align']];
            }
        }

        return $cases;
    }

    /**
     * @dataProvider provideFixersPriorityPairsHaveIntegrationTestCases
     */
    public function testFixersPriorityPairsHaveIntegrationTest(FixerInterface $first, FixerInterface $second)
    {
        // This structure contains older cases that are not yet covered by tests.
        // It may only shrink, never add anything to it.
        $casesWithoutTests = [
            'indentation_type,phpdoc_indent.test',
            'phpdoc_no_access,phpdoc_order.test',
            'phpdoc_no_package,phpdoc_order.test',
        ];

        $integrationTestName = $this->generateIntegrationTestName($first, $second);
        $file = $this->getIntegrationPriorityDirectory().$integrationTestName;

        if (is_file($file)) {
            $description = sprintf('Integration of fixers: %s,%s.', $first->getName(), $second->getName());
            $integrationTestExists = true;
        } else {
            $file = $this->getIntegrationPriorityDirectory().$this->generateIntegrationTestName($second, $first);
            $description = sprintf('Integration of fixers: %s,%s.', $second->getName(), $first->getName());
            $integrationTestExists = is_file($file);
        }

        if (\in_array($integrationTestName, $casesWithoutTests, true)) {
            static::assertFalse($integrationTestExists, sprintf('Case "%s" already has an integration test, so it should be removed from "$casesWithoutTests".', $integrationTestName));
            static::markTestIncomplete(sprintf('Case "%s" has no integration test yet, please help and add it.', $integrationTestName));
        }

        static::assertTrue($integrationTestExists, sprintf('There shall be an integration test "%s". How do you know that priority set up is good, if there is no integration test to check it?', $integrationTestName));

        $file = realpath($file);
        $factory = new IntegrationCaseFactory();

        $test = $factory->create(new SplFileInfo($file, './', __DIR__));
        $rules = $test->getRuleset()->getRules();
        $expected = [$first->getName(), $second->getName()];
        $actual = array_keys($rules);

        sort($expected);
        sort($actual);

        static::assertSame($description, $test->getTitle(), sprintf('Please fix the title in "%s".', $file));
        static::assertCount(2, $rules, sprintf('Only the two rules that are tested for priority should be in the ruleset of "%s".', $file));

        foreach ($rules as $name => $config) {
            static::assertNotFalse($config, sprintf('The rule "%s" in "%s" may not be disabled for the test.', $name, $file));
        }

        static::assertSame($expected, $actual, sprintf('The ruleset of "%s" must contain the rules for the priority test.', $file));
    }

    public function provideFixersPriorityPairsHaveIntegrationTestCases()
    {
        return array_filter(
            $this->provideFixersPriorityCases(),
            // ignore speed-up only priorities set up
            function (array $case) {
                return !\in_array(
                    $this->generateIntegrationTestName($case[0], $case[1]),
                    [
                        'function_to_constant,native_function_casing.test',
                        'no_unused_imports,no_leading_import_slash.test',
                        'pow_to_exponentiation,method_argument_space.test',
                        'pow_to_exponentiation,native_function_casing.test',
                        'pow_to_exponentiation,no_spaces_after_function_name.test',
                        'pow_to_exponentiation,no_spaces_inside_parenthesis.test',
                    ],
                    true
                );
            }
        );
    }

    public function testPriorityIntegrationDirectoryOnlyContainsFiles()
    {
        foreach (new \DirectoryIterator($this->getIntegrationPriorityDirectory()) as $candidate) {
            if ($candidate->isDot()) {
                continue;
            }

            $fileName = $candidate->getFilename();
            static::assertTrue($candidate->isFile(), sprintf('Expected only files in the priority integration test directory, got "%s".', $fileName));
            static::assertFalse($candidate->isLink(), sprintf('No (sym)links expected the priority integration test directory, got "%s".', $fileName));
        }
    }

    /**
     * @dataProvider provideIntegrationTestFilesCases
     *
     * @param string $fileName
     */
    public function testPriorityIntegrationTestFilesAreListedPriorityCases($fileName)
    {
        static $priorityCases;

        if (null === $priorityCases) {
            $priorityCases = [];

            foreach ($this->provideFixersPriorityCases() as $priorityCase) {
                $fixerName = $priorityCase[0]->getName();
                if (!isset($priorityCases[$fixerName])) {
                    $priorityCases[$fixerName] = [];
                }

                $priorityCases[$fixerName][$priorityCase[1]->getName()] = true;
            }

            ksort($priorityCases);
        }

        if (\in_array($fileName, [
            'braces,indentation_type,no_break_comment.test',
        ], true)) {
            static::markTestIncomplete(sprintf('Case "%s" has unexpected name, please help fixing it.', $fileName));
        }

        static::assertSame(
            1,
            preg_match('#^([a-z][a-z0-9_]*),([a-z][a-z_]*)(?:_\d{1,3})?\.test(-(in|out)\.php)?$#', $fileName, $matches),
            sprintf('File with unexpected name "%s" in the priority integration test directory.', $fileName)
        );

        $fixerName1 = $matches[1];
        $fixerName2 = $matches[2];

        static::assertTrue(
            isset($priorityCases[$fixerName1][$fixerName2]) || isset($priorityCases[$fixerName2][$fixerName1]),
            sprintf('Missing priority test entry for file "%s".', $fileName)
        );
    }

    public function provideIntegrationTestFilesCases()
    {
        $fileNames = [];
        foreach (new \DirectoryIterator($this->getIntegrationPriorityDirectory()) as $candidate) {
            if ($candidate->isDot()) {
                continue;
            }

            $fileNames[] = [$candidate->getFilename()];
        }

        sort($fileNames);

        return $fileNames;
    }

    public function testProvideFixersPriorityCasesAreSorted()
    {
        $cases = $this->provideFixersPriorityCases();
        $sorted = $cases;

        usort(
            $sorted,
            /**
             * @param array<FixerInterface> $priorityPair1
             * @param array<FixerInterface> $priorityPair2
             */
            static function (array $priorityPair1, array $priorityPair2) {
                $fixer1 = $priorityPair1[0];
                $fixer2 = $priorityPair2[0];

                if ($fixer1->getName() === $fixer2->getName()) {
                    $fixer1 = $priorityPair1[1];
                    $fixer2 = $priorityPair2[1];
                }

                return strcmp($fixer1->getName(), $fixer2->getName());
            }
        );

        if ($sorted !== $cases) { // PHPUnit takes a very long time creating a diff view on the arrays
            $casesDescription = '';

            foreach ($cases as $pair) {
                $casesDescription .= sprintf("\n%s/%s", $pair[0]->getName(), $pair[1]->getName());
            }

            $sortedDescription = '';

            foreach ($sorted as $pair) {
                $sortedDescription .= sprintf("\n%s/%s", $pair[0]->getName(), $pair[1]->getName());
            }

            static::assertSame($sortedDescription, $casesDescription);
        } else {
            $this->addToAssertionCount(1);
        }
    }

    public function testFixerPriorityComment()
    {
        $cases = array_merge(
            $this->provideFixersPriorityCases(),
            $this->provideFixersPrioritySpecialPhpdocCases()
        );

        $map = [];

        foreach ($cases as $beforeAfter) {
            list($before, $after) = $beforeAfter;

            $beforeClass = \get_class($before);
            $afterClass = \get_class($after);

            $beforeName = substr($beforeClass, strrpos($beforeClass, '\\') + 1);
            $afterName = substr($afterClass, strrpos($afterClass, '\\') + 1);

            if (!isset($map[$beforeName])) {
                $map[$beforeName] = [
                    'before' => [],
                    'after' => [],
                    'class' => $beforeClass,
                ];
            }

            $map[$beforeName]['before'][] = $afterName;

            if (!isset($map[$afterName])) {
                $map[$afterName] = [
                    'before' => [],
                    'after' => [],
                    'class' => $afterClass,
                ];
            }

            $map[$afterName]['after'][] = $beforeName;
        }

        $fixersPhpDocIssues = [];

        foreach ($map as $fixerName => $priorityMap) {
            $expectedMessage = "/**\n     * {@inheritdoc}\n     *";

            if (\count($priorityMap['before']) > 0) {
                sort($priorityMap['before']);
                $expectedMessage .= sprintf("\n     * Must run before %s.", implode(', ', $priorityMap['before']));
            }

            if (\count($priorityMap['after']) > 0) {
                sort($priorityMap['after']);
                $expectedMessage .= sprintf("\n     * Must run after %s.", implode(', ', $priorityMap['after']));
            }

            $expectedMessage .= "\n     */";

            $reflection = new \ReflectionClass($priorityMap['class']);
            $method = $reflection->getMethod('getPriority');
            $phpDoc = $method->getDocComment();

            if (false === $phpDoc) {
                $fixersPhpDocIssues[$fixerName] = sprintf("PHPDoc for %s::getPriority is missing.\nExpected:\n%s", $fixerName, $expectedMessage);

                continue;
            }

            if ($expectedMessage !== $phpDoc) {
                $fixersPhpDocIssues[$fixerName] = sprintf("PHPDoc for %s::getPriority is not as expected.\nExpected:\n%s", $fixerName, $expectedMessage);

                continue;
            }
        }

        if (0 === \count($fixersPhpDocIssues)) {
            $this->addToAssertionCount(1);
        } else {
            $message = sprintf("There are %d priority PHPDoc issues found.\n", \count($fixersPhpDocIssues));

            ksort($fixersPhpDocIssues);
            foreach ($fixersPhpDocIssues as $fixerName => $issue) {
                $message .= sprintf("\n--------------------------------------------------\n%s\n%s", $fixerName, $issue);
            }

            static::fail($message);
        }
    }

    /**
     * @return string
     */
    private function generateIntegrationTestName(FixerInterface $first, FixerInterface $second)
    {
        return "{$first->getName()},{$second->getName()}.test";
    }

    /**
     * @return string
     */
    private function getIntegrationPriorityDirectory()
    {
        return __DIR__.'/../Fixtures/Integration/priority/';
    }
}<|MERGE_RESOLUTION|>--- conflicted
+++ resolved
@@ -258,12 +258,9 @@
             [$fixers['standardize_increment'], $fixers['increment_style']],
             [$fixers['standardize_not_equals'], $fixers['binary_operator_spaces']],
             [$fixers['strict_comparison'], $fixers['binary_operator_spaces']],
-<<<<<<< HEAD
+            [$fixers['strict_param'], $fixers['native_function_invocation']],
             [$fixers['ternary_to_elvis_operator'], $fixers['no_trailing_whitespace']],
             [$fixers['ternary_to_elvis_operator'], $fixers['ternary_operator_spaces']],
-=======
-            [$fixers['strict_param'], $fixers['native_function_invocation']],
->>>>>>> 5e6aceac
             [$fixers['unary_operator_spaces'], $fixers['not_operator_with_space']],
             [$fixers['unary_operator_spaces'], $fixers['not_operator_with_successor_space']],
             [$fixers['void_return'], $fixers['phpdoc_no_empty_return']],
