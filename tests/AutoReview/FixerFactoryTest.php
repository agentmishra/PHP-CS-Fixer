<?php

/*
 * This file is part of PHP CS Fixer.
 *
 * (c) Fabien Potencier <fabien@symfony.com>
 *     Dariusz Rumiński <dariusz.ruminski@gmail.com>
 *
 * This source file is subject to the MIT license that is bundled
 * with this source code in the file LICENSE.
 */

namespace PhpCsFixer\Tests\AutoReview;

use PhpCsFixer\Fixer\FixerInterface;
use PhpCsFixer\FixerFactory;
use PhpCsFixer\Tests\Test\IntegrationCaseFactory;
use PhpCsFixer\Tests\TestCase;
use Symfony\Component\Finder\SplFileInfo;

/**
 * @author Dariusz Rumiński <dariusz.ruminski@gmail.com>
 *
 * @internal
 *
 * @coversNothing
 * @group auto-review
 * @group covers-nothing
 */
final class FixerFactoryTest extends TestCase
{
    public function testFixersPriorityEdgeFixers()
    {
        $factory = new FixerFactory();
        $factory->registerBuiltInFixers();
        $fixers = $factory->getFixers();

        static::assertSame('encoding', $fixers[0]->getName(), 'Expected "encoding" fixer to have the highest priority.');
        static::assertSame('full_opening_tag', $fixers[1]->getName(), 'Expected "full_opening_tag" fixer has second highest priority.');
        static::assertSame('single_blank_line_at_eof', $fixers[\count($fixers) - 1]->getName(), 'Expected "single_blank_line_at_eof" to have the lowest priority.');
    }

    /**
     * @dataProvider provideFixersPriorityCases
     * @dataProvider provideFixersPrioritySpecialPhpdocCases
     */
    public function testFixersPriority(FixerInterface $first, FixerInterface $second)
    {
        static::assertLessThan($first->getPriority(), $second->getPriority(), sprintf('"%s" should have less priority than "%s"', \get_class($second), \get_class($first)));
    }

    public function provideFixersPriorityCases()
    {
        $factory = new FixerFactory();
        $factory->registerBuiltInFixers();

        $fixers = [];

        foreach ($factory->getFixers() as $fixer) {
            $fixers[$fixer->getName()] = $fixer;
        }

        return [
            [$fixers['array_indentation'], $fixers['align_multiline_comment']],
            [$fixers['array_indentation'], $fixers['binary_operator_spaces']],
            [$fixers['array_syntax'], $fixers['binary_operator_spaces']],
            [$fixers['array_syntax'], $fixers['ternary_operator_spaces']],
            [$fixers['backtick_to_shell_exec'], $fixers['escape_implicit_backslashes']],
            [$fixers['backtick_to_shell_exec'], $fixers['explicit_string_variable']],
            [$fixers['blank_line_after_opening_tag'], $fixers['no_blank_lines_before_namespace']],
            [$fixers['braces'], $fixers['array_indentation']],
            [$fixers['braces'], $fixers['method_chaining_indentation']],
            [$fixers['class_attributes_separation'], $fixers['braces']],
            [$fixers['class_attributes_separation'], $fixers['indentation_type']],
            [$fixers['class_keyword_remove'], $fixers['no_unused_imports']],
            [$fixers['combine_consecutive_issets'], $fixers['multiline_whitespace_before_semicolons']],
            [$fixers['combine_consecutive_issets'], $fixers['no_spaces_inside_parenthesis']],
            [$fixers['combine_consecutive_issets'], $fixers['no_trailing_whitespace']],
            [$fixers['combine_consecutive_issets'], $fixers['no_whitespace_in_blank_line']],
            [$fixers['combine_consecutive_unsets'], $fixers['no_extra_blank_lines']],
            [$fixers['combine_consecutive_unsets'], $fixers['no_trailing_whitespace']],
            [$fixers['combine_consecutive_unsets'], $fixers['no_whitespace_in_blank_line']],
            [$fixers['combine_consecutive_unsets'], $fixers['space_after_semicolon']],
            [$fixers['combine_nested_dirname'], $fixers['method_argument_space']],
            [$fixers['combine_nested_dirname'], $fixers['no_spaces_inside_parenthesis']],
            [$fixers['declare_strict_types'], $fixers['blank_line_after_opening_tag']],
            [$fixers['declare_strict_types'], $fixers['declare_equal_normalize']],
            [$fixers['dir_constant'], $fixers['combine_nested_dirname']],
            [$fixers['doctrine_annotation_array_assignment'], $fixers['doctrine_annotation_spaces']],
            [$fixers['echo_tag_syntax'], $fixers['no_mixed_echo_print']],
            [$fixers['elseif'], $fixers['braces']],
            [$fixers['escape_implicit_backslashes'], $fixers['heredoc_to_nowdoc']],
            [$fixers['escape_implicit_backslashes'], $fixers['single_quote']],
            [$fixers['explicit_string_variable'], $fixers['simple_to_complex_string_variable']],
            [$fixers['final_internal_class'], $fixers['final_static_access']],
            [$fixers['final_internal_class'], $fixers['self_static_accessor']],
            [$fixers['fully_qualified_strict_types'], $fixers['no_superfluous_phpdoc_tags']],
            [$fixers['function_to_constant'], $fixers['native_function_casing']],
            [$fixers['function_to_constant'], $fixers['no_extra_blank_lines']],
            [$fixers['function_to_constant'], $fixers['no_singleline_whitespace_before_semicolons']],
            [$fixers['function_to_constant'], $fixers['no_trailing_whitespace']],
            [$fixers['function_to_constant'], $fixers['no_whitespace_in_blank_line']],
            [$fixers['function_to_constant'], $fixers['self_static_accessor']],
            [$fixers['general_phpdoc_annotation_remove'], $fixers['no_empty_phpdoc']],
            [$fixers['general_phpdoc_annotation_remove'], $fixers['phpdoc_line_span']],
            [$fixers['general_phpdoc_annotation_remove'], $fixers['phpdoc_separation']],
            [$fixers['general_phpdoc_annotation_remove'], $fixers['phpdoc_trim']],
            [$fixers['global_namespace_import'], $fixers['no_unused_imports']],
            [$fixers['global_namespace_import'], $fixers['ordered_imports']],
            [$fixers['implode_call'], $fixers['method_argument_space']],
            [$fixers['indentation_type'], $fixers['phpdoc_indent']],
            [$fixers['is_null'], $fixers['yoda_style']],
            [$fixers['line_ending'], $fixers['braces']],
            [$fixers['list_syntax'], $fixers['binary_operator_spaces']],
            [$fixers['list_syntax'], $fixers['ternary_operator_spaces']],
            [$fixers['method_chaining_indentation'], $fixers['array_indentation']],
            [$fixers['method_separation'], $fixers['braces']],
            [$fixers['method_separation'], $fixers['indentation_type']],
            [$fixers['multiline_whitespace_before_semicolons'], $fixers['space_after_semicolon']],
            [$fixers['native_constant_invocation'], $fixers['global_namespace_import']],
            [$fixers['native_function_invocation'], $fixers['global_namespace_import']],
            [$fixers['no_alias_functions'], $fixers['implode_call']],
            [$fixers['no_alias_functions'], $fixers['php_unit_dedicate_assert']],
            [$fixers['no_alternative_syntax'], $fixers['braces']],
            [$fixers['no_alternative_syntax'], $fixers['elseif']],
            [$fixers['no_blank_lines_after_phpdoc'], $fixers['header_comment']],
            [$fixers['no_blank_lines_after_phpdoc'], $fixers['single_blank_line_before_namespace']],
            [$fixers['no_empty_comment'], $fixers['no_extra_blank_lines']],
            [$fixers['no_empty_comment'], $fixers['no_trailing_whitespace']],
            [$fixers['no_empty_comment'], $fixers['no_whitespace_in_blank_line']],
            [$fixers['no_empty_phpdoc'], $fixers['no_extra_blank_lines']],
            [$fixers['no_empty_phpdoc'], $fixers['no_trailing_whitespace']],
            [$fixers['no_empty_phpdoc'], $fixers['no_whitespace_in_blank_line']],
            [$fixers['no_empty_statement'], $fixers['braces']],
            [$fixers['no_empty_statement'], $fixers['combine_consecutive_unsets']],
            [$fixers['no_empty_statement'], $fixers['multiline_whitespace_before_semicolons']],
            [$fixers['no_empty_statement'], $fixers['no_extra_blank_lines']],
            [$fixers['no_empty_statement'], $fixers['no_singleline_whitespace_before_semicolons']],
            [$fixers['no_empty_statement'], $fixers['no_trailing_whitespace']],
            [$fixers['no_empty_statement'], $fixers['no_useless_else']],
            [$fixers['no_empty_statement'], $fixers['no_useless_return']],
            [$fixers['no_empty_statement'], $fixers['no_whitespace_in_blank_line']],
            [$fixers['no_empty_statement'], $fixers['return_assignment']],
            [$fixers['no_empty_statement'], $fixers['space_after_semicolon']],
            [$fixers['no_empty_statement'], $fixers['switch_case_semicolon_to_colon']],
            [$fixers['no_extra_blank_lines'], $fixers['blank_line_before_statement']],
            [$fixers['no_leading_import_slash'], $fixers['ordered_imports']],
            [$fixers['no_multiline_whitespace_around_double_arrow'], $fixers['binary_operator_spaces']],
            [$fixers['no_multiline_whitespace_around_double_arrow'], $fixers['trailing_comma_in_multiline_array']],
            [$fixers['no_php4_constructor'], $fixers['ordered_class_elements']],
            [$fixers['no_short_bool_cast'], $fixers['cast_spaces']],
            [$fixers['no_short_echo_tag'], $fixers['no_mixed_echo_print']],
            [$fixers['no_spaces_after_function_name'], $fixers['function_to_constant']],
            [$fixers['no_spaces_inside_parenthesis'], $fixers['function_to_constant']],
            [$fixers['no_superfluous_phpdoc_tags'], $fixers['no_empty_phpdoc']],
            [$fixers['no_unneeded_control_parentheses'], $fixers['no_trailing_whitespace']],
            [$fixers['no_unneeded_curly_braces'], $fixers['no_useless_else']],
            [$fixers['no_unneeded_curly_braces'], $fixers['no_useless_return']],
            [$fixers['no_unset_on_property'], $fixers['combine_consecutive_unsets']],
            [$fixers['no_unused_imports'], $fixers['blank_line_after_namespace']],
            [$fixers['no_unused_imports'], $fixers['no_extra_blank_lines']],
            [$fixers['no_unused_imports'], $fixers['no_leading_import_slash']],
            [$fixers['no_useless_else'], $fixers['braces']],
            [$fixers['no_useless_else'], $fixers['combine_consecutive_unsets']],
            [$fixers['no_useless_else'], $fixers['no_extra_blank_lines']],
            [$fixers['no_useless_else'], $fixers['no_trailing_whitespace']],
            [$fixers['no_useless_else'], $fixers['no_useless_return']],
            [$fixers['no_useless_else'], $fixers['no_whitespace_in_blank_line']],
            [$fixers['no_useless_return'], $fixers['blank_line_before_return']],
            [$fixers['no_useless_return'], $fixers['blank_line_before_statement']],
            [$fixers['no_useless_return'], $fixers['no_extra_blank_lines']],
            [$fixers['no_useless_return'], $fixers['no_whitespace_in_blank_line']],
            [$fixers['nullable_type_declaration_for_default_null_value'], $fixers['no_unreachable_default_argument_value']],
            [$fixers['ordered_class_elements'], $fixers['class_attributes_separation']],
            [$fixers['ordered_class_elements'], $fixers['method_separation']],
            [$fixers['ordered_class_elements'], $fixers['no_blank_lines_after_class_opening']],
            [$fixers['ordered_class_elements'], $fixers['space_after_semicolon']],
            [$fixers['php_unit_construct'], $fixers['php_unit_dedicate_assert']],
            [$fixers['php_unit_dedicate_assert'], $fixers['php_unit_dedicate_assert_internal_type']],
            [$fixers['php_unit_fqcn_annotation'], $fixers['no_unused_imports']],
<<<<<<< HEAD
            [$fixers['php_unit_internal_class'], $fixers['final_internal_class']],
            [$fixers['php_unit_fqcn_annotation'], $fixers['phpdoc_order_by_value']],
=======
            [$fixers['php_unit_fqcn_annotation'], $fixers['php_unit_ordered_covers']],
            [$fixers['php_unit_internal_class'], $fixers['final_internal_class']],
>>>>>>> ba4381d5
            [$fixers['php_unit_no_expectation_annotation'], $fixers['no_empty_phpdoc']],
            [$fixers['php_unit_no_expectation_annotation'], $fixers['php_unit_expectation']],
            [$fixers['php_unit_test_annotation'], $fixers['no_empty_phpdoc']],
            [$fixers['php_unit_test_annotation'], $fixers['php_unit_method_casing']],
            [$fixers['php_unit_test_annotation'], $fixers['phpdoc_trim']],
            [$fixers['php_unit_test_case_static_method_calls'], $fixers['final_static_access']],
            [$fixers['php_unit_test_case_static_method_calls'], $fixers['self_static_accessor']],
            [$fixers['phpdoc_add_missing_param_annotation'], $fixers['no_empty_phpdoc']],
            [$fixers['phpdoc_add_missing_param_annotation'], $fixers['no_superfluous_phpdoc_tags']],
            [$fixers['phpdoc_add_missing_param_annotation'], $fixers['phpdoc_align']],
            [$fixers['phpdoc_add_missing_param_annotation'], $fixers['phpdoc_order']],
            [$fixers['phpdoc_no_access'], $fixers['no_empty_phpdoc']],
            [$fixers['phpdoc_no_access'], $fixers['phpdoc_order']],
            [$fixers['phpdoc_no_access'], $fixers['phpdoc_separation']],
            [$fixers['phpdoc_no_access'], $fixers['phpdoc_trim']],
            [$fixers['phpdoc_no_alias_tag'], $fixers['phpdoc_add_missing_param_annotation']],
            [$fixers['phpdoc_no_alias_tag'], $fixers['phpdoc_single_line_var_spacing']],
            [$fixers['phpdoc_no_empty_return'], $fixers['no_empty_phpdoc']],
            [$fixers['phpdoc_no_empty_return'], $fixers['phpdoc_order']],
            [$fixers['phpdoc_no_empty_return'], $fixers['phpdoc_separation']],
            [$fixers['phpdoc_no_empty_return'], $fixers['phpdoc_trim']],
            [$fixers['phpdoc_no_package'], $fixers['no_empty_phpdoc']],
            [$fixers['phpdoc_no_package'], $fixers['phpdoc_order']],
            [$fixers['phpdoc_no_package'], $fixers['phpdoc_separation']],
            [$fixers['phpdoc_no_package'], $fixers['phpdoc_trim']],
            [$fixers['phpdoc_no_useless_inheritdoc'], $fixers['no_empty_phpdoc']],
            [$fixers['phpdoc_no_useless_inheritdoc'], $fixers['no_trailing_whitespace_in_comment']],
            [$fixers['phpdoc_order'], $fixers['phpdoc_separation']],
            [$fixers['phpdoc_order'], $fixers['phpdoc_trim']],
            [$fixers['phpdoc_return_self_reference'], $fixers['no_superfluous_phpdoc_tags']],
            [$fixers['phpdoc_scalar'], $fixers['phpdoc_to_return_type']],
            [$fixers['phpdoc_to_comment'], $fixers['no_empty_comment']],
            [$fixers['phpdoc_to_comment'], $fixers['phpdoc_no_useless_inheritdoc']],
            [$fixers['phpdoc_to_param_type'], $fixers['no_superfluous_phpdoc_tags']],
            [$fixers['phpdoc_to_return_type'], $fixers['fully_qualified_strict_types']],
            [$fixers['phpdoc_to_return_type'], $fixers['no_superfluous_phpdoc_tags']],
            [$fixers['phpdoc_to_return_type'], $fixers['return_type_declaration']],
            [$fixers['phpdoc_types'], $fixers['phpdoc_to_return_type']],
            [$fixers['pow_to_exponentiation'], $fixers['binary_operator_spaces']],
            [$fixers['pow_to_exponentiation'], $fixers['method_argument_space']],
            [$fixers['pow_to_exponentiation'], $fixers['native_function_casing']],
            [$fixers['pow_to_exponentiation'], $fixers['no_spaces_after_function_name']],
            [$fixers['pow_to_exponentiation'], $fixers['no_spaces_inside_parenthesis']],
            [$fixers['protected_to_private'], $fixers['ordered_class_elements']],
            [$fixers['return_assignment'], $fixers['blank_line_before_statement']],
            [$fixers['simplified_null_return'], $fixers['no_useless_return']],
            [$fixers['single_import_per_statement'], $fixers['multiline_whitespace_before_semicolons']],
            [$fixers['single_import_per_statement'], $fixers['no_leading_import_slash']],
            [$fixers['single_import_per_statement'], $fixers['no_singleline_whitespace_before_semicolons']],
            [$fixers['single_import_per_statement'], $fixers['no_unused_imports']],
            [$fixers['single_import_per_statement'], $fixers['space_after_semicolon']],
            [$fixers['single_line_throw'], $fixers['concat_space']],
            [$fixers['single_trait_insert_per_statement'], $fixers['braces']],
            [$fixers['single_trait_insert_per_statement'], $fixers['space_after_semicolon']],
            [$fixers['standardize_increment'], $fixers['increment_style']],
            [$fixers['standardize_not_equals'], $fixers['binary_operator_spaces']],
            [$fixers['strict_comparison'], $fixers['binary_operator_spaces']],
            [$fixers['unary_operator_spaces'], $fixers['not_operator_with_space']],
            [$fixers['unary_operator_spaces'], $fixers['not_operator_with_successor_space']],
            [$fixers['void_return'], $fixers['phpdoc_no_empty_return']],
            [$fixers['void_return'], $fixers['return_type_declaration']],
        ];
    }

    public function provideFixersPrioritySpecialPhpdocCases()
    {
        $factory = new FixerFactory();
        $factory->registerBuiltInFixers();

        $fixers = [];

        foreach ($factory->getFixers() as $fixer) {
            $fixers[$fixer->getName()] = $fixer;
        }

        $cases = [];

        // prepare bulk tests for phpdoc fixers to test that:
        // * `comment_to_phpdoc` is first
        // * `phpdoc_to_comment` is second
        // * `phpdoc_indent` is third
        // * `phpdoc_types` is fourth
        // * `phpdoc_scalar` is fifth
        // * `phpdoc_align` is last
        $cases[] = [$fixers['comment_to_phpdoc'], $fixers['phpdoc_to_comment']];
        $cases[] = [$fixers['phpdoc_indent'], $fixers['phpdoc_types']];
        $cases[] = [$fixers['phpdoc_to_comment'], $fixers['phpdoc_indent']];
        $cases[] = [$fixers['phpdoc_types'], $fixers['phpdoc_scalar']];

        $docFixerNames = array_filter(
            array_keys($fixers),
            static function ($name) {
                return false !== strpos($name, 'phpdoc');
            }
        );

        foreach ($docFixerNames as $docFixerName) {
            if (!\in_array($docFixerName, ['comment_to_phpdoc', 'phpdoc_to_comment', 'phpdoc_indent', 'phpdoc_types', 'phpdoc_scalar'], true)) {
                $cases[] = [$fixers['comment_to_phpdoc'], $fixers[$docFixerName]];
                $cases[] = [$fixers['phpdoc_indent'], $fixers[$docFixerName]];
                $cases[] = [$fixers['phpdoc_scalar'], $fixers[$docFixerName]];
                $cases[] = [$fixers['phpdoc_to_comment'], $fixers[$docFixerName]];
                $cases[] = [$fixers['phpdoc_types'], $fixers[$docFixerName]];
            }

            if ('phpdoc_align' !== $docFixerName) {
                $cases[] = [$fixers[$docFixerName], $fixers['phpdoc_align']];
            }
        }

        return $cases;
    }

    /**
     * @dataProvider provideFixersPriorityPairsHaveIntegrationTestCases
     */
    public function testFixersPriorityPairsHaveIntegrationTest(FixerInterface $first, FixerInterface $second)
    {
        // This structure contains older cases that are not yet covered by tests.
        // It may only shrink, never add anything to it.
        $casesWithoutTests = [
            'indentation_type,phpdoc_indent.test',
            'method_separation,braces.test',
            'phpdoc_no_access,phpdoc_order.test',
            'phpdoc_no_access,phpdoc_separation.test',
            'phpdoc_no_package,phpdoc_order.test',
            'phpdoc_order,phpdoc_separation.test',
            'phpdoc_order,phpdoc_trim.test',
        ];

        $integrationTestName = $this->generateIntegrationTestName($first, $second);
        $file = $this->getIntegrationPriorityDirectory().$integrationTestName;

        if (is_file($file)) {
            $description = sprintf('Integration of fixers: %s,%s.', $first->getName(), $second->getName());
            $integrationTestExists = true;
        } else {
            $file = $this->getIntegrationPriorityDirectory().$this->generateIntegrationTestName($second, $first);
            $description = sprintf('Integration of fixers: %s,%s.', $second->getName(), $first->getName());
            $integrationTestExists = is_file($file);
        }

        if (\in_array($integrationTestName, $casesWithoutTests, true)) {
            static::assertFalse($integrationTestExists, sprintf('Case "%s" already has an integration test, so it should be removed from "$casesWithoutTests".', $integrationTestName));
            static::markTestIncomplete(sprintf('Case "%s" has no integration test yet, please help and add it.', $integrationTestName));
        }

        static::assertTrue($integrationTestExists, sprintf('There shall be an integration test "%s". How do you know that priority set up is good, if there is no integration test to check it?', $integrationTestName));

        $file = realpath($file);
        $factory = new IntegrationCaseFactory();

        $test = $factory->create(new SplFileInfo($file, './', __DIR__));
        $rules = $test->getRuleset()->getRules();
        $expected = [$first->getName(), $second->getName()];
        $actual = array_keys($rules);

        sort($expected);
        sort($actual);

        static::assertSame($description, $test->getTitle(), sprintf('Please fix the title in "%s".', $file));
        static::assertCount(2, $rules, sprintf('Only the two rules that are tested for priority should be in the ruleset of "%s".', $file));

        foreach ($rules as $name => $config) {
            static::assertNotFalse($config, sprintf('The rule "%s" in "%s" may not be disabled for the test.', $name, $file));
        }

        static::assertSame($expected, $actual, sprintf('The ruleset of "%s" must contain the rules for the priority test.', $file));
    }

    public function provideFixersPriorityPairsHaveIntegrationTestCases()
    {
        return array_filter(
            $this->provideFixersPriorityCases(),
            // ignore speed-up only priorities set up
            function (array $case) {
                return !\in_array(
                    $this->generateIntegrationTestName($case[0], $case[1]),
                    [
                        'function_to_constant,native_function_casing.test',
                        'no_unused_imports,no_leading_import_slash.test',
                        'pow_to_exponentiation,method_argument_space.test',
                        'pow_to_exponentiation,native_function_casing.test',
                        'pow_to_exponentiation,no_spaces_after_function_name.test',
                        'pow_to_exponentiation,no_spaces_inside_parenthesis.test',
                    ],
                    true
                );
            }
        );
    }

    public function testPriorityIntegrationDirectoryOnlyContainsFiles()
    {
        foreach (new \DirectoryIterator($this->getIntegrationPriorityDirectory()) as $candidate) {
            if ($candidate->isDot()) {
                continue;
            }

            $fileName = $candidate->getFilename();
            static::assertTrue($candidate->isFile(), sprintf('Expected only files in the priority integration test directory, got "%s".', $fileName));
            static::assertFalse($candidate->isLink(), sprintf('No (sym)links expected the priority integration test directory, got "%s".', $fileName));
        }
    }

    /**
     * @dataProvider provideIntegrationTestFilesCases
     *
     * @param string $fileName
     */
    public function testPriorityIntegrationTestFilesAreListedPriorityCases($fileName)
    {
        static $priorityCases;

        if (null === $priorityCases) {
            $priorityCases = [];

            foreach ($this->provideFixersPriorityCases() as $priorityCase) {
                $fixerName = $priorityCase[0]->getName();
                if (!isset($priorityCases[$fixerName])) {
                    $priorityCases[$fixerName] = [];
                }

                $priorityCases[$fixerName][$priorityCase[1]->getName()] = true;
            }

            ksort($priorityCases);
        }

        if (\in_array($fileName, [
            'braces,indentation_type,no_break_comment.test',
        ], true)) {
            static::markTestIncomplete(sprintf('Case "%s" has unexpected name, please help fixing it.', $fileName));
        }

        if (\in_array($fileName, [
            'combine_consecutive_issets,no_singleline_whitespace_before_semicolons.test',
        ], true)) {
            static::markTestIncomplete(sprintf('Case "%s" is not fully handled, please help fixing it.', $fileName));
        }

        static::assertSame(
            1,
            preg_match('#^([a-z][a-z0-9_]*),([a-z][a-z_]*)(?:_\d{1,3})?\.test(-(in|out)\.php)?$#', $fileName, $matches),
            sprintf('File with unexpected name "%s" in the priority integration test directory.', $fileName)
        );

        $fixerName1 = $matches[1];
        $fixerName2 = $matches[2];

        static::assertTrue(
            isset($priorityCases[$fixerName1][$fixerName2]) || isset($priorityCases[$fixerName2][$fixerName1]),
            sprintf('Missing priority test entry for file "%s".', $fileName)
        );
    }

    public function provideIntegrationTestFilesCases()
    {
        $fileNames = [];
        foreach (new \DirectoryIterator($this->getIntegrationPriorityDirectory()) as $candidate) {
            if ($candidate->isDot()) {
                continue;
            }

            $fileNames[] = [$candidate->getFilename()];
        }

        sort($fileNames);

        return $fileNames;
    }

    public function testProvideFixersPriorityCasesAreSorted()
    {
        $cases = $this->provideFixersPriorityCases();
        $sorted = $cases;

        usort(
            $sorted,
            static function (array $priorityPair1, array $priorityPair2) {
                /** @var FixerInterface $fixer */
                $fixer1 = $priorityPair1[0];

                /** @var FixerInterface $fixer */
                $fixer2 = $priorityPair2[0];

                if ($fixer1->getName() === $fixer2->getName()) {
                    /** @var FixerInterface $fixer */
                    $fixer1 = $priorityPair1[1];

                    /** @var FixerInterface $fixer */
                    $fixer2 = $priorityPair2[1];
                }

                return strcmp($fixer1->getName(), $fixer2->getName());
            }
        );

        if ($sorted !== $cases) { // PHPUnit takes a very long time creating a diff view on the arrays
            $casesDescription = '';

            foreach ($cases as $pair) {
                $casesDescription .= sprintf("\n%s/%s", $pair[0]->getName(), $pair[1]->getName());
            }

            $sortedDescription = '';

            foreach ($sorted as $pair) {
                $sortedDescription .= sprintf("\n%s/%s", $pair[0]->getName(), $pair[1]->getName());
            }

            static::assertSame($sortedDescription, $casesDescription);
        }
    }

    /**
     * @return string
     */
    private function generateIntegrationTestName(FixerInterface $first, FixerInterface $second)
    {
        return "{$first->getName()},{$second->getName()}.test";
    }

    /**
     * @return string
     */
    private function getIntegrationPriorityDirectory()
    {
        return __DIR__.'/../Fixtures/Integration/priority/';
    }
}<|MERGE_RESOLUTION|>--- conflicted
+++ resolved
@@ -178,13 +178,8 @@
             [$fixers['php_unit_construct'], $fixers['php_unit_dedicate_assert']],
             [$fixers['php_unit_dedicate_assert'], $fixers['php_unit_dedicate_assert_internal_type']],
             [$fixers['php_unit_fqcn_annotation'], $fixers['no_unused_imports']],
-<<<<<<< HEAD
+            [$fixers['php_unit_fqcn_annotation'], $fixers['phpdoc_order_by_value']],
             [$fixers['php_unit_internal_class'], $fixers['final_internal_class']],
-            [$fixers['php_unit_fqcn_annotation'], $fixers['phpdoc_order_by_value']],
-=======
-            [$fixers['php_unit_fqcn_annotation'], $fixers['php_unit_ordered_covers']],
-            [$fixers['php_unit_internal_class'], $fixers['final_internal_class']],
->>>>>>> ba4381d5
             [$fixers['php_unit_no_expectation_annotation'], $fixers['no_empty_phpdoc']],
             [$fixers['php_unit_no_expectation_annotation'], $fixers['php_unit_expectation']],
             [$fixers['php_unit_test_annotation'], $fixers['no_empty_phpdoc']],
