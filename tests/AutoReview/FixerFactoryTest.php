--- conflicted
+++ resolved
@@ -309,17 +309,9 @@
 
     public function testPriorityIntegrationDirectoryOnlyContainsFiles()
     {
-<<<<<<< HEAD
-        $priorityCases = [];
-        foreach ($this->provideFixersPriorityCases() as $priorityCase) {
-            $fixerName = $priorityCase[0]->getName();
-            if (!isset($priorityCases[$fixerName])) {
-                $priorityCases[$fixerName] = [];
-=======
         foreach (new \DirectoryIterator($this->getIntegrationPriorityDirectory()) as $candidate) {
             if ($candidate->isDot()) {
                 continue;
->>>>>>> 7dc39826
             }
 
             $fileName = $candidate->getFilename();
@@ -341,13 +333,25 @@
             foreach ($this->provideFixersPriorityCases() as $priorityCase) {
                 $fixerName = $priorityCase[0]->getName();
                 if (!isset($priorityCases[$fixerName])) {
-                    $priorityCases[$fixerName] = array();
+                    $priorityCases[$fixerName] = [];
                 }
 
                 $priorityCases[$fixerName][$priorityCase[1]->getName()] = true;
             }
 
             ksort($priorityCases);
+        }
+
+        if (in_array($fileName, [
+            'braces,indentation_type,no_break_comment.test',
+        ], true)) {
+            $this->markTestIncomplete(sprintf('Case "%s" has unexpected name, please help fixing it.', $fileName));
+        }
+
+        if (in_array($fileName, [
+            'combine_consecutive_issets,no_singleline_whitespace_before_semicolons.test',
+        ], true)) {
+            $this->markTestIncomplete(sprintf('Case "%s" is not fully handled, please help fixing it.', $fileName));
         }
 
         $this->assertSame(
@@ -367,39 +371,13 @@
 
     public function provideIntegrationTestFilesCases()
     {
-        $fileNames = array();
+        $fileNames = [];
         foreach (new \DirectoryIterator($this->getIntegrationPriorityDirectory()) as $candidate) {
             if ($candidate->isDot()) {
                 continue;
             }
 
-<<<<<<< HEAD
-            $fileName = $candidate->getFilename();
-            $this->assertTrue($candidate->isFile(), sprintf('Expected only files in the priority integration test directory, got "%s".', $fileName));
-            $this->assertFalse($candidate->isLink(), sprintf('No (sym)links expected the priority integration test directory, got "%s".', $fileName));
-
-            if (in_array($fileName, [
-                'braces,indentation_type,no_break_comment.test',
-            ], true)) {
-                $this->markTestIncomplete(sprintf('Case "%s" has unexpected name, please help fixing it.', $fileName));
-            }
-
-            $this->assertSame(
-                1,
-                preg_match('#^([a-z][a-z0-9_]*),([a-z][a-z_]*)(?:_\d{1,3})?\.test$#', $fileName, $matches),
-                sprintf('File with unexpected name "%s" in the priority integration test directory.', $fileName)
-            );
-
-            $fixerName1 = $matches[1];
-            $fixerName2 = $matches[2];
-
-            $this->assertTrue(
-                isset($priorityCases[$fixerName1][$fixerName2]) || isset($priorityCases[$fixerName2][$fixerName1]),
-                sprintf('Missing priority test entry for file "%s".', $fileName)
-            );
-=======
-            $fileNames[] = array($candidate->getFilename());
->>>>>>> 7dc39826
+            $fileNames[] = [$candidate->getFilename()];
         }
 
         sort($fileNames);
