<?php

/*
 * This file is part of PHP CS Fixer.
 *
 * (c) Fabien Potencier <fabien@symfony.com>
 *     Dariusz Rumiński <dariusz.ruminski@gmail.com>
 *
 * This source file is subject to the MIT license that is bundled
 * with this source code in the file LICENSE.
 */

namespace PhpCsFixer\Tests\AutoReview;

use PhpCsFixer\Fixer\FixerInterface;
use PhpCsFixer\FixerFactory;
use PhpCsFixer\Tests\TestCase;

/**
 * @author Dariusz Rumiński <dariusz.ruminski@gmail.com>
 *
 * @internal
 *
 * @coversNothing
 * @group auto-review
 */
final class FixerFactoryTest extends TestCase
{
    public function testFixersPriorityEdgeFixers()
    {
        $factory = new FixerFactory();
        $factory->registerBuiltInFixers();
        $fixers = $factory->getFixers();

        $this->assertSame('encoding', $fixers[0]->getName(), 'Expected "encoding" fixer to have the highest priority.');
        $this->assertSame('full_opening_tag', $fixers[1]->getName(), 'Expected "full_opening_tag" fixer has second highest priority.');
        $this->assertSame('single_blank_line_at_eof', $fixers[count($fixers) - 1]->getName(), 'Expected "single_blank_line_at_eof" to have the lowest priority.');
    }

    /**
     * @dataProvider provideFixersPriorityCases
     * @dataProvider provideFixersPrioritySpecialPhpdocCases
     */
    public function testFixersPriority(FixerInterface $first, FixerInterface $second)
    {
        $this->assertLessThan($first->getPriority(), $second->getPriority(), sprintf('"%s" should have less priority than "%s"', get_class($second), get_class($first)));
    }

    public function provideFixersPriorityCases()
    {
        $factory = new FixerFactory();
        $factory->registerBuiltInFixers();

        $fixers = [];

        foreach ($factory->getFixers() as $fixer) {
            $fixers[$fixer->getName()] = $fixer;
        }

<<<<<<< HEAD
        return [
            [$fixers['array_syntax'], $fixers['binary_operator_spaces']],
            [$fixers['array_syntax'], $fixers['ternary_operator_spaces']],
            [$fixers['backtick_to_shell_exec'], $fixers['escape_implicit_backslashes']],
            [$fixers['blank_line_after_opening_tag'], $fixers['no_blank_lines_before_namespace']],
            [$fixers['class_attributes_separation'], $fixers['braces']],
            [$fixers['class_attributes_separation'], $fixers['indentation_type']],
            [$fixers['class_keyword_remove'], $fixers['no_unused_imports']],
            [$fixers['combine_consecutive_issets'], $fixers['multiline_whitespace_before_semicolons']],
            [$fixers['combine_consecutive_issets'], $fixers['no_spaces_inside_parenthesis']],
            [$fixers['combine_consecutive_issets'], $fixers['no_trailing_whitespace']],
            [$fixers['combine_consecutive_issets'], $fixers['no_whitespace_in_blank_line']],
            [$fixers['combine_consecutive_unsets'], $fixers['no_extra_blank_lines']],
            [$fixers['combine_consecutive_unsets'], $fixers['no_trailing_whitespace']],
            [$fixers['combine_consecutive_unsets'], $fixers['no_whitespace_in_blank_line']],
            [$fixers['combine_consecutive_unsets'], $fixers['space_after_semicolon']],
            [$fixers['declare_strict_types'], $fixers['blank_line_after_opening_tag']],
            [$fixers['declare_strict_types'], $fixers['declare_equal_normalize']],
            [$fixers['declare_strict_types'], $fixers['single_blank_line_before_namespace']],
            [$fixers['elseif'], $fixers['braces']],
            [$fixers['escape_implicit_backslashes'], $fixers['heredoc_to_nowdoc']],
            [$fixers['escape_implicit_backslashes'], $fixers['single_quote']],
            [$fixers['function_to_constant'], $fixers['native_function_casing']],
            [$fixers['function_to_constant'], $fixers['no_extra_blank_lines']],
            [$fixers['function_to_constant'], $fixers['no_singleline_whitespace_before_semicolons']],
            [$fixers['function_to_constant'], $fixers['no_trailing_whitespace']],
            [$fixers['function_to_constant'], $fixers['no_whitespace_in_blank_line']],
            [$fixers['general_phpdoc_annotation_remove'], $fixers['phpdoc_separation']],
            [$fixers['general_phpdoc_annotation_remove'], $fixers['phpdoc_trim']],
            [$fixers['general_phpdoc_annotation_remove'], $fixers['no_empty_phpdoc']],
            [$fixers['indentation_type'], $fixers['phpdoc_indent']],
            [$fixers['is_null'], $fixers['yoda_style']],
            [$fixers['line_ending'], $fixers['single_blank_line_at_eof']],
            [$fixers['list_syntax'], $fixers['binary_operator_spaces']],
            [$fixers['list_syntax'], $fixers['ternary_operator_spaces']],
            [$fixers['method_separation'], $fixers['braces']],
            [$fixers['method_separation'], $fixers['indentation_type']],
            [$fixers['no_alias_functions'], $fixers['php_unit_dedicate_assert']],
            [$fixers['no_blank_lines_after_phpdoc'], $fixers['single_blank_line_before_namespace']],
            [$fixers['no_empty_comment'], $fixers['no_extra_blank_lines']],
            [$fixers['no_empty_comment'], $fixers['no_trailing_whitespace']],
            [$fixers['no_empty_comment'], $fixers['no_whitespace_in_blank_line']],
            [$fixers['no_empty_phpdoc'], $fixers['no_extra_blank_lines']],
            [$fixers['no_empty_phpdoc'], $fixers['no_trailing_whitespace']],
            [$fixers['no_empty_phpdoc'], $fixers['no_whitespace_in_blank_line']],
            [$fixers['no_empty_statement'], $fixers['braces']],
            [$fixers['no_empty_statement'], $fixers['combine_consecutive_unsets']],
            [$fixers['no_empty_statement'], $fixers['no_extra_blank_lines']],
            [$fixers['no_empty_statement'], $fixers['multiline_whitespace_before_semicolons']],
            [$fixers['no_empty_statement'], $fixers['no_singleline_whitespace_before_semicolons']],
            [$fixers['no_empty_statement'], $fixers['no_trailing_whitespace']],
            [$fixers['no_empty_statement'], $fixers['no_useless_else']],
            [$fixers['no_empty_statement'], $fixers['no_useless_return']],
            [$fixers['no_empty_statement'], $fixers['no_whitespace_in_blank_line']],
            [$fixers['no_empty_statement'], $fixers['space_after_semicolon']],
            [$fixers['no_empty_statement'], $fixers['switch_case_semicolon_to_colon']],
            [$fixers['no_leading_import_slash'], $fixers['ordered_imports']],
            [$fixers['no_multiline_whitespace_around_double_arrow'], $fixers['binary_operator_spaces']],
            [$fixers['no_multiline_whitespace_around_double_arrow'], $fixers['trailing_comma_in_multiline_array']],
            [$fixers['multiline_whitespace_before_semicolons'], $fixers['space_after_semicolon']],
            [$fixers['no_php4_constructor'], $fixers['ordered_class_elements']],
            [$fixers['no_short_bool_cast'], $fixers['cast_spaces']],
            [$fixers['no_short_echo_tag'], $fixers['no_mixed_echo_print']],
            [$fixers['no_spaces_after_function_name'], $fixers['function_to_constant']],
            [$fixers['no_spaces_inside_parenthesis'], $fixers['function_to_constant']],
            [$fixers['no_unneeded_control_parentheses'], $fixers['no_trailing_whitespace']],
            [$fixers['no_unneeded_curly_braces'], $fixers['no_useless_else']],
            [$fixers['no_unneeded_curly_braces'], $fixers['no_useless_return']],
            [$fixers['no_unused_imports'], $fixers['blank_line_after_namespace']],
            [$fixers['no_unused_imports'], $fixers['no_extra_blank_lines']],
            [$fixers['no_unused_imports'], $fixers['no_leading_import_slash']],
            [$fixers['no_useless_else'], $fixers['braces']],
            [$fixers['no_useless_else'], $fixers['combine_consecutive_unsets']],
            [$fixers['no_useless_else'], $fixers['no_extra_blank_lines']],
            [$fixers['no_useless_else'], $fixers['no_trailing_whitespace']],
            [$fixers['no_useless_else'], $fixers['no_useless_return']],
            [$fixers['no_useless_else'], $fixers['no_whitespace_in_blank_line']],
            [$fixers['no_useless_return'], $fixers['blank_line_before_return']],
            [$fixers['no_useless_return'], $fixers['blank_line_before_statement']],
            [$fixers['no_useless_return'], $fixers['no_extra_blank_lines']],
            [$fixers['no_useless_return'], $fixers['no_whitespace_in_blank_line']],
            [$fixers['no_whitespace_in_blank_line'], $fixers['no_blank_lines_after_phpdoc']],
            [$fixers['ordered_class_elements'], $fixers['class_attributes_separation']],
            [$fixers['ordered_class_elements'], $fixers['method_separation']],
            [$fixers['ordered_class_elements'], $fixers['no_blank_lines_after_class_opening']],
            [$fixers['ordered_class_elements'], $fixers['space_after_semicolon']],
            [$fixers['php_unit_fqcn_annotation'], $fixers['no_unused_imports']],
            [$fixers['php_unit_no_expectation_annotation'], $fixers['no_empty_phpdoc']],
            [$fixers['php_unit_no_expectation_annotation'], $fixers['php_unit_expectation']],
            [$fixers['php_unit_strict'], $fixers['php_unit_construct']],
            [$fixers['phpdoc_add_missing_param_annotation'], $fixers['phpdoc_align']],
            [$fixers['phpdoc_add_missing_param_annotation'], $fixers['phpdoc_order']],
            [$fixers['phpdoc_no_access'], $fixers['no_empty_phpdoc']],
            [$fixers['phpdoc_no_access'], $fixers['phpdoc_order']],
            [$fixers['phpdoc_no_access'], $fixers['phpdoc_separation']],
            [$fixers['phpdoc_no_access'], $fixers['phpdoc_trim']],
            [$fixers['phpdoc_no_alias_tag'], $fixers['phpdoc_add_missing_param_annotation']],
            [$fixers['phpdoc_no_alias_tag'], $fixers['phpdoc_single_line_var_spacing']],
            [$fixers['phpdoc_no_empty_return'], $fixers['no_empty_phpdoc']],
            [$fixers['phpdoc_no_empty_return'], $fixers['phpdoc_order']],
            [$fixers['phpdoc_no_empty_return'], $fixers['phpdoc_separation']],
            [$fixers['phpdoc_no_empty_return'], $fixers['phpdoc_trim']],
            [$fixers['phpdoc_no_package'], $fixers['no_empty_phpdoc']],
            [$fixers['phpdoc_no_package'], $fixers['phpdoc_order']],
            [$fixers['phpdoc_no_package'], $fixers['phpdoc_separation']],
            [$fixers['phpdoc_no_package'], $fixers['phpdoc_trim']],
            [$fixers['phpdoc_no_useless_inheritdoc'], $fixers['no_empty_phpdoc']],
            [$fixers['phpdoc_no_useless_inheritdoc'], $fixers['no_trailing_whitespace_in_comment']],
            [$fixers['phpdoc_order'], $fixers['phpdoc_separation']],
            [$fixers['phpdoc_order'], $fixers['phpdoc_trim']],
            [$fixers['phpdoc_separation'], $fixers['phpdoc_trim']],
            [$fixers['phpdoc_summary'], $fixers['phpdoc_trim']],
            [$fixers['phpdoc_to_comment'], $fixers['no_empty_comment']],
            [$fixers['phpdoc_to_comment'], $fixers['phpdoc_no_useless_inheritdoc']],
            [$fixers['phpdoc_var_without_name'], $fixers['phpdoc_trim']],
            [$fixers['pow_to_exponentiation'], $fixers['binary_operator_spaces']],
            [$fixers['pow_to_exponentiation'], $fixers['method_argument_space']],
            [$fixers['pow_to_exponentiation'], $fixers['native_function_casing']],
            [$fixers['pow_to_exponentiation'], $fixers['no_spaces_after_function_name']],
            [$fixers['pow_to_exponentiation'], $fixers['no_spaces_inside_parenthesis']],
            [$fixers['protected_to_private'], $fixers['ordered_class_elements']],
            [$fixers['simplified_null_return'], $fixers['no_useless_return']],
            [$fixers['single_import_per_statement'], $fixers['no_leading_import_slash']],
            [$fixers['single_import_per_statement'], $fixers['multiline_whitespace_before_semicolons']],
            [$fixers['single_import_per_statement'], $fixers['no_singleline_whitespace_before_semicolons']],
            [$fixers['single_import_per_statement'], $fixers['no_unused_imports']],
            [$fixers['single_import_per_statement'], $fixers['space_after_semicolon']],
            [$fixers['standardize_not_equals'], $fixers['binary_operator_spaces']],
            [$fixers['strict_comparison'], $fixers['binary_operator_spaces']],
            [$fixers['unary_operator_spaces'], $fixers['not_operator_with_space']],
            [$fixers['unary_operator_spaces'], $fixers['not_operator_with_successor_space']],
            [$fixers['void_return'], $fixers['phpdoc_no_empty_return']],
            [$fixers['void_return'], $fixers['return_type_declaration']],
            [$fixers['php_unit_test_annotation'], $fixers['no_empty_phpdoc']],
            [$fixers['php_unit_test_annotation'], $fixers['phpdoc_trim']],
        ];
=======
        return array(
            array($fixers['array_syntax'], $fixers['binary_operator_spaces']),
            array($fixers['array_syntax'], $fixers['ternary_operator_spaces']),
            array($fixers['blank_line_after_opening_tag'], $fixers['no_blank_lines_before_namespace']),
            array($fixers['class_keyword_remove'], $fixers['no_unused_imports']),
            array($fixers['combine_consecutive_unsets'], $fixers['no_extra_consecutive_blank_lines']),
            array($fixers['combine_consecutive_unsets'], $fixers['no_trailing_whitespace']),
            array($fixers['combine_consecutive_unsets'], $fixers['no_whitespace_in_blank_line']),
            array($fixers['combine_consecutive_unsets'], $fixers['space_after_semicolon']),
            array($fixers['declare_strict_types'], $fixers['blank_line_after_opening_tag']),
            array($fixers['declare_strict_types'], $fixers['declare_equal_normalize']),
            array($fixers['declare_strict_types'], $fixers['single_blank_line_before_namespace']),
            array($fixers['elseif'], $fixers['braces']),
            array($fixers['function_to_constant'], $fixers['native_function_casing']),
            array($fixers['function_to_constant'], $fixers['no_extra_consecutive_blank_lines']),
            array($fixers['function_to_constant'], $fixers['no_singleline_whitespace_before_semicolons']),
            array($fixers['function_to_constant'], $fixers['no_trailing_whitespace']),
            array($fixers['function_to_constant'], $fixers['no_whitespace_in_blank_line']),
            array($fixers['general_phpdoc_annotation_remove'], $fixers['phpdoc_separation']),
            array($fixers['general_phpdoc_annotation_remove'], $fixers['phpdoc_trim']),
            array($fixers['general_phpdoc_annotation_remove'], $fixers['no_empty_phpdoc']),
            array($fixers['indentation_type'], $fixers['phpdoc_indent']),
            array($fixers['line_ending'], $fixers['single_blank_line_at_eof']),
            array($fixers['method_separation'], $fixers['braces']),
            array($fixers['method_separation'], $fixers['indentation_type']),
            array($fixers['no_alias_functions'], $fixers['php_unit_dedicate_assert']),
            array($fixers['no_blank_lines_after_phpdoc'], $fixers['single_blank_line_before_namespace']),
            array($fixers['no_empty_comment'], $fixers['no_extra_consecutive_blank_lines']),
            array($fixers['no_empty_comment'], $fixers['no_trailing_whitespace']),
            array($fixers['no_empty_comment'], $fixers['no_whitespace_in_blank_line']),
            array($fixers['no_empty_phpdoc'], $fixers['no_extra_consecutive_blank_lines']),
            array($fixers['no_empty_phpdoc'], $fixers['no_trailing_whitespace']),
            array($fixers['no_empty_phpdoc'], $fixers['no_whitespace_in_blank_line']),
            array($fixers['no_empty_statement'], $fixers['braces']),
            array($fixers['no_empty_statement'], $fixers['combine_consecutive_unsets']),
            array($fixers['no_empty_statement'], $fixers['no_extra_consecutive_blank_lines']),
            array($fixers['no_empty_statement'], $fixers['no_multiline_whitespace_before_semicolons']),
            array($fixers['no_empty_statement'], $fixers['no_singleline_whitespace_before_semicolons']),
            array($fixers['no_empty_statement'], $fixers['no_trailing_whitespace']),
            array($fixers['no_empty_statement'], $fixers['no_useless_else']),
            array($fixers['no_empty_statement'], $fixers['no_useless_return']),
            array($fixers['no_empty_statement'], $fixers['no_whitespace_in_blank_line']),
            array($fixers['no_empty_statement'], $fixers['space_after_semicolon']),
            array($fixers['no_empty_statement'], $fixers['switch_case_semicolon_to_colon']),
            array($fixers['no_leading_import_slash'], $fixers['ordered_imports']),
            array($fixers['no_multiline_whitespace_around_double_arrow'], $fixers['binary_operator_spaces']),
            array($fixers['no_multiline_whitespace_around_double_arrow'], $fixers['trailing_comma_in_multiline_array']),
            array($fixers['no_multiline_whitespace_before_semicolons'], $fixers['space_after_semicolon']),
            array($fixers['no_php4_constructor'], $fixers['ordered_class_elements']),
            array($fixers['no_short_bool_cast'], $fixers['cast_spaces']),
            array($fixers['no_short_echo_tag'], $fixers['no_mixed_echo_print']),
            array($fixers['no_spaces_after_function_name'], $fixers['function_to_constant']),
            array($fixers['no_spaces_inside_parenthesis'], $fixers['function_to_constant']),
            array($fixers['no_unneeded_control_parentheses'], $fixers['no_trailing_whitespace']),
            array($fixers['no_unused_imports'], $fixers['blank_line_after_namespace']),
            array($fixers['no_unused_imports'], $fixers['no_extra_consecutive_blank_lines']),
            array($fixers['no_unused_imports'], $fixers['no_leading_import_slash']),
            array($fixers['no_useless_else'], $fixers['braces']),
            array($fixers['no_useless_else'], $fixers['combine_consecutive_unsets']),
            array($fixers['no_useless_else'], $fixers['no_extra_consecutive_blank_lines']),
            array($fixers['no_useless_else'], $fixers['no_trailing_whitespace']),
            array($fixers['no_useless_else'], $fixers['no_useless_return']),
            array($fixers['no_useless_else'], $fixers['no_whitespace_in_blank_line']),
            array($fixers['no_useless_return'], $fixers['blank_line_before_return']),
            array($fixers['no_useless_return'], $fixers['no_extra_consecutive_blank_lines']),
            array($fixers['no_useless_return'], $fixers['no_whitespace_in_blank_line']),
            array($fixers['no_whitespace_in_blank_line'], $fixers['no_blank_lines_after_phpdoc']),
            array($fixers['ordered_class_elements'], $fixers['method_separation']),
            array($fixers['ordered_class_elements'], $fixers['no_blank_lines_after_class_opening']),
            array($fixers['ordered_class_elements'], $fixers['space_after_semicolon']),
            array($fixers['php_unit_construct'], $fixers['php_unit_dedicate_assert']),
            array($fixers['php_unit_fqcn_annotation'], $fixers['no_unused_imports']),
            array($fixers['php_unit_strict'], $fixers['php_unit_construct']),
            array($fixers['phpdoc_add_missing_param_annotation'], $fixers['phpdoc_align']),
            array($fixers['phpdoc_add_missing_param_annotation'], $fixers['phpdoc_order']),
            array($fixers['phpdoc_no_access'], $fixers['no_empty_phpdoc']),
            array($fixers['phpdoc_no_access'], $fixers['phpdoc_order']),
            array($fixers['phpdoc_no_access'], $fixers['phpdoc_separation']),
            array($fixers['phpdoc_no_access'], $fixers['phpdoc_trim']),
            array($fixers['phpdoc_no_alias_tag'], $fixers['phpdoc_add_missing_param_annotation']),
            array($fixers['phpdoc_no_alias_tag'], $fixers['phpdoc_single_line_var_spacing']),
            array($fixers['phpdoc_no_empty_return'], $fixers['no_empty_phpdoc']),
            array($fixers['phpdoc_no_empty_return'], $fixers['phpdoc_order']),
            array($fixers['phpdoc_no_empty_return'], $fixers['phpdoc_separation']),
            array($fixers['phpdoc_no_empty_return'], $fixers['phpdoc_trim']),
            array($fixers['phpdoc_no_package'], $fixers['no_empty_phpdoc']),
            array($fixers['phpdoc_no_package'], $fixers['phpdoc_order']),
            array($fixers['phpdoc_no_package'], $fixers['phpdoc_separation']),
            array($fixers['phpdoc_no_package'], $fixers['phpdoc_trim']),
            array($fixers['phpdoc_no_useless_inheritdoc'], $fixers['no_empty_phpdoc']),
            array($fixers['phpdoc_no_useless_inheritdoc'], $fixers['no_trailing_whitespace_in_comment']),
            array($fixers['phpdoc_order'], $fixers['phpdoc_separation']),
            array($fixers['phpdoc_order'], $fixers['phpdoc_trim']),
            array($fixers['phpdoc_separation'], $fixers['phpdoc_trim']),
            array($fixers['phpdoc_summary'], $fixers['phpdoc_trim']),
            array($fixers['phpdoc_to_comment'], $fixers['no_empty_comment']),
            array($fixers['phpdoc_to_comment'], $fixers['phpdoc_no_useless_inheritdoc']),
            array($fixers['phpdoc_var_without_name'], $fixers['phpdoc_trim']),
            array($fixers['pow_to_exponentiation'], $fixers['binary_operator_spaces']),
            array($fixers['pow_to_exponentiation'], $fixers['method_argument_space']),
            array($fixers['pow_to_exponentiation'], $fixers['native_function_casing']),
            array($fixers['pow_to_exponentiation'], $fixers['no_spaces_after_function_name']),
            array($fixers['pow_to_exponentiation'], $fixers['no_spaces_inside_parenthesis']),
            array($fixers['protected_to_private'], $fixers['ordered_class_elements']),
            array($fixers['simplified_null_return'], $fixers['no_useless_return']),
            array($fixers['single_import_per_statement'], $fixers['no_leading_import_slash']),
            array($fixers['single_import_per_statement'], $fixers['no_multiline_whitespace_before_semicolons']),
            array($fixers['single_import_per_statement'], $fixers['no_singleline_whitespace_before_semicolons']),
            array($fixers['single_import_per_statement'], $fixers['no_unused_imports']),
            array($fixers['single_import_per_statement'], $fixers['space_after_semicolon']),
            array($fixers['unary_operator_spaces'], $fixers['not_operator_with_space']),
            array($fixers['unary_operator_spaces'], $fixers['not_operator_with_successor_space']),
        );
>>>>>>> 94511a49
    }

    public function provideFixersPrioritySpecialPhpdocCases()
    {
        $factory = new FixerFactory();
        $factory->registerBuiltInFixers();

        $fixers = [];

        foreach ($factory->getFixers() as $fixer) {
            $fixers[$fixer->getName()] = $fixer;
        }

        $cases = [];

        // prepare bulk tests for phpdoc fixers to test that:
        // * `phpdoc_to_comment` is first
        // * `phpdoc_indent` is second
        // * `phpdoc_types` is third
        // * `phpdoc_scalar` is fourth
        // * `phpdoc_align` is last
        $cases[] = [$fixers['phpdoc_indent'], $fixers['phpdoc_types']];
        $cases[] = [$fixers['phpdoc_to_comment'], $fixers['phpdoc_indent']];
        $cases[] = [$fixers['phpdoc_types'], $fixers['phpdoc_scalar']];

        $docFixerNames = array_filter(
            array_keys($fixers),
            static function ($name) {
                return false !== strpos($name, 'phpdoc');
            }
        );

        foreach ($docFixerNames as $docFixerName) {
            if (!in_array($docFixerName, ['phpdoc_to_comment', 'phpdoc_indent', 'phpdoc_types', 'phpdoc_scalar'], true)) {
                $cases[] = [$fixers['phpdoc_indent'], $fixers[$docFixerName]];
                $cases[] = [$fixers['phpdoc_scalar'], $fixers[$docFixerName]];
                $cases[] = [$fixers['phpdoc_to_comment'], $fixers[$docFixerName]];
                $cases[] = [$fixers['phpdoc_types'], $fixers[$docFixerName]];
            }

            if ('phpdoc_align' !== $docFixerName) {
                $cases[] = [$fixers[$docFixerName], $fixers['phpdoc_align']];
            }
        }

        return $cases;
    }

    /**
     * @dataProvider provideFixersPriorityPairsHaveIntegrationTestCases
     */
    public function testFixersPriorityPairsHaveIntegrationTest(FixerInterface $first, FixerInterface $second)
    {
        // This structure contains older cases that are not yet covered by tests.
        // It may only shrink, never add anything to it.
        $casesWithoutTests = [
            'class_attributes_separation,braces.test',
            'class_attributes_separation,indentation_type.test',
            'indentation_type,phpdoc_indent.test',
            'line_ending,single_blank_line_at_eof.test',
            'method_separation,braces.test',
            'method_separation,indentation_type.test',
            'no_empty_statement,multiline_whitespace_before_semicolons.test',
            'no_empty_statement,no_multiline_whitespace_before_semicolons.test',
            'no_empty_statement,no_singleline_whitespace_before_semicolons.test',
            'php_unit_strict,php_unit_construct.test',
            'phpdoc_no_access,phpdoc_order.test',
            'phpdoc_no_access,phpdoc_separation.test',
            'phpdoc_no_empty_return,phpdoc_trim.test',
            'phpdoc_no_package,phpdoc_order.test',
            'phpdoc_no_package,phpdoc_trim.test',
            'phpdoc_order,phpdoc_separation.test',
            'phpdoc_order,phpdoc_trim.test',
            'phpdoc_separation,phpdoc_trim.test',
            'phpdoc_summary,phpdoc_trim.test',
            'phpdoc_var_without_name,phpdoc_trim.test',
            'unary_operator_spaces,not_operator_with_space.test',
            'unary_operator_spaces,not_operator_with_successor_space.test',
        ];

        $integrationTestExists = $this->doesIntegrationTestExist($first, $second);

        if (in_array($this->generateIntegrationTestName($first, $second), $casesWithoutTests, true)) {
            $this->assertFalse($integrationTestExists, sprintf('Case "%s" already has an integration test, so it should be removed from "$casesWithoutTests".', $this->generateIntegrationTestName($first, $second)));
            $this->markTestIncomplete(sprintf('Case "%s" has no integration test yet, please help and add it.', $this->generateIntegrationTestName($first, $second)));
        }

        $this->assertTrue($integrationTestExists, sprintf('There shall be an integration test "%s". How do you know that priority set up is good, if there is no integration test to check it?', $this->generateIntegrationTestName($first, $second)));
    }

    public function provideFixersPriorityPairsHaveIntegrationTestCases()
    {
        return array_filter(
            $this->provideFixersPriorityCases(),
            // ignore speed-up only priorities set up
            function (array $case) {
                return !in_array(
                    $this->generateIntegrationTestName($case[0], $case[1]),
                    [
                        'function_to_constant,native_function_casing.test',
                        'no_unused_imports,no_leading_import_slash.test',
                        'pow_to_exponentiation,method_argument_space.test',
                        'pow_to_exponentiation,native_function_casing.test',
                        'pow_to_exponentiation,no_spaces_after_function_name.test',
                        'pow_to_exponentiation,no_spaces_inside_parenthesis.test',
                    ],
                    true
                );
            }
        );
    }

<<<<<<< HEAD
    private function generateIntegrationTestName(FixerInterface $first, FixerInterface $second)
=======
    public function testPriorityIntegrationTestFilesAreListedPriorityCases()
    {
        $priorityCases = array();
        foreach ($this->provideFixersPriorityCases() as $priorityCase) {
            $fixerName = $priorityCase[0]->getName();
            if (!isset($priorityCases[$fixerName])) {
                $priorityCases[$fixerName] = array();
            }

            $priorityCases[$fixerName][$priorityCase[1]->getName()] = true;
        }

        foreach (new \DirectoryIterator($this->getIntegrationPriorityDirectory()) as $candidate) {
            if ($candidate->isDot()) {
                continue;
            }

            $fileName = $candidate->getFilename();
            $this->assertTrue($candidate->isFile(), sprintf('Expected only files in the priority integration test directory, got "%s".', $fileName));
            $this->assertFalse($candidate->isLink(), sprintf('No (sym)links expected the priority integration test directory, got "%s".', $fileName));
            $this->assertSame(
                1,
                preg_match('#^([a-z][a-z0-9_]*),([a-z][a-z_]*)(?:_\d{1,3})?\.test$#', $fileName, $matches),
                sprintf('File with unexpected name "%s" in the priority integration test directory.', $fileName)
            );

            $fixerName1 = $matches[1];
            $fixerName2 = $matches[2];

            $this->assertTrue(
                isset($priorityCases[$fixerName1][$fixerName2]) || isset($priorityCases[$fixerName2][$fixerName1]),
                sprintf('Missing priority test entry for file "%s".', $fileName)
            );
        }
    }

    /**
     * @private
     *
     * @param FixerInterface $first
     * @param FixerInterface $second
     *
     * @return string
     */
    public function generateIntegrationTestName(FixerInterface $first, FixerInterface $second)
>>>>>>> 94511a49
    {
        return "{$first->getName()},{$second->getName()}.test";
    }

    /**
     * @param FixerInterface $first
     * @param FixerInterface $second
     *
     * @return bool
     */
    private function doesIntegrationTestExist(FixerInterface $first, FixerInterface $second)
    {
        return
            is_file($this->getIntegrationPriorityDirectory().$this->generateIntegrationTestName($first, $second))
            || is_file($this->getIntegrationPriorityDirectory().$this->generateIntegrationTestName($second, $first))
        ;
    }

    /**
     * @return string
     */
    private function getIntegrationPriorityDirectory()
    {
        return __DIR__.'/../Fixtures/Integration/priority/';
    }
}<|MERGE_RESOLUTION|>--- conflicted
+++ resolved
@@ -57,7 +57,6 @@
             $fixers[$fixer->getName()] = $fixer;
         }
 
-<<<<<<< HEAD
         return [
             [$fixers['array_syntax'], $fixers['binary_operator_spaces']],
             [$fixers['array_syntax'], $fixers['ternary_operator_spaces']],
@@ -144,6 +143,7 @@
             [$fixers['ordered_class_elements'], $fixers['method_separation']],
             [$fixers['ordered_class_elements'], $fixers['no_blank_lines_after_class_opening']],
             [$fixers['ordered_class_elements'], $fixers['space_after_semicolon']],
+            [$fixers['php_unit_construct'], $fixers['php_unit_dedicate_assert']],
             [$fixers['php_unit_fqcn_annotation'], $fixers['no_unused_imports']],
             [$fixers['php_unit_no_expectation_annotation'], $fixers['no_empty_phpdoc']],
             [$fixers['php_unit_no_expectation_annotation'], $fixers['php_unit_expectation']],
@@ -194,121 +194,6 @@
             [$fixers['php_unit_test_annotation'], $fixers['no_empty_phpdoc']],
             [$fixers['php_unit_test_annotation'], $fixers['phpdoc_trim']],
         ];
-=======
-        return array(
-            array($fixers['array_syntax'], $fixers['binary_operator_spaces']),
-            array($fixers['array_syntax'], $fixers['ternary_operator_spaces']),
-            array($fixers['blank_line_after_opening_tag'], $fixers['no_blank_lines_before_namespace']),
-            array($fixers['class_keyword_remove'], $fixers['no_unused_imports']),
-            array($fixers['combine_consecutive_unsets'], $fixers['no_extra_consecutive_blank_lines']),
-            array($fixers['combine_consecutive_unsets'], $fixers['no_trailing_whitespace']),
-            array($fixers['combine_consecutive_unsets'], $fixers['no_whitespace_in_blank_line']),
-            array($fixers['combine_consecutive_unsets'], $fixers['space_after_semicolon']),
-            array($fixers['declare_strict_types'], $fixers['blank_line_after_opening_tag']),
-            array($fixers['declare_strict_types'], $fixers['declare_equal_normalize']),
-            array($fixers['declare_strict_types'], $fixers['single_blank_line_before_namespace']),
-            array($fixers['elseif'], $fixers['braces']),
-            array($fixers['function_to_constant'], $fixers['native_function_casing']),
-            array($fixers['function_to_constant'], $fixers['no_extra_consecutive_blank_lines']),
-            array($fixers['function_to_constant'], $fixers['no_singleline_whitespace_before_semicolons']),
-            array($fixers['function_to_constant'], $fixers['no_trailing_whitespace']),
-            array($fixers['function_to_constant'], $fixers['no_whitespace_in_blank_line']),
-            array($fixers['general_phpdoc_annotation_remove'], $fixers['phpdoc_separation']),
-            array($fixers['general_phpdoc_annotation_remove'], $fixers['phpdoc_trim']),
-            array($fixers['general_phpdoc_annotation_remove'], $fixers['no_empty_phpdoc']),
-            array($fixers['indentation_type'], $fixers['phpdoc_indent']),
-            array($fixers['line_ending'], $fixers['single_blank_line_at_eof']),
-            array($fixers['method_separation'], $fixers['braces']),
-            array($fixers['method_separation'], $fixers['indentation_type']),
-            array($fixers['no_alias_functions'], $fixers['php_unit_dedicate_assert']),
-            array($fixers['no_blank_lines_after_phpdoc'], $fixers['single_blank_line_before_namespace']),
-            array($fixers['no_empty_comment'], $fixers['no_extra_consecutive_blank_lines']),
-            array($fixers['no_empty_comment'], $fixers['no_trailing_whitespace']),
-            array($fixers['no_empty_comment'], $fixers['no_whitespace_in_blank_line']),
-            array($fixers['no_empty_phpdoc'], $fixers['no_extra_consecutive_blank_lines']),
-            array($fixers['no_empty_phpdoc'], $fixers['no_trailing_whitespace']),
-            array($fixers['no_empty_phpdoc'], $fixers['no_whitespace_in_blank_line']),
-            array($fixers['no_empty_statement'], $fixers['braces']),
-            array($fixers['no_empty_statement'], $fixers['combine_consecutive_unsets']),
-            array($fixers['no_empty_statement'], $fixers['no_extra_consecutive_blank_lines']),
-            array($fixers['no_empty_statement'], $fixers['no_multiline_whitespace_before_semicolons']),
-            array($fixers['no_empty_statement'], $fixers['no_singleline_whitespace_before_semicolons']),
-            array($fixers['no_empty_statement'], $fixers['no_trailing_whitespace']),
-            array($fixers['no_empty_statement'], $fixers['no_useless_else']),
-            array($fixers['no_empty_statement'], $fixers['no_useless_return']),
-            array($fixers['no_empty_statement'], $fixers['no_whitespace_in_blank_line']),
-            array($fixers['no_empty_statement'], $fixers['space_after_semicolon']),
-            array($fixers['no_empty_statement'], $fixers['switch_case_semicolon_to_colon']),
-            array($fixers['no_leading_import_slash'], $fixers['ordered_imports']),
-            array($fixers['no_multiline_whitespace_around_double_arrow'], $fixers['binary_operator_spaces']),
-            array($fixers['no_multiline_whitespace_around_double_arrow'], $fixers['trailing_comma_in_multiline_array']),
-            array($fixers['no_multiline_whitespace_before_semicolons'], $fixers['space_after_semicolon']),
-            array($fixers['no_php4_constructor'], $fixers['ordered_class_elements']),
-            array($fixers['no_short_bool_cast'], $fixers['cast_spaces']),
-            array($fixers['no_short_echo_tag'], $fixers['no_mixed_echo_print']),
-            array($fixers['no_spaces_after_function_name'], $fixers['function_to_constant']),
-            array($fixers['no_spaces_inside_parenthesis'], $fixers['function_to_constant']),
-            array($fixers['no_unneeded_control_parentheses'], $fixers['no_trailing_whitespace']),
-            array($fixers['no_unused_imports'], $fixers['blank_line_after_namespace']),
-            array($fixers['no_unused_imports'], $fixers['no_extra_consecutive_blank_lines']),
-            array($fixers['no_unused_imports'], $fixers['no_leading_import_slash']),
-            array($fixers['no_useless_else'], $fixers['braces']),
-            array($fixers['no_useless_else'], $fixers['combine_consecutive_unsets']),
-            array($fixers['no_useless_else'], $fixers['no_extra_consecutive_blank_lines']),
-            array($fixers['no_useless_else'], $fixers['no_trailing_whitespace']),
-            array($fixers['no_useless_else'], $fixers['no_useless_return']),
-            array($fixers['no_useless_else'], $fixers['no_whitespace_in_blank_line']),
-            array($fixers['no_useless_return'], $fixers['blank_line_before_return']),
-            array($fixers['no_useless_return'], $fixers['no_extra_consecutive_blank_lines']),
-            array($fixers['no_useless_return'], $fixers['no_whitespace_in_blank_line']),
-            array($fixers['no_whitespace_in_blank_line'], $fixers['no_blank_lines_after_phpdoc']),
-            array($fixers['ordered_class_elements'], $fixers['method_separation']),
-            array($fixers['ordered_class_elements'], $fixers['no_blank_lines_after_class_opening']),
-            array($fixers['ordered_class_elements'], $fixers['space_after_semicolon']),
-            array($fixers['php_unit_construct'], $fixers['php_unit_dedicate_assert']),
-            array($fixers['php_unit_fqcn_annotation'], $fixers['no_unused_imports']),
-            array($fixers['php_unit_strict'], $fixers['php_unit_construct']),
-            array($fixers['phpdoc_add_missing_param_annotation'], $fixers['phpdoc_align']),
-            array($fixers['phpdoc_add_missing_param_annotation'], $fixers['phpdoc_order']),
-            array($fixers['phpdoc_no_access'], $fixers['no_empty_phpdoc']),
-            array($fixers['phpdoc_no_access'], $fixers['phpdoc_order']),
-            array($fixers['phpdoc_no_access'], $fixers['phpdoc_separation']),
-            array($fixers['phpdoc_no_access'], $fixers['phpdoc_trim']),
-            array($fixers['phpdoc_no_alias_tag'], $fixers['phpdoc_add_missing_param_annotation']),
-            array($fixers['phpdoc_no_alias_tag'], $fixers['phpdoc_single_line_var_spacing']),
-            array($fixers['phpdoc_no_empty_return'], $fixers['no_empty_phpdoc']),
-            array($fixers['phpdoc_no_empty_return'], $fixers['phpdoc_order']),
-            array($fixers['phpdoc_no_empty_return'], $fixers['phpdoc_separation']),
-            array($fixers['phpdoc_no_empty_return'], $fixers['phpdoc_trim']),
-            array($fixers['phpdoc_no_package'], $fixers['no_empty_phpdoc']),
-            array($fixers['phpdoc_no_package'], $fixers['phpdoc_order']),
-            array($fixers['phpdoc_no_package'], $fixers['phpdoc_separation']),
-            array($fixers['phpdoc_no_package'], $fixers['phpdoc_trim']),
-            array($fixers['phpdoc_no_useless_inheritdoc'], $fixers['no_empty_phpdoc']),
-            array($fixers['phpdoc_no_useless_inheritdoc'], $fixers['no_trailing_whitespace_in_comment']),
-            array($fixers['phpdoc_order'], $fixers['phpdoc_separation']),
-            array($fixers['phpdoc_order'], $fixers['phpdoc_trim']),
-            array($fixers['phpdoc_separation'], $fixers['phpdoc_trim']),
-            array($fixers['phpdoc_summary'], $fixers['phpdoc_trim']),
-            array($fixers['phpdoc_to_comment'], $fixers['no_empty_comment']),
-            array($fixers['phpdoc_to_comment'], $fixers['phpdoc_no_useless_inheritdoc']),
-            array($fixers['phpdoc_var_without_name'], $fixers['phpdoc_trim']),
-            array($fixers['pow_to_exponentiation'], $fixers['binary_operator_spaces']),
-            array($fixers['pow_to_exponentiation'], $fixers['method_argument_space']),
-            array($fixers['pow_to_exponentiation'], $fixers['native_function_casing']),
-            array($fixers['pow_to_exponentiation'], $fixers['no_spaces_after_function_name']),
-            array($fixers['pow_to_exponentiation'], $fixers['no_spaces_inside_parenthesis']),
-            array($fixers['protected_to_private'], $fixers['ordered_class_elements']),
-            array($fixers['simplified_null_return'], $fixers['no_useless_return']),
-            array($fixers['single_import_per_statement'], $fixers['no_leading_import_slash']),
-            array($fixers['single_import_per_statement'], $fixers['no_multiline_whitespace_before_semicolons']),
-            array($fixers['single_import_per_statement'], $fixers['no_singleline_whitespace_before_semicolons']),
-            array($fixers['single_import_per_statement'], $fixers['no_unused_imports']),
-            array($fixers['single_import_per_statement'], $fixers['space_after_semicolon']),
-            array($fixers['unary_operator_spaces'], $fixers['not_operator_with_space']),
-            array($fixers['unary_operator_spaces'], $fixers['not_operator_with_successor_space']),
-        );
->>>>>>> 94511a49
     }
 
     public function provideFixersPrioritySpecialPhpdocCases()
@@ -421,16 +306,13 @@
         );
     }
 
-<<<<<<< HEAD
-    private function generateIntegrationTestName(FixerInterface $first, FixerInterface $second)
-=======
     public function testPriorityIntegrationTestFilesAreListedPriorityCases()
     {
-        $priorityCases = array();
+        $priorityCases = [];
         foreach ($this->provideFixersPriorityCases() as $priorityCase) {
             $fixerName = $priorityCase[0]->getName();
             if (!isset($priorityCases[$fixerName])) {
-                $priorityCases[$fixerName] = array();
+                $priorityCases[$fixerName] = [];
             }
 
             $priorityCases[$fixerName][$priorityCase[1]->getName()] = true;
@@ -461,15 +343,12 @@
     }
 
     /**
-     * @private
-     *
      * @param FixerInterface $first
      * @param FixerInterface $second
      *
      * @return string
      */
-    public function generateIntegrationTestName(FixerInterface $first, FixerInterface $second)
->>>>>>> 94511a49
+    private function generateIntegrationTestName(FixerInterface $first, FixerInterface $second)
     {
         return "{$first->getName()},{$second->getName()}.test";
     }
