<?php

/*
 * This file is part of PHP CS Fixer.
 *
 * (c) Fabien Potencier <fabien@symfony.com>
 *     Dariusz Rumiński <dariusz.ruminski@gmail.com>
 *
 * This source file is subject to the MIT license that is bundled
 * with this source code in the file LICENSE.
 */

namespace PhpCsFixer\Tests\Console\Command;

use PhpCsFixer\Console\Application;
use PhpCsFixer\Console\Command\DescribeCommand;
use PhpCsFixer\FixerConfiguration\AllowedValueSubset;
use PhpCsFixer\FixerConfiguration\FixerConfigurationResolver;
use PhpCsFixer\FixerConfiguration\FixerOptionBuilder;
use PhpCsFixer\FixerDefinition\CodeSample;
use PhpCsFixer\FixerDefinition\FixerDefinition;
use PhpCsFixer\FixerFactory;
use PhpCsFixer\Tests\TestCase;
use PhpCsFixer\Tokenizer\Token;
use Prophecy\Argument;
use Symfony\Component\Console\Output\OutputInterface;
use Symfony\Component\Console\Tester\CommandTester;

/**
 * @internal
 *
 * @covers \PhpCsFixer\Console\Command\DescribeCommand
 */
final class DescribeCommandTest extends TestCase
{
    public function testExecuteOutput()
    {
        $expected =
"Description of Foo/bar rule.
Fixes stuff. DEPRECATED: use `Foo/baz` instead.
Replaces bad stuff with good stuff.

Fixer applying this rule is risky.
Can break stuff.

<<<<<<< HEAD
Fixer is configurable using following options:
* functions (array): list of `function` names to fix; defaults to ['foo', 'test']
* deprecated_option (bool): a deprecated option; defaults to false. DEPRECATED: use option `functions` instead.
=======
Fixer is configurable using following option:
* functions (a subset of ['foo', 'test']): list of `function` names to fix; defaults to ['foo', 'test']
>>>>>>> ada6977e

Fixing examples:
 * Example #1. Fixing with the default configuration.
   ---------- begin diff ----------
   --- Original
   +++ New
   @@ -1 +1 @@
   -<?php echo 'bad stuff and bad thing';
   +<?php echo 'good stuff and bad thing';
   "."
   ----------- end diff -----------

 * Example #2. Fixing with configuration: ['functions' => ['foo', 'bar']].
   ---------- begin diff ----------
   --- Original
   +++ New
   @@ -1 +1 @@
   -<?php echo 'bad stuff and bad thing';
   +<?php echo 'good stuff and good thing';
   ".'
   ----------- end diff -----------

';
        $this->assertSame($expected, $this->execute('Foo/bar', false)->getDisplay(true));
    }

    public function testExecuteOutputWithDecoration()
    {
        $expected =
"\033[32mDescription of\033[39m Foo/bar \033[32mrule\033[39m.
Fixes stuff. \033[37;41mDEPRECATED\033[39;49m: use \033[32m`Foo/baz`\033[39m instead.
Replaces bad stuff with good stuff.

\033[37;41mFixer applying this rule is risky.\033[39;49m
Can break stuff.

<<<<<<< HEAD
Fixer is configurable using following options:
* \033[32mfunctions\033[39m (\033[33marray\033[39m): list of \033[32m`function`\033[39m names to fix; defaults to \033[33m['foo', 'test']\033[39m
* \033[32mdeprecated_option\033[39m (\033[33mbool\033[39m): a deprecated option; defaults to \e[33mfalse\e[39m. \033[37;41mDEPRECATED\033[39;49m: use option \e[32m`functions`\e[39m instead.
=======
Fixer is configurable using following option:
* \033[32mfunctions\033[39m (a subset of \033[33m['foo', 'test']\033[39m): list of \033[32m`function`\033[39m names to fix; defaults to \033[33m['foo', 'test']\033[39m
>>>>>>> ada6977e

Fixing examples:
 * Example #1. Fixing with the \033[33mdefault\033[39m configuration.
\033[33m   ---------- begin diff ----------\033[39m
   \033[31m--- Original\033[39m
   \033[32m+++ New\033[39m
   \033[36m@@ -1 +1 @@\033[39m
   \033[31m-<?php echo 'bad stuff and bad thing';\033[39m
   \033[32m+<?php echo 'good stuff and bad thing';\033[39m
   "."
\033[33m   ----------- end diff -----------\033[39m

 * Example #2. Fixing with configuration: \033[33m['functions' => ['foo', 'bar']]\033[39m.
\033[33m   ---------- begin diff ----------\033[39m
   \033[31m--- Original\033[39m
   \033[32m+++ New\033[39m
   \033[36m@@ -1 +1 @@\033[39m
   \033[31m-<?php echo 'bad stuff and bad thing';\033[39m
   \033[32m+<?php echo 'good stuff and good thing';\033[39m
   "."
\033[33m   ----------- end diff -----------\033[39m

";
        $actual = $this->execute('Foo/bar', true)->getDisplay(true);

        $this->assertSame($expected, $actual);
    }

    public function testExecuteStatusCode()
    {
        $this->assertSame(0, $this->execute('Foo/bar', false)->getStatusCode());
    }

    public function testExecuteWithUnknownRuleName()
    {
        $application = new Application();
        $application->add(new DescribeCommand(new FixerFactory()));

        $command = $application->find('describe');

        $commandTester = new CommandTester($command);

        $this->expectException(\InvalidArgumentException::class);
        $this->expectExceptionMessageRegExp('#^Rule "Foo/bar" not found\.$#');
        $commandTester->execute([
            'command' => $command->getName(),
            'name' => 'Foo/bar',
        ]);
    }

    public function testExecuteWithUnknownSetName()
    {
        $application = new Application();
        $application->add(new DescribeCommand(new FixerFactory()));

        $command = $application->find('describe');

        $commandTester = new CommandTester($command);

        $this->expectException(\InvalidArgumentException::class);
        $this->expectExceptionMessageRegExp('#^Set "@NoSuchSet" not found\.$#');
        $commandTester->execute([
            'command' => $command->getName(),
            'name' => '@NoSuchSet',
        ]);
    }

    public function testExecuteWithoutName()
    {
        $application = new Application();
        $application->add(new DescribeCommand(new FixerFactory()));

        $command = $application->find('describe');

        $commandTester = new CommandTester($command);

        $this->expectException(\RuntimeException::class);
        $this->expectExceptionMessageRegExp('/^Not enough arguments( \(missing: "name"\))?\.$/');
        $commandTester->execute([
            'command' => $command->getName(),
        ]);
    }

    public function testGetAlternativeSuggestion()
    {
        $this->expectException(\InvalidArgumentException::class);
        $this->expectExceptionMessageRegExp('#^Rule "Foo2/bar" not found\. Did you mean "Foo/bar"\?$#');
        $this->execute('Foo2/bar', false);
    }

    public function testFixerClassNameIsExposedWhenVerbose()
    {
        $fixerName = uniqid('Foo/bar_');

        $fixer = $this->prophesize(\PhpCsFixer\Fixer\FixerInterface::class);
        $fixer->getName()->willReturn($fixerName);
        $fixer->getPriority()->willReturn(0);
        $fixer->isRisky()->willReturn(true);
        $mock = $fixer->reveal();

        $fixerFactory = new FixerFactory();
        $fixerFactory->registerFixer($mock, true);

        $application = new Application();
        $application->add(new DescribeCommand($fixerFactory));

        $command = $application->find('describe');

        $commandTester = new CommandTester($command);
        $commandTester->execute(
            [
                'command' => $command->getName(),
                'name' => $fixerName,
            ],
            [
                'verbosity' => OutputInterface::VERBOSITY_VERBOSE,
            ]
        );

        $this->assertContains(get_class($mock), $commandTester->getDisplay(true));
    }

    /**
     * @param string $name
     * @param bool   $decorated
     *
     * @return CommandTester
     */
    private function execute($name, $decorated)
    {
        $fixer = $this->prophesize();
        $fixer->willImplement(\PhpCsFixer\Fixer\DefinedFixerInterface::class);
        $fixer->willImplement(\PhpCsFixer\Fixer\ConfigurationDefinitionFixerInterface::class);
        $fixer->willImplement(\PhpCsFixer\Fixer\DeprecatedFixerInterface::class);

        $fixer->getName()->willReturn('Foo/bar');
        $fixer->getPriority()->willReturn(0);
        $fixer->isRisky()->willReturn(true);
        $fixer->getSuccessorsNames()->willReturn(['Foo/baz']);

<<<<<<< HEAD
        $generator = new FixerOptionValidatorGenerator();
        $functionNames = ['foo', 'test'];

        $fixer->getConfigurationDefinition()->willReturn(new FixerConfigurationResolver([
            (new FixerOptionBuilder('functions', 'List of `function` names to fix.'))
                ->setAllowedTypes(['array'])
                ->setAllowedValues([
                    $generator->allowedValueIsSubsetOf($functionNames),
                ])
                ->setDefault($functionNames)
                ->getOption(),
            (new FixerOptionBuilder('deprecated_option', 'A deprecated option.'))
                ->setAllowedTypes(['bool'])
                ->setDefault(false)
                ->setDeprecationMessage('Use option `functions` instead.')
                ->getOption(),
        ]));
=======
        $functionNames = array('foo', 'test');
        $functions = new FixerOptionBuilder('functions', 'List of `function` names to fix.');
        $functions = $functions
            ->setAllowedTypes(array('array'))
            ->setAllowedValues(array(new AllowedValueSubset($functionNames)))
            ->setDefault($functionNames)
            ->getOption()
        ;

        $fixer->getConfigurationDefinition()->willReturn(new FixerConfigurationResolver(array($functions)));
>>>>>>> ada6977e
        $fixer->getDefinition()->willReturn(new FixerDefinition(
            'Fixes stuff.',
            [
                new CodeSample(
                    "<?php echo 'bad stuff and bad thing';\n"
                ),
                new CodeSample(
                    "<?php echo 'bad stuff and bad thing';\n",
                    ['functions' => ['foo', 'bar']]
                ),
            ],
            'Replaces bad stuff with good stuff.',
            'Can break stuff.'
        ));

        $things = false;
        $fixer->configure([])->will(function () use (&$things) {
            $things = false;
        });
        $fixer->configure(['functions' => ['foo', 'bar']])->will(function () use (&$things) {
            $things = true;
        });

        $fixer->fix(
            Argument::type(\SplFileInfo::class),
            Argument::type(\PhpCsFixer\Tokenizer\Tokens::class)
        )->will(function (array $arguments) use (&$things) {
            $arguments[1][3] = new Token([
                $arguments[1][3]->getId(),
                ($things ? '\'good stuff and good thing\'' : '\'good stuff and bad thing\''),
            ]);
        });

        $fixerFactory = new FixerFactory();
        $fixerFactory->registerFixer($fixer->reveal(), true);

        $application = new Application();
        $application->add(new DescribeCommand($fixerFactory));

        $command = $application->find('describe');

        $commandTester = new CommandTester($command);
        $commandTester->execute(
            [
                'command' => $command->getName(),
                'name' => $name,
            ],
            [
                'decorated' => $decorated,
            ]
        );

        return $commandTester;
    }
}<|MERGE_RESOLUTION|>--- conflicted
+++ resolved
@@ -43,14 +43,9 @@
 Fixer applying this rule is risky.
 Can break stuff.
 
-<<<<<<< HEAD
 Fixer is configurable using following options:
-* functions (array): list of `function` names to fix; defaults to ['foo', 'test']
+* functions (a subset of ['foo', 'test']): list of `function` names to fix; defaults to ['foo', 'test']
 * deprecated_option (bool): a deprecated option; defaults to false. DEPRECATED: use option `functions` instead.
-=======
-Fixer is configurable using following option:
-* functions (a subset of ['foo', 'test']): list of `function` names to fix; defaults to ['foo', 'test']
->>>>>>> ada6977e
 
 Fixing examples:
  * Example #1. Fixing with the default configuration.
@@ -87,14 +82,9 @@
 \033[37;41mFixer applying this rule is risky.\033[39;49m
 Can break stuff.
 
-<<<<<<< HEAD
 Fixer is configurable using following options:
-* \033[32mfunctions\033[39m (\033[33marray\033[39m): list of \033[32m`function`\033[39m names to fix; defaults to \033[33m['foo', 'test']\033[39m
+* \033[32mfunctions\033[39m (a subset of \e[33m['foo', 'test']\e[39m): list of \033[32m`function`\033[39m names to fix; defaults to \033[33m['foo', 'test']\033[39m
 * \033[32mdeprecated_option\033[39m (\033[33mbool\033[39m): a deprecated option; defaults to \e[33mfalse\e[39m. \033[37;41mDEPRECATED\033[39;49m: use option \e[32m`functions`\e[39m instead.
-=======
-Fixer is configurable using following option:
-* \033[32mfunctions\033[39m (a subset of \033[33m['foo', 'test']\033[39m): list of \033[32m`function`\033[39m names to fix; defaults to \033[33m['foo', 'test']\033[39m
->>>>>>> ada6977e
 
 Fixing examples:
  * Example #1. Fixing with the \033[33mdefault\033[39m configuration.
@@ -235,16 +225,12 @@
         $fixer->isRisky()->willReturn(true);
         $fixer->getSuccessorsNames()->willReturn(['Foo/baz']);
 
-<<<<<<< HEAD
-        $generator = new FixerOptionValidatorGenerator();
         $functionNames = ['foo', 'test'];
 
         $fixer->getConfigurationDefinition()->willReturn(new FixerConfigurationResolver([
             (new FixerOptionBuilder('functions', 'List of `function` names to fix.'))
                 ->setAllowedTypes(['array'])
-                ->setAllowedValues([
-                    $generator->allowedValueIsSubsetOf($functionNames),
-                ])
+                ->setAllowedValues([new AllowedValueSubset($functionNames)])
                 ->setDefault($functionNames)
                 ->getOption(),
             (new FixerOptionBuilder('deprecated_option', 'A deprecated option.'))
@@ -253,18 +239,7 @@
                 ->setDeprecationMessage('Use option `functions` instead.')
                 ->getOption(),
         ]));
-=======
-        $functionNames = array('foo', 'test');
-        $functions = new FixerOptionBuilder('functions', 'List of `function` names to fix.');
-        $functions = $functions
-            ->setAllowedTypes(array('array'))
-            ->setAllowedValues(array(new AllowedValueSubset($functionNames)))
-            ->setDefault($functionNames)
-            ->getOption()
-        ;
-
-        $fixer->getConfigurationDefinition()->willReturn(new FixerConfigurationResolver(array($functions)));
->>>>>>> ada6977e
+
         $fixer->getDefinition()->willReturn(new FixerDefinition(
             'Fixes stuff.',
             [
