--- conflicted
+++ resolved
@@ -118,15 +118,9 @@
         $fixer->getName()->willReturn('Foo/bar');
         $fixer->getPriority()->willReturn(0);
         $fixer->isRisky()->willReturn(false);
-<<<<<<< HEAD
         $fixer->getConfigurationDefinition()->willReturn(new FixerConfigurationResolver([
-            new FixerOption('things', 'Enables fixing things as well.', false, false, ['bool']),
+            new FixerOption('things', 'Enables fixing `things` as well.', false, false, ['bool']),
         ]));
-=======
-        $fixer->getConfigurationDefinition()->willReturn(new FixerConfigurationResolver(array(
-            new FixerOption('things', 'Enables fixing `things` as well.', false, false, array('bool')),
-        )));
->>>>>>> 801e7870
         $fixer->getDefinition()->willReturn(new FixerDefinition(
             'Fixes stuff.',
             [
