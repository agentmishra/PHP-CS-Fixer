--- conflicted
+++ resolved
@@ -114,24 +114,6 @@
     }
 
     /**
-<<<<<<< HEAD
-=======
-     * @param string $progressType
-     *
-     * @dataProvider provideProgressTypeLegacyCases
-     *
-     * @group legacy
-     */
-    public function testResolveProgressWithPositiveConfigAndExplicitProgressLegacy($progressType)
-    {
-        $this->expectDeprecation('Passing `estimating`, `estimating-max` or `run-in` is deprecated and will not be supported in 3.0, use `none` or `dots` instead.');
-        $this->testResolveProgressWithPositiveConfigAndExplicitProgress($progressType);
-    }
-
-    /**
-     * @param string $progressType
-     *
->>>>>>> 2afcccca
      * @dataProvider provideProgressTypeCases
      */
     public function testResolveProgressWithNegativeConfigAndExplicitProgress(string $progressType): void
@@ -148,31 +130,6 @@
         static::assertSame($progressType, $resolver->getProgress());
     }
 
-<<<<<<< HEAD
-=======
-    /**
-     * @param string $progressType
-     *
-     * @dataProvider provideProgressTypeLegacyCases
-     *
-     * @group legacy
-     */
-    public function testResolveProgressWithNegativeConfigAndExplicitProgressLegacy($progressType)
-    {
-        $this->expectDeprecation('Passing `estimating`, `estimating-max` or `run-in` is deprecated and will not be supported in 3.0, use `none` or `dots` instead.');
-        $this->testResolveProgressWithNegativeConfigAndExplicitProgress($progressType);
-    }
-
-    public function provideProgressTypeLegacyCases()
-    {
-        return [
-            ['run-in'],
-            ['estimating'],
-            ['estimating-max'],
-        ];
-    }
-
->>>>>>> 2afcccca
     public function provideProgressTypeCases()
     {
         return [
@@ -1114,20 +1071,11 @@
         static::assertSame('xml', $resolver->getReporter()->getFormat());
     }
 
-<<<<<<< HEAD
     public function testDeprecationOfPassingOtherThanNoOrYes(): void
     {
         $this->expectException(\PhpCsFixer\ConfigurationException\InvalidConfigurationException::class);
         $this->expectExceptionMessage('Expected "yes" or "no" for option "allow-risky", got "yes please".');
 
-=======
-    /**
-     * @group legacy
-     */
-    public function testDeprecationOfPassingOtherThanNoOrYes()
-    {
-        $this->expectDeprecation('Expected "yes" or "no" for option "allow-risky", other values are deprecated and support will be removed in 3.0. Got "yes please", this implicitly set the option to "false".');
->>>>>>> 2afcccca
         $resolver = $this->createConfigurationResolver(['allow-risky' => 'yes please']);
 
         $resolver->getRiskyAllowed();
