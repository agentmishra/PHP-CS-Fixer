<?php

/*
 * This file is part of PHP CS Fixer.
 *
 * (c) Fabien Potencier <fabien@symfony.com>
 *     Dariusz Rumiński <dariusz.ruminski@gmail.com>
 *
 * This source file is subject to the MIT license that is bundled
 * with this source code in the file LICENSE.
 */

namespace PhpCsFixer\Tests\Console;

use PhpCsFixer\Config;
use PhpCsFixer\Console\Command\FixCommand;
use PhpCsFixer\Console\ConfigurationResolver;
use PhpCsFixer\Finder;
use PHPUnit\Framework\TestCase;
use Symfony\Component\Console\Output\OutputInterface;

/**
 * @author Katsuhiro Ogawa <ko.fivestar@gmail.com>
 * @author Dariusz Rumiński <dariusz.ruminski@gmail.com>
 *
 * @internal
 *
 * @covers \PhpCsFixer\Console\ConfigurationResolver
 */
final class ConfigurationResolverTest extends TestCase
{
    /**
     * @var Config
     */
    private $config;

    protected function setUp()
    {
        $this->config = new Config();
    }

    protected function tearDown()
    {
        unset($this->config);
    }

    public function testSetOptionWithUndefinedOption()
    {
        $this->setExpectedExceptionRegExp(
            \PhpCsFixer\ConfigurationException\InvalidConfigurationException::class,
            '/^Unknown option name: "foo"\.$/'
        );

        new ConfigurationResolver(
            $this->config,
            ['foo' => 'bar'],
            ''
        );
    }

    public function testResolveProgressWithPositiveConfigAndPositiveOption()
    {
        $this->config->setHideProgress(true);

        $resolver = new ConfigurationResolver(
            $this->config,
            [
                'format' => 'txt',
                'verbosity' => OutputInterface::VERBOSITY_VERBOSE,
            ],
            ''
        );

        $this->assertSame('none', $resolver->getProgress());
    }

    public function testResolveProgressWithPositiveConfigAndNegativeOption()
    {
        $this->config->setHideProgress(true);

        $resolver = new ConfigurationResolver(
            $this->config,
            [
                'format' => 'txt',
                'verbosity' => OutputInterface::VERBOSITY_NORMAL,
            ],
            ''
        );

        $this->assertSame('none', $resolver->getProgress());
    }

    public function testResolveProgressWithNegativeConfigAndPositiveOption()
    {
        $this->config->setHideProgress(false);

        $resolver = new ConfigurationResolver(
            $this->config,
            [
                'format' => 'txt',
                'verbosity' => OutputInterface::VERBOSITY_VERBOSE,
            ],
            ''
        );

        $this->assertSame('run-in', $resolver->getProgress());
    }

    public function testResolveProgressWithNegativeConfigAndNegativeOption()
    {
        $this->config->setHideProgress(false);

        $resolver = new ConfigurationResolver(
            $this->config,
            [
                'format' => 'txt',
                'verbosity' => OutputInterface::VERBOSITY_NORMAL,
            ],
            ''
        );

        $this->assertSame('none', $resolver->getProgress());
    }

    /**
     * @param string $progressType
     *
     * @dataProvider getProgressTypeCases
     */
    public function testResolveProgressWithPositiveConfigAndExplicitProgress($progressType)
    {
        $this->config->setHideProgress(true);

        $resolver = new ConfigurationResolver(
            $this->config,
            [
                'format' => 'txt',
                'verbosity' => OutputInterface::VERBOSITY_VERBOSE,
                'show-progress' => $progressType,
            ],
            ''
        );

        $this->assertSame($progressType, $resolver->getProgress());
    }

    /**
     * @param string $progressType
     *
     * @dataProvider getProgressTypeCases
     */
    public function testResolveProgressWithNegativeConfigAndExplicitProgress($progressType)
    {
        $this->config->setHideProgress(false);

        $resolver = new ConfigurationResolver(
            $this->config,
            [
                'format' => 'txt',
                'verbosity' => OutputInterface::VERBOSITY_VERBOSE,
                'show-progress' => $progressType,
            ],
            ''
        );

        $this->assertSame($progressType, $resolver->getProgress());
    }

    public function getProgressTypeCases()
    {
        return [
            ['none'],
            ['run-in'],
            ['estimating'],
        ];
    }

    public function testResolveProgressWithInvalidExplicitProgress()
    {
        $resolver = new ConfigurationResolver(
            $this->config,
            [
                'format' => 'txt',
                'verbosity' => OutputInterface::VERBOSITY_VERBOSE,
                'show-progress' => 'foo',
            ],
            ''
        );

        $this->setExpectedException(
            \PhpCsFixer\ConfigurationException\InvalidConfigurationException::class,
            'The progress type "foo" is not defined, supported are "none", "run-in", "estimating".'
        );

        $resolver->getProgress();
    }

    public function testResolveConfigFileDefault()
    {
        $resolver = new ConfigurationResolver(
            $this->config,
            [],
            ''
        );

        $this->assertNull($resolver->getConfigFile());
        $this->assertInstanceOf(\PhpCsFixer\ConfigInterface::class, $resolver->getConfig());
    }

    public function testResolveConfigFileByPathOfFile()
    {
        $dir = __DIR__.'/../Fixtures/ConfigurationResolverConfigFile/case_1';

        $resolver = new ConfigurationResolver(
            $this->config,
            ['path' => [$dir.DIRECTORY_SEPARATOR.'foo.php']],
            ''
        );

        $this->assertSame($dir.DIRECTORY_SEPARATOR.'.php_cs.dist', $resolver->getConfigFile());
        $this->assertInstanceOf('Test1Config', $resolver->getConfig());
    }

    public function testResolveConfigFileSpecified()
    {
        $file = __DIR__.'/../Fixtures/ConfigurationResolverConfigFile/case_4/my.php_cs';

        $resolver = new ConfigurationResolver(
            $this->config,
            ['config' => $file],
            ''
        );

        $this->assertSame($file, $resolver->getConfigFile());
        $this->assertInstanceOf('Test4Config', $resolver->getConfig());
    }

    /**
     * @param string      $expectedFile
     * @param string      $expectedClass
     * @param string      $path
     * @param null|string $cwdPath
     *
     * @dataProvider provideResolveConfigFileDefaultCases
     */
    public function testResolveConfigFileChooseFile($expectedFile, $expectedClass, $path, $cwdPath = null)
    {
        $resolver = new ConfigurationResolver(
            $this->config,
            ['path' => [$path]],
            $cwdPath
        );

        $this->assertSame($expectedFile, $resolver->getConfigFile());
        $this->assertInstanceOf($expectedClass, $resolver->getConfig());
    }

    public function provideResolveConfigFileDefaultCases()
    {
        $dirBase = $this->getFixtureDir();

        return [
            [
                $dirBase.'case_1'.DIRECTORY_SEPARATOR.'.php_cs.dist',
                'Test1Config',
                $dirBase.'case_1',
            ],
            [
                $dirBase.'case_2'.DIRECTORY_SEPARATOR.'.php_cs',
                'Test2Config',
                $dirBase.'case_2',
            ],
            [
                $dirBase.'case_3'.DIRECTORY_SEPARATOR.'.php_cs',
                'Test3Config',
                $dirBase.'case_3',
            ],
            [
                $dirBase.'case_6'.DIRECTORY_SEPARATOR.'.php_cs.dist',
                'Test6Config',
                $dirBase.'case_6'.DIRECTORY_SEPARATOR.'subdir',
                $dirBase.'case_6',
            ],
            [
                $dirBase.'case_6'.DIRECTORY_SEPARATOR.'.php_cs.dist',
                'Test6Config',
                $dirBase.'case_6'.DIRECTORY_SEPARATOR.'subdir/empty_file.php',
                $dirBase.'case_6',
            ],
        ];
    }

    public function testResolveConfigFileChooseFileWithInvalidFile()
    {
        $this->setExpectedExceptionRegExp(
<<<<<<< HEAD
            \PhpCsFixer\ConfigurationException\InvalidConfigurationException::class,
            '#^The config file: ".+[\/\\\]Fixtures[\/\\\]ConfigurationResolverConfigFile[\/\\\]case_5[\/\\\]\.php_cs.dist" does not return a "PhpCsFixer\\\ConfigInterface" instance\. Got: "string"\.$#'
=======
            'PhpCsFixer\ConfigurationException\InvalidConfigurationException',
            '#^The config file: ".+[\/\\\]Fixtures[\/\\\]ConfigurationResolverConfigFile[\/\\\]case_5[\/\\\]\.php_cs\.dist" does not return a "PhpCsFixer\\\ConfigInterface" instance\. Got: "string"\.$#'
>>>>>>> c566cc7e
        );

        $dirBase = $this->getFixtureDir();

        $resolver = new ConfigurationResolver(
            $this->config,
            ['path' => [$dirBase.'case_5']],
            ''
        );

        $resolver->getConfig();
    }

    public function testResolveConfigFileChooseFileWithInvalidFormat()
    {
        $this->setExpectedExceptionRegExp(
<<<<<<< HEAD
            \PhpCsFixer\ConfigurationException\InvalidConfigurationException::class,
            '/^The format "xls" is not defined, supported are json, junit, txt, xml.$/'
=======
            'PhpCsFixer\ConfigurationException\InvalidConfigurationException',
            '/^The format "xls" is not defined, supported are "json", "junit", "txt", "xml"\.$/'
>>>>>>> c566cc7e
        );

        $dirBase = $this->getFixtureDir();

        $resolver = new ConfigurationResolver(
            $this->config,
            ['path' => [$dirBase.'case_7']],
            ''
        );

        $resolver->getReporter();
    }

    public function testResolveConfigFileChooseFileWithPathArrayWithoutConfig()
    {
        $this->setExpectedExceptionRegExp(
<<<<<<< HEAD
            \PhpCsFixer\ConfigurationException\InvalidConfigurationException::class,
            '/^For multiple paths config parameter is required.$/'
=======
            'PhpCsFixer\ConfigurationException\InvalidConfigurationException',
            '/^For multiple paths config parameter is required\.$/'
>>>>>>> c566cc7e
        );

        $dirBase = $this->getFixtureDir();

        $resolver = new ConfigurationResolver(
            $this->config,
            ['path' => [$dirBase.'case_1/.php_cs.dist', $dirBase.'case_1/foo.php']],
            ''
        );

        $resolver->getConfig();
    }

    public function testResolveConfigFileChooseFileWithPathArrayAndConfig()
    {
        $dirBase = $this->getFixtureDir();

        new ConfigurationResolver(
            $this->config,
            [
                'config' => $dirBase.'case_1/.php_cs.dist',
                'path' => [$dirBase.'case_1/.php_cs.dist', $dirBase.'case_1/foo.php'],
            ],
            ''
        );
    }

    public function testResolvePathRelativeA()
    {
        $resolver = new ConfigurationResolver(
            $this->config,
            ['path' => ['Command']],
            __DIR__
        );

        $this->assertSame([__DIR__.DIRECTORY_SEPARATOR.'Command'], $resolver->getPath());
    }

    public function testResolvePathRelativeB()
    {
        $resolver = new ConfigurationResolver(
            $this->config,
            ['path' => [basename(__DIR__)]],
            dirname(__DIR__)
        );

        $this->assertSame([__DIR__], $resolver->getPath());
    }

    public function testResolvePathWithFileThatIsExcludedDirectlyOverridePathMode()
    {
        $this->config->getFinder()
            ->in(__DIR__)
            ->notPath(basename(__FILE__));

        $resolver = new ConfigurationResolver(
            $this->config,
            ['path' => [__FILE__]],
            ''
        );

        $this->assertCount(1, $resolver->getFinder());
    }

    public function testResolvePathWithFileThatIsExcludedDirectlyIntersectionPathMode()
    {
        $this->config->getFinder()
            ->in(__DIR__)
            ->notPath(basename(__FILE__));

        $resolver = new ConfigurationResolver(
            $this->config,
            [
                'path' => [__FILE__],
                'path-mode' => 'intersection',
            ],
            ''
        );

        $this->assertCount(0, $resolver->getFinder());
    }

    public function testResolvePathWithFileThatIsExcludedByDirOverridePathMode()
    {
        $dir = dirname(__DIR__);
        $this->config->getFinder()
            ->in($dir)
            ->exclude(basename(__DIR__));

        $resolver = new ConfigurationResolver(
            $this->config,
            ['path' => [__FILE__]],
            ''
        );

        $this->assertCount(1, $resolver->getFinder());
    }

    public function testResolvePathWithFileThatIsExcludedByDirIntersectionPathMode()
    {
        $dir = dirname(__DIR__);
        $this->config->getFinder()
            ->in($dir)
            ->exclude(basename(__DIR__));

        $resolver = new ConfigurationResolver(
            $this->config,
            [
                'path-mode' => 'intersection',
                'path' => [__FILE__],
            ],
            ''
        );

        $this->assertCount(0, $resolver->getFinder());
    }

    public function testResolvePathWithFileThatIsNotExcluded()
    {
        $dir = __DIR__;
        $this->config->getFinder()
            ->in($dir)
            ->notPath('foo-'.basename(__FILE__));

        $resolver = new ConfigurationResolver(
            $this->config,
            ['path' => [__FILE__]],
            ''
        );

        $this->assertCount(1, $resolver->getFinder());
    }

    /**
     * @param array|\Exception $expected
     * @param null|Finder      $configFinder
     * @param string           $pathMode
     * @param null|string      $config
     *
     * @dataProvider provideResolveIntersectionOfPathsCases
     */
    public function testResolveIntersectionOfPaths($expected, $configFinder, array $path, $pathMode, $config = null)
    {
        if ($expected instanceof \Exception) {
            $this->setExpectedException(get_class($expected));
        }

        if (null !== $configFinder) {
            $this->config->setFinder($configFinder);
        }

        $resolver = new ConfigurationResolver(
            $this->config,
            [
                'config' => $config,
                'path' => $path,
                'path-mode' => $pathMode,
            ],
            ''
        );

        $intersectionItems = array_map(
            function (\SplFileInfo $file) {
                return $file->getRealPath();
            },
            iterator_to_array($resolver->getFinder(), false)
        );

        sort($expected);
        sort($intersectionItems);

        $this->assertSame($expected, $intersectionItems);
    }

    public function provideResolveIntersectionOfPathsCases()
    {
        $dir = __DIR__.'/../Fixtures/ConfigurationResolverPathsIntersection';
        $cb = function (array $items) use ($dir) {
            return array_map(
                function ($item) use ($dir) {
                    return realpath($dir.'/'.$item);
                },
                $items
            );
        };

        return [
            'no path at all' => [
                new \LogicException(),
                Finder::create(),
                [],
                'override',
            ],
            'configured only by finder' => [
                // don't override if the argument is empty
                $cb(['a1.php', 'a2.php', 'b/b1.php', 'b/b2.php', 'b_b/b_b1.php', 'c/c1.php', 'c/d/cd1.php', 'd/d1.php', 'd/d2.php', 'd/e/de1.php', 'd/f/df1.php']),
                Finder::create()
                    ->in($dir),
                [],
                'override',
            ],
            'configured only by argument' => [
                $cb(['a1.php', 'a2.php', 'b/b1.php', 'b/b2.php', 'b_b/b_b1.php', 'c/c1.php', 'c/d/cd1.php', 'd/d1.php', 'd/d2.php', 'd/e/de1.php', 'd/f/df1.php']),
                Finder::create(),
                [$dir],
                'override',
            ],
            'configured by finder, intersected with empty argument' => [
                [],
                Finder::create()
                    ->in($dir),
                [],
                'intersection',
            ],
            'configured by finder, intersected with dir' => [
                $cb(['c/c1.php', 'c/d/cd1.php']),
                Finder::create()
                    ->in($dir),
                [$dir.'/c'],
                'intersection',
            ],
            'configured by finder, intersected with file' => [
                $cb(['c/c1.php']),
                Finder::create()
                    ->in($dir),
                [$dir.'/c/c1.php'],
                'intersection',
            ],
            'finder points to one dir while argument to another, not connected' => [
                [],
                Finder::create()
                    ->in($dir.'/b'),
                [$dir.'/c'],
                'intersection',
            ],
            'finder with excluded dir, intersected with excluded file' => [
                [],
                Finder::create()
                    ->in($dir)
                    ->exclude('c'),
                [$dir.'/c/d/cd1.php'],
                'intersection',
            ],
            'finder with excluded dir, intersected with dir containing excluded one' => [
                $cb(['c/c1.php']),
                Finder::create()
                    ->in($dir)
                    ->exclude('c/d'),
                [$dir.'/c'],
                'intersection',
            ],
            'finder with excluded file, intersected with dir containing excluded one' => [
                $cb(['c/d/cd1.php']),
                Finder::create()
                    ->in($dir)
                    ->notPath('c/c1.php'),
                [$dir.'/c'],
                'intersection',
            ],
            'configured by finder, intersected with non-existing path' => [
                new \LogicException(),
                Finder::create()
                    ->in($dir),
                ['non_existing_dir'],
                'intersection',
            ],
            'configured by config file, overriden by multiple files' => [
                $cb(['d/d1.php', 'd/d2.php']),
                null,
                [$dir.'/d/d1.php', $dir.'/d/d2.php'],
                'override',
                $dir.'/d/.php_cs',
            ],
            'configured by config file, intersected with multiple files' => [
                $cb(['d/d1.php', 'd/d2.php']),
                null,
                [$dir.'/d/d1.php', $dir.'/d/d2.php'],
                'intersection',
                $dir.'/d/.php_cs',
            ],
            'configured by config file, overriden by non-existing dir' => [
                new \LogicException(),
                null,
                [$dir.'/d/fff'],
                'override',
                $dir.'/d/.php_cs',
            ],
            'configured by config file, intersected with non-existing dir' => [
                new \LogicException(),
                null,
                [$dir.'/d/fff'],
                'intersection',
                $dir.'/d/.php_cs',
            ],
            'configured by config file, overriden by non-existing file' => [
                new \LogicException(),
                null,
                [$dir.'/d/fff.php'],
                'override',
                $dir.'/d/.php_cs',
            ],
            'configured by config file, intersected with non-existing file' => [
                new \LogicException(),
                null,
                [$dir.'/d/fff.php'],
                'intersection',
                $dir.'/d/.php_cs',
            ],
            'configured by config file, overriden by multiple files and dirs' => [
                $cb(['d/d1.php', 'd/e/de1.php', 'd/f/df1.php']),
                null,
                [$dir.'/d/d1.php', $dir.'/d/e', $dir.'/d/f/'],
                'override',
                $dir.'/d/.php_cs',
            ],
            'configured by config file, intersected with multiple files and dirs' => [
                $cb(['d/d1.php', 'd/e/de1.php', 'd/f/df1.php']),
                null,
                [$dir.'/d/d1.php', $dir.'/d/e', $dir.'/d/f/'],
                'intersection',
                $dir.'/d/.php_cs',
            ],
        ];
    }

    public function testResolveIsDryRunViaStdIn()
    {
        $resolver = new ConfigurationResolver(
            $this->config,
            [
                'dry-run' => false,
                'path' => ['-'],
            ],
            ''
        );

        $this->assertTrue($resolver->isDryRun());
    }

    public function testResolveIsDryRunViaNegativeOption()
    {
        $resolver = new ConfigurationResolver(
            $this->config,
            ['dry-run' => false],
            ''
        );

        $this->assertFalse($resolver->isDryRun());
    }

    public function testResolveIsDryRunViaPositiveOption()
    {
        $resolver = new ConfigurationResolver(
            $this->config,
            ['dry-run' => true],
            ''
        );

        $this->assertTrue($resolver->isDryRun());
    }

    /**
     * @param bool             $expected
     * @param bool             $configValue
     * @param null|bool|string $passed
     *
     * @dataProvider getResolveBooleanOptions
     */
    public function testResolveUsingCacheWithConfigOption($expected, $configValue, $passed)
    {
        $this->config->setUsingCache($configValue);

        $resolver = new ConfigurationResolver(
            $this->config,
            ['using-cache' => $passed],
            ''
        );

        $this->assertSame($expected, $resolver->getUsingCache());
    }

    public function testResolveUsingCacheWithPositiveConfigAndNoOption()
    {
        $this->config->setUsingCache(true);

        $resolver = new ConfigurationResolver(
            $this->config,
            [],
            ''
        );

        $this->assertTrue($resolver->getUsingCache());
    }

    public function testResolveUsingCacheWithNegativeConfigAndNoOption()
    {
        $this->config->setUsingCache(false);

        $resolver = new ConfigurationResolver(
            $this->config,
            [],
            ''
        );

        $this->assertFalse($resolver->getUsingCache());
    }

    public function testResolveCacheFileWithoutConfigAndOption()
    {
        $default = $this->config->getCacheFile();

        $resolver = new ConfigurationResolver(
            $this->config,
            [],
            ''
        );

        $this->assertSame($default, $resolver->getCacheFile());
    }

    public function testResolveCacheFileWithConfig()
    {
        $cacheFile = 'foo/bar.baz';

        $this->config->setCacheFile($cacheFile);

        $resolver = new ConfigurationResolver(
            $this->config,
            [],
            ''
        );

        $this->assertSame($cacheFile, $resolver->getCacheFile());
    }

    public function testResolveCacheFileWithOption()
    {
        $cacheFile = 'bar.baz';

        $this->config->setCacheFile($cacheFile);

        $resolver = new ConfigurationResolver(
            $this->config,
            ['cache-file' => $cacheFile],
            ''
        );

        $this->assertSame($cacheFile, $resolver->getCacheFile());
    }

    public function testResolveCacheFileWithConfigAndOption()
    {
        $configCacheFile = 'foo/bar.baz';
        $optionCacheFile = 'bar.baz';

        $this->config->setCacheFile($configCacheFile);

        $resolver = new ConfigurationResolver(
            $this->config,
            ['cache-file' => $optionCacheFile],
            ''
        );

        $this->assertSame($optionCacheFile, $resolver->getCacheFile());
    }

    /**
     * @param bool             $expected
     * @param bool             $configValue
     * @param null|bool|string $passed
     *
     * @dataProvider getResolveBooleanOptions
     */
    public function testResolveAllowRiskyWithConfigOption($expected, $configValue, $passed)
    {
        $this->config->setRiskyAllowed($configValue);

        $resolver = new ConfigurationResolver(
            $this->config,
            ['allow-risky' => $passed],
            ''
        );

        $this->assertSame($expected, $resolver->getRiskyAllowed());
    }

    public function testResolveAllowRiskyWithNegativeConfigAndPositiveOption()
    {
        $this->config->setRiskyAllowed(false);

        $resolver = new ConfigurationResolver(
            $this->config,
            ['allow-risky' => 'yes'],
            ''
        );

        $this->assertTrue($resolver->getRiskyAllowed());
    }

    public function testResolveAllowRiskyWithNegativeConfigAndNegativeOption()
    {
        $this->config->setRiskyAllowed(false);

        $resolver = new ConfigurationResolver(
            $this->config,
            ['allow-risky' => 'no'],
            ''
        );

        $this->assertFalse($resolver->getRiskyAllowed());
    }

    public function testResolveAllowRiskyWithPositiveConfigAndNoOption()
    {
        $this->config->setRiskyAllowed(true);

        $resolver = new ConfigurationResolver(
            $this->config,
            [],
            ''
        );

        $this->assertTrue($resolver->getRiskyAllowed());
    }

    public function testResolveAllowRiskyWithNegativeConfigAndNoOption()
    {
        $this->config->setRiskyAllowed(false);

        $resolver = new ConfigurationResolver(
            $this->config,
            [],
            ''
        );

        $this->assertFalse($resolver->getRiskyAllowed());
    }

    public function testResolveRulesWithConfig()
    {
        $this->config->setRules([
            'braces' => true,
            'strict_comparison' => false,
        ]);

        $resolver = new ConfigurationResolver(
            $this->config,
            [],
            ''
        );

        $this->assertSameRules(
            [
                'braces' => true,
            ],
            $resolver->getRules()
        );
    }

    public function testResolveRulesWithOption()
    {
        $resolver = new ConfigurationResolver(
            $this->config,
            ['rules' => 'braces,-strict_comparison'],
            ''
        );

        $this->assertSameRules(
            [
                'braces' => true,
            ],
            $resolver->getRules()
        );
    }

    public function testResolveRulesWithUnknownRules()
    {
        $this->setExpectedException(
            \PhpCsFixer\ConfigurationException\InvalidConfigurationException::class,
            'The rules contain unknown fixers (bar).'
        );

        $resolver = new ConfigurationResolver(
            $this->config,
            ['rules' => 'braces,-bar'],
            ''
        );

        $resolver->getRules();
    }

    public function testResolveRulesWithConfigAndOption()
    {
        $this->config->setRules([
            'braces' => true,
            'strict_comparison' => false,
        ]);

        $resolver = new ConfigurationResolver(
            $this->config,
            ['rules' => 'blank_line_before_return'],
            ''
        );

        $this->assertSameRules(
            [
                'blank_line_before_return' => true,
            ],
            $resolver->getRules()
        );
    }

    public function testResolveCommandLineInputOverridesDefault()
    {
        $command = new FixCommand();
        $definition = $command->getDefinition();
        $arguments = $definition->getArguments();
        $this->assertCount(1, $arguments, 'Expected one argument, possibly test needs updating.');
        $this->assertArrayHasKey('path', $arguments);

        $options = $definition->getOptions();
        $this->assertSame(
            ['path-mode', 'allow-risky', 'config', 'dry-run', 'rules', 'using-cache', 'cache-file', 'diff', 'format', 'stop-on-violation', 'show-progress'],
            array_keys($options),
            'Expected options mismatch, possibly test needs updating.'
        );

        $resolver = new ConfigurationResolver(
            $this->config,
            [
                'path-mode' => 'intersection',
                'allow-risky' => 'yes',
                'config' => null,
                'dry-run' => true,
                'rules' => 'php_unit_construct',
                'using-cache' => false,
                'diff' => true,
                'format' => 'json',
                'stop-on-violation' => true,
            ],
            ''
        );

        $this->assertTrue($resolver->shouldStopOnViolation());
        $this->assertTrue($resolver->getRiskyAllowed());
        $this->assertTrue($resolver->isDryRun());
        $this->assertSame(['php_unit_construct' => true], $resolver->getRules());
        $this->assertFalse($resolver->getUsingCache());
        $this->assertNull($resolver->getCacheFile());
        $this->assertInstanceOf(\PhpCsFixer\Differ\SebastianBergmannDiffer::class, $resolver->getDiffer());
        $this->assertSame('json', $resolver->getReporter()->getFormat());
    }

    /**
     * @param string      $expected
     * @param string|bool $differConfig
     *
     * @dataProvider provideDifferCases
     */
    public function testResolveDiffer($expected, $differConfig)
    {
        $resolver = new ConfigurationResolver(
            $this->config,
            ['diff' => $differConfig],
            ''
        );

        $this->assertInstanceOf($expected, $resolver->getDiffer());
    }

    public function provideDifferCases()
    {
        return [
            [
                \PhpCsFixer\Differ\NullDiffer::class,
                false,
            ],
            [
                \PhpCsFixer\Differ\SebastianBergmannDiffer::class,
                true,
            ],
        ];
    }

    public function testResolveConfigFileOverridesDefault()
    {
        $dir = __DIR__.'/../Fixtures/ConfigurationResolverConfigFile/case_8';

        $resolver = new ConfigurationResolver(
            $this->config,
            ['path' => [$dir.DIRECTORY_SEPARATOR.'.php_cs']],
            ''
        );

        $this->assertTrue($resolver->getRiskyAllowed());
        $this->assertSame(['php_unit_construct' => true], $resolver->getRules());
        $this->assertFalse($resolver->getUsingCache());
        $this->assertNull($resolver->getCacheFile());
        $this->assertSame('xml', $resolver->getReporter()->getFormat());
    }

    /**
     * @group legacy
     * @expectedDeprecation Expected "yes" or "no" for option "allow-risky", other values are deprecated and support will be removed in 3.0. Got "yes please", this implicitly set the option to "false".
     */
    public function testDeprecationOfPassingOtherThanNoOrYes()
    {
        $resolver = new ConfigurationResolver(
            $this->config,
            ['allow-risky' => 'yes please'],
            ''
        );

        $this->assertFalse($resolver->getRiskyAllowed());
    }

    public function getResolveBooleanOptions()
    {
        return [
            [true, true, 'yes'],
            [true, true, true],
            [true, false, 'yes'],
            [true, false, true],
            [false, true, 'no'],
            [false, true, false],
            [false, false, 'no'],
            [false, false, false],
            [true, true, null],
            [false, false, null],
        ];
    }

    private function assertSameRules(array $expected, array $actual, $message = '')
    {
        ksort($expected);
        ksort($actual);

        $this->assertSame($expected, $actual, $message);
    }

    private function getFixtureDir()
    {
        return realpath(__DIR__.DIRECTORY_SEPARATOR.'..'.DIRECTORY_SEPARATOR.'Fixtures'.DIRECTORY_SEPARATOR.'ConfigurationResolverConfigFile'.DIRECTORY_SEPARATOR).'/';
    }
}<|MERGE_RESOLUTION|>--- conflicted
+++ resolved
@@ -293,13 +293,8 @@
     public function testResolveConfigFileChooseFileWithInvalidFile()
     {
         $this->setExpectedExceptionRegExp(
-<<<<<<< HEAD
             \PhpCsFixer\ConfigurationException\InvalidConfigurationException::class,
-            '#^The config file: ".+[\/\\\]Fixtures[\/\\\]ConfigurationResolverConfigFile[\/\\\]case_5[\/\\\]\.php_cs.dist" does not return a "PhpCsFixer\\\ConfigInterface" instance\. Got: "string"\.$#'
-=======
-            'PhpCsFixer\ConfigurationException\InvalidConfigurationException',
             '#^The config file: ".+[\/\\\]Fixtures[\/\\\]ConfigurationResolverConfigFile[\/\\\]case_5[\/\\\]\.php_cs\.dist" does not return a "PhpCsFixer\\\ConfigInterface" instance\. Got: "string"\.$#'
->>>>>>> c566cc7e
         );
 
         $dirBase = $this->getFixtureDir();
@@ -316,13 +311,8 @@
     public function testResolveConfigFileChooseFileWithInvalidFormat()
     {
         $this->setExpectedExceptionRegExp(
-<<<<<<< HEAD
             \PhpCsFixer\ConfigurationException\InvalidConfigurationException::class,
-            '/^The format "xls" is not defined, supported are json, junit, txt, xml.$/'
-=======
-            'PhpCsFixer\ConfigurationException\InvalidConfigurationException',
             '/^The format "xls" is not defined, supported are "json", "junit", "txt", "xml"\.$/'
->>>>>>> c566cc7e
         );
 
         $dirBase = $this->getFixtureDir();
@@ -339,13 +329,8 @@
     public function testResolveConfigFileChooseFileWithPathArrayWithoutConfig()
     {
         $this->setExpectedExceptionRegExp(
-<<<<<<< HEAD
             \PhpCsFixer\ConfigurationException\InvalidConfigurationException::class,
-            '/^For multiple paths config parameter is required.$/'
-=======
-            'PhpCsFixer\ConfigurationException\InvalidConfigurationException',
             '/^For multiple paths config parameter is required\.$/'
->>>>>>> c566cc7e
         );
 
         $dirBase = $this->getFixtureDir();
