--- conflicted
+++ resolved
@@ -934,10 +934,7 @@
             'Expected options mismatch, possibly test needs updating.'
         );
 
-<<<<<<< HEAD
-        $resolver = new ConfigurationResolver(
-            $this->config,
-            [
+        $resolver = $this->createConfigurationResolver([
                 'path-mode' => 'intersection',
                 'allow-risky' => 'yes',
                 'config' => null,
@@ -948,22 +945,7 @@
                 'diff-format' => 'udiff',
                 'format' => 'json',
                 'stop-on-violation' => true,
-            ],
-            ''
-        );
-=======
-        $resolver = $this->createConfigurationResolver([
-            'path-mode' => 'intersection',
-            'allow-risky' => 'yes',
-            'config' => null,
-            'dry-run' => true,
-            'rules' => 'php_unit_construct',
-            'using-cache' => false,
-            'diff' => true,
-            'format' => 'json',
-            'stop-on-violation' => true,
         ]);
->>>>>>> 23127f89
 
         $this->assertTrue($resolver->shouldStopOnViolation());
         $this->assertTrue($resolver->getRiskyAllowed());
@@ -984,18 +966,10 @@
      */
     public function testResolveDiffer($expected, $diffConfig, $differConfig = null)
     {
-<<<<<<< HEAD
-        $resolver = new ConfigurationResolver(
-            $this->config,
-            [
-                'diff' => $diffConfig,
-                'diff-format' => $differConfig,
-            ],
-            ''
-        );
-=======
-        $resolver = $this->createConfigurationResolver(['diff' => $differConfig]);
->>>>>>> 23127f89
+        $resolver = $this->createConfigurationResolver([
+            'diff' => $diffConfig,
+            'diff-format' => $differConfig,
+        ]);
 
         $this->assertInstanceOf($expected, $resolver->getDiffer());
     }
