<?php

/*
 * This file is part of PHP CS Fixer.
 *
 * (c) Fabien Potencier <fabien@symfony.com>
 *     Dariusz Rumiński <dariusz.ruminski@gmail.com>
 *
 * This source file is subject to the MIT license that is bundled
 * with this source code in the file LICENSE.
 */

namespace PhpCsFixer\Tests\Test;

/**
 * @author Dariusz Rumiński <dariusz.ruminski@gmail.com>
 *
 * @internal
 */
final class IntegrationCaseFactory extends AbstractIntegrationCaseFactory
{
<<<<<<< HEAD
    /**
     * @param SplFileInfo $file
     *
     * @return IntegrationCase
     */
    public function create(SplFileInfo $file)
    {
        try {
            if (!preg_match(
                '/^
                            --TEST--           \r?\n(?<title>          .*?)
                       \s   --RULESET--        \r?\n(?<ruleset>        .*?)
                    (?:\s   --CONFIG--         \r?\n(?<config>         .*?))?
                    (?:\s   --SETTINGS--       \r?\n(?<settings>       .*?))?
                    (?:\s   --REQUIREMENTS--   \r?\n(?<requirements>   .*?))?
                    (?:\s   --EXPECT--         \r?\n(?<expect>         .*?\r?\n*))?
                    (?:\s   --INPUT--          \r?\n(?<input>          .*))?
                $/sx',
                $file->getContents(),
                $match
            )) {
                throw new \InvalidArgumentException('File format is invalid.');
            }

            $match = array_merge(
                [
                    'config' => null,
                    'settings' => null,
                    'requirements' => null,
                    'expect' => null,
                    'input' => null,
                ],
                $match
            );

            return new IntegrationCase(
                $file->getRelativePathname(),
                $match['title'],
                $this->determineSettings($match['settings']),
                $this->determineRequirements($match['requirements']),
                $this->determineConfig($match['config']),
                $this->determineRuleset($match['ruleset']),
                $this->determineExpectedCode($match['expect'], $file),
                $this->determineInputCode($match['input'], $file)
            );
        } catch (\InvalidArgumentException $e) {
            throw new \InvalidArgumentException(
                sprintf('%s Test file: "%s".', $e->getMessage(), $file->getRelativePathname()),
                $e->getCode(),
                $e
            );
        }
    }

    /**
     * Parses the '--CONFIG--' block of a '.test' file.
     *
     * @param string $config
     *
     * @return array
     */
    private function determineConfig($config)
    {
        $parsed = $this->parseJson($config, [
            'indent' => '    ',
            'lineEnding' => "\n",
        ]);

        if (!is_string($parsed['indent'])) {
            throw new \InvalidArgumentException(sprintf(
                'Expected string value for "indent", got "%s".',
                is_object($parsed['indent']) ? get_class($parsed['indent']) : gettype($parsed['indent']).'#'.$parsed['indent']
            ));
        }

        if (!is_string($parsed['lineEnding'])) {
            throw new \InvalidArgumentException(sprintf(
                'Expected string value for "lineEnding", got "%s".',
                is_object($parsed['lineEnding']) ? get_class($parsed['lineEnding']) : gettype($parsed['lineEnding']).'#'.$parsed['lineEnding']
            ));
        }

        return $parsed;
    }

    /**
     * Parses the '--REQUIREMENTS--' block of a '.test' file and determines requirements.
     *
     * @param string $config
     *
     * @return array
     */
    private function determineRequirements($config)
    {
        $parsed = $this->parseJson($config, [
            'php' => PHP_VERSION_ID,
        ]);

        if (!is_int($parsed['php'])) {
            throw new \InvalidArgumentException(sprintf(
                'Expected int value like 50509 for "php", got "%s".',
                is_object($parsed['php']) ? get_class($parsed['php']) : gettype($parsed['php']).'#'.$parsed['php']
            ));
        }

        return $parsed;
    }

    /**
     * Parses the '--RULESET--' block of a '.test' file and determines what fixers should be used.
     *
     * @param string $config
     *
     * @return RuleSet
     */
    private function determineRuleset($config)
    {
        return new RuleSet($this->parseJson($config));
    }

    /**
     * Parses the '--SETTINGS--' block of a '.test' file and determines settings.
     *
     * @param string $config
     *
     * @return array
     */
    private function determineSettings($config)
    {
        $parsed = $this->parseJson($config, [
            'checkPriority' => true,
        ]);

        if (!is_bool($parsed['checkPriority'])) {
            throw new \InvalidArgumentException(sprintf(
                'Expected bool value for "checkPriority", got "%s".',
                is_object($parsed['checkPriority']) ? get_class($parsed['checkPriority']) : gettype($parsed['checkPriority']).'#'.$parsed['checkPriority']
            ));
        }

        return $parsed;
    }

    /**
     * @param null|string $code
     * @param SplFileInfo $file
     *
     * @return string
     */
    private function determineExpectedCode($code, SplFileInfo $file)
    {
        $code = $this->determineCode($code, $file, '-out.php');

        if (null === $code) {
            throw new \InvalidArgumentException('Missing expected code.');
        }

        return $code;
    }

    /**
     * @param null|string $code
     * @param SplFileInfo $file
     *
     * @return null|string
     */
    private function determineInputCode($code, SplFileInfo $file)
    {
        return $this->determineCode($code, $file, '-in.php');
    }

    /**
     * @param null|string $code
     * @param SplFileInfo $file
     * @param string      $suffix
     *
     * @return null|string
     */
    private function determineCode($code, SplFileInfo $file, $suffix)
    {
        if (null !== $code) {
            return $code;
        }

        $candidateFile = new SplFileInfo($file->getPathname().$suffix, '', '');
        if ($candidateFile->isFile()) {
            return $candidateFile->getContents();
        }
    }

    /**
     * @param null|string $encoded
     * @param null|array  $template
     *
     * @return array
     */
    private function parseJson($encoded, array $template = null)
    {
        // content is optional if template is provided
        if (!$encoded && null !== $template) {
            $decoded = [];
        } else {
            $decoded = json_decode($encoded, true);

            if (JSON_ERROR_NONE !== json_last_error()) {
                throw new \InvalidArgumentException(sprintf('Malformed JSON: "%s", error: "%s".', $encoded, json_last_error_msg()));
            }
        }

        if (null !== $template) {
            $decoded = array_merge(
                $template,
                array_intersect_key(
                    $decoded,
                    array_flip(array_keys($template))
                )
            );
        }

        return $decoded;
    }
=======
>>>>>>> 5226b54a
}<|MERGE_RESOLUTION|>--- conflicted
+++ resolved
@@ -19,228 +19,4 @@
  */
 final class IntegrationCaseFactory extends AbstractIntegrationCaseFactory
 {
-<<<<<<< HEAD
-    /**
-     * @param SplFileInfo $file
-     *
-     * @return IntegrationCase
-     */
-    public function create(SplFileInfo $file)
-    {
-        try {
-            if (!preg_match(
-                '/^
-                            --TEST--           \r?\n(?<title>          .*?)
-                       \s   --RULESET--        \r?\n(?<ruleset>        .*?)
-                    (?:\s   --CONFIG--         \r?\n(?<config>         .*?))?
-                    (?:\s   --SETTINGS--       \r?\n(?<settings>       .*?))?
-                    (?:\s   --REQUIREMENTS--   \r?\n(?<requirements>   .*?))?
-                    (?:\s   --EXPECT--         \r?\n(?<expect>         .*?\r?\n*))?
-                    (?:\s   --INPUT--          \r?\n(?<input>          .*))?
-                $/sx',
-                $file->getContents(),
-                $match
-            )) {
-                throw new \InvalidArgumentException('File format is invalid.');
-            }
-
-            $match = array_merge(
-                [
-                    'config' => null,
-                    'settings' => null,
-                    'requirements' => null,
-                    'expect' => null,
-                    'input' => null,
-                ],
-                $match
-            );
-
-            return new IntegrationCase(
-                $file->getRelativePathname(),
-                $match['title'],
-                $this->determineSettings($match['settings']),
-                $this->determineRequirements($match['requirements']),
-                $this->determineConfig($match['config']),
-                $this->determineRuleset($match['ruleset']),
-                $this->determineExpectedCode($match['expect'], $file),
-                $this->determineInputCode($match['input'], $file)
-            );
-        } catch (\InvalidArgumentException $e) {
-            throw new \InvalidArgumentException(
-                sprintf('%s Test file: "%s".', $e->getMessage(), $file->getRelativePathname()),
-                $e->getCode(),
-                $e
-            );
-        }
-    }
-
-    /**
-     * Parses the '--CONFIG--' block of a '.test' file.
-     *
-     * @param string $config
-     *
-     * @return array
-     */
-    private function determineConfig($config)
-    {
-        $parsed = $this->parseJson($config, [
-            'indent' => '    ',
-            'lineEnding' => "\n",
-        ]);
-
-        if (!is_string($parsed['indent'])) {
-            throw new \InvalidArgumentException(sprintf(
-                'Expected string value for "indent", got "%s".',
-                is_object($parsed['indent']) ? get_class($parsed['indent']) : gettype($parsed['indent']).'#'.$parsed['indent']
-            ));
-        }
-
-        if (!is_string($parsed['lineEnding'])) {
-            throw new \InvalidArgumentException(sprintf(
-                'Expected string value for "lineEnding", got "%s".',
-                is_object($parsed['lineEnding']) ? get_class($parsed['lineEnding']) : gettype($parsed['lineEnding']).'#'.$parsed['lineEnding']
-            ));
-        }
-
-        return $parsed;
-    }
-
-    /**
-     * Parses the '--REQUIREMENTS--' block of a '.test' file and determines requirements.
-     *
-     * @param string $config
-     *
-     * @return array
-     */
-    private function determineRequirements($config)
-    {
-        $parsed = $this->parseJson($config, [
-            'php' => PHP_VERSION_ID,
-        ]);
-
-        if (!is_int($parsed['php'])) {
-            throw new \InvalidArgumentException(sprintf(
-                'Expected int value like 50509 for "php", got "%s".',
-                is_object($parsed['php']) ? get_class($parsed['php']) : gettype($parsed['php']).'#'.$parsed['php']
-            ));
-        }
-
-        return $parsed;
-    }
-
-    /**
-     * Parses the '--RULESET--' block of a '.test' file and determines what fixers should be used.
-     *
-     * @param string $config
-     *
-     * @return RuleSet
-     */
-    private function determineRuleset($config)
-    {
-        return new RuleSet($this->parseJson($config));
-    }
-
-    /**
-     * Parses the '--SETTINGS--' block of a '.test' file and determines settings.
-     *
-     * @param string $config
-     *
-     * @return array
-     */
-    private function determineSettings($config)
-    {
-        $parsed = $this->parseJson($config, [
-            'checkPriority' => true,
-        ]);
-
-        if (!is_bool($parsed['checkPriority'])) {
-            throw new \InvalidArgumentException(sprintf(
-                'Expected bool value for "checkPriority", got "%s".',
-                is_object($parsed['checkPriority']) ? get_class($parsed['checkPriority']) : gettype($parsed['checkPriority']).'#'.$parsed['checkPriority']
-            ));
-        }
-
-        return $parsed;
-    }
-
-    /**
-     * @param null|string $code
-     * @param SplFileInfo $file
-     *
-     * @return string
-     */
-    private function determineExpectedCode($code, SplFileInfo $file)
-    {
-        $code = $this->determineCode($code, $file, '-out.php');
-
-        if (null === $code) {
-            throw new \InvalidArgumentException('Missing expected code.');
-        }
-
-        return $code;
-    }
-
-    /**
-     * @param null|string $code
-     * @param SplFileInfo $file
-     *
-     * @return null|string
-     */
-    private function determineInputCode($code, SplFileInfo $file)
-    {
-        return $this->determineCode($code, $file, '-in.php');
-    }
-
-    /**
-     * @param null|string $code
-     * @param SplFileInfo $file
-     * @param string      $suffix
-     *
-     * @return null|string
-     */
-    private function determineCode($code, SplFileInfo $file, $suffix)
-    {
-        if (null !== $code) {
-            return $code;
-        }
-
-        $candidateFile = new SplFileInfo($file->getPathname().$suffix, '', '');
-        if ($candidateFile->isFile()) {
-            return $candidateFile->getContents();
-        }
-    }
-
-    /**
-     * @param null|string $encoded
-     * @param null|array  $template
-     *
-     * @return array
-     */
-    private function parseJson($encoded, array $template = null)
-    {
-        // content is optional if template is provided
-        if (!$encoded && null !== $template) {
-            $decoded = [];
-        } else {
-            $decoded = json_decode($encoded, true);
-
-            if (JSON_ERROR_NONE !== json_last_error()) {
-                throw new \InvalidArgumentException(sprintf('Malformed JSON: "%s", error: "%s".', $encoded, json_last_error_msg()));
-            }
-        }
-
-        if (null !== $template) {
-            $decoded = array_merge(
-                $template,
-                array_intersect_key(
-                    $decoded,
-                    array_flip(array_keys($template))
-                )
-            );
-        }
-
-        return $decoded;
-    }
-=======
->>>>>>> 5226b54a
 }