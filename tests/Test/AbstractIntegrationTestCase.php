<?php

/*
 * This file is part of PHP CS Fixer.
 *
 * (c) Fabien Potencier <fabien@symfony.com>
 *     Dariusz Rumiński <dariusz.ruminski@gmail.com>
 *
 * This source file is subject to the MIT license that is bundled
 * with this source code in the file LICENSE.
 */

namespace PhpCsFixer\Tests\Test;

use PhpCsFixer\Cache\NullCacheManager;
use PhpCsFixer\Differ\UnifiedDiffer;
use PhpCsFixer\Error\Error;
use PhpCsFixer\Error\ErrorsManager;
use PhpCsFixer\FileRemoval;
use PhpCsFixer\Fixer\FixerInterface;
use PhpCsFixer\FixerFactory;
use PhpCsFixer\Linter\CachingLinter;
use PhpCsFixer\Linter\Linter;
use PhpCsFixer\Linter\LinterInterface;
use PhpCsFixer\Runner\Runner;
use PhpCsFixer\Tests\TestCase;
use PhpCsFixer\Tokenizer\Tokens;
use PhpCsFixer\WhitespacesFixerConfig;
use Symfony\Component\Filesystem\Exception\IOException;
use Symfony\Component\Filesystem\Filesystem;
use Symfony\Component\Finder\Finder;
use Symfony\Component\Finder\SplFileInfo;

/**
 * Integration test base class.
 *
 * This test searches for '.test' fixture files in the given directory.
 * Each fixture file will be parsed and tested against the expected result.
 *
 * Fixture files have the following format:
 *
 * --TEST--
 * Example test description.
 * --RULESET--
 * {"@PSR2": true, "strict": true}
 * --CONFIG--*
 * {"indent": "    ", "lineEnding": "\n"}
 * --SETTINGS--*
 * {"key": "value"} # optional extension point for custom IntegrationTestCase class
 * --EXPECT--
 * Expected code after fixing
 * --INPUT--*
 * Code to fix
 *
 *   * Section or any line in it may be omitted.
 *  ** PHP minimum version. Default to current running php version (no effect).
 *
 * @author SpacePossum
 *
 * @internal
 */
abstract class AbstractIntegrationTestCase extends TestCase
{
    /**
     * @var LinterInterface
     */
    protected $linter;

    /**
     * @var FileRemoval
     */
    private static $fileRemoval;

    public static function setUpBeforeClass()
    {
        parent::setUpBeforeClass();

        $tmpFile = static::getTempFile();
        self::$fileRemoval = new FileRemoval();
        self::$fileRemoval->observe($tmpFile);

        if (!is_file($tmpFile)) {
            $dir = \dirname($tmpFile);

            if (!is_dir($dir)) {
                $fs = new Filesystem();
                $fs->mkdir($dir, 0766);
            }
        }
    }

    public static function tearDownAfterClass()
    {
        parent::tearDownAfterClass();

        $tmpFile = static::getTempFile();

        self::$fileRemoval->delete($tmpFile);
        self::$fileRemoval = null;
    }

    protected function setUp()
    {
        parent::setUp();

        $this->linter = $this->getLinter();
    }

    protected function tearDown()
    {
        parent::tearDown();

        $this->linter = null;
    }

    /**
     * @dataProvider provideIntegrationCases
     *
     * @see doTest()
     *
     * @param IntegrationCase $case
     */
    public function testIntegration(IntegrationCase $case)
    {
        $this->doTest($case);
    }

    /**
     * Creates test data by parsing '.test' files.
     *
     * @return IntegrationCase[][]
     */
    public function provideIntegrationCases()
    {
        $fixturesDir = realpath(static::getFixturesDir());
        if (!is_dir($fixturesDir)) {
            throw new \UnexpectedValueException(sprintf('Given fixture dir "%s" is not a directory.', $fixturesDir));
        }

        $factory = static::createIntegrationCaseFactory();
        $tests = [];

        /** @var SplFileInfo $file */
        foreach (Finder::create()->files()->in($fixturesDir) as $file) {
            if ('test' !== $file->getExtension()) {
                continue;
            }

            $tests[$file->getPathname()] = [
                $factory->create($file),
            ];
        }

        return $tests;
    }

    /**
     * @return IntegrationCaseFactoryInterface
     */
    protected static function createIntegrationCaseFactory()
    {
        return new IntegrationCaseFactory();
    }

    /**
     * Returns the full path to directory which contains the tests.
     *
     * @return string
     */
    protected static function getFixturesDir()
    {
        throw new \BadMethodCallException('Method "getFixturesDir" must be overridden by the extending class.');
    }

    /**
     * Returns the full path to the temporary file where the test will write to.
     *
     * @return string
     */
    protected static function getTempFile()
    {
        throw new \BadMethodCallException('Method "getTempFile" must be overridden by the extending class.');
    }

    /**
     * Applies the given fixers on the input and checks the result.
     *
     * It will write the input to a temp file. The file will be fixed by a Fixer instance
     * configured with the given fixers. The result is compared with the expected output.
     * It checks if no errors were reported during the fixing.
     *
     * @param IntegrationCase $case
     */
    protected function doTest(IntegrationCase $case)
    {
        if (\PHP_VERSION_ID < $case->getRequirement('php')) {
            $this->markTestSkipped(sprintf('PHP %d (or later) is required for "%s", current "%d".', $case->getRequirement('php'), $case->getFileName(), \PHP_VERSION_ID));
        }

        $input = $case->getInputCode();
        $expected = $case->getExpectedCode();

        $input = $case->hasInputCode() ? $input : $expected;

        $tmpFile = static::getTempFile();

        if (false === @file_put_contents($tmpFile, $input)) {
            throw new IOException(sprintf('Failed to write to tmp. file "%s".', $tmpFile));
        }

        $errorsManager = new ErrorsManager();
        $fixers = static::createFixers($case);
        $runner = new Runner(
            new \ArrayIterator([new \SplFileInfo($tmpFile)]),
            $fixers,
            new UnifiedDiffer(),
            null,
            $errorsManager,
            $this->linter,
            false,
            new NullCacheManager()
        );

        Tokens::clearCache();
        $result = $runner->fix();
        $changed = array_pop($result);

        if (!$errorsManager->isEmpty()) {
            $errors = $errorsManager->getExceptionErrors();
            $this->assertEmpty($errors, sprintf('Errors reported during fixing of file "%s": %s', $case->getFileName(), $this->implodeErrors($errors)));

            $errors = $errorsManager->getInvalidErrors();
            $this->assertEmpty($errors, sprintf('Errors reported during linting before fixing file "%s": %s.', $case->getFileName(), $this->implodeErrors($errors)));

            $errors = $errorsManager->getLintErrors();
            $this->assertEmpty($errors, sprintf('Errors reported during linting after fixing file "%s": %s.', $case->getFileName(), $this->implodeErrors($errors)));
        }

        if (!$case->hasInputCode()) {
            $this->assertEmpty(
                $changed,
                sprintf(
                    "Expected no changes made to test \"%s\" in \"%s\".\nFixers applied:\n%s.\nDiff.:\n%s.",
                    $case->getTitle(),
                    $case->getFileName(),
                    null === $changed ? '[None]' : implode(',', $changed['appliedFixers']),
                    null === $changed ? '[None]' : $changed['diff']
                )
            );

            return;
        }

        $this->assertNotEmpty($changed, sprintf('Expected changes made to test "%s" in "%s".', $case->getTitle(), $case->getFileName()));
        $fixedInputCode = file_get_contents($tmpFile);
        $this->assertThat(
            $fixedInputCode,
            self::createIsIdenticalStringConstraint($expected),
            sprintf(
                "Expected changes do not match result for \"%s\" in \"%s\".\nFixers applied:\n%s.",
                $case->getTitle(),
                $case->getFileName(),
                null === $changed ? '[None]' : implode(',', $changed['appliedFixers'])
            )
        );

        if (1 < \count($fixers)) {
            $tmpFile = static::getTempFile();
            if (false === @file_put_contents($tmpFile, $input)) {
                throw new IOException(sprintf('Failed to write to tmp. file "%s".', $tmpFile));
            }

            $runner = new Runner(
                new \ArrayIterator([new \SplFileInfo($tmpFile)]),
                array_reverse($fixers),
                new UnifiedDiffer(),
                null,
                $errorsManager,
                $this->linter,
                false,
                new NullCacheManager()
            );

            Tokens::clearCache();
            $runner->fix();
            $fixedInputCodeWithReversedFixers = file_get_contents($tmpFile);

            $this->assertRevertedOrderFixing($case, $fixedInputCode, $fixedInputCodeWithReversedFixers);
        }

        // run the test again with the `expected` part, this should always stay the same
        $this->testIntegration(
            new IntegrationCase(
                $case->getFileName(),
                $case->getTitle().' "--EXPECT-- part run"',
                $case->getSettings(),
                $case->getRequirements(),
                $case->getConfig(),
                $case->getRuleset(),
                $case->getExpectedCode(),
                null
            )
        );
    }

    /**
     * @param IntegrationCase $case
     * @param string          $fixedInputCode
     * @param string          $fixedInputCodeWithReversedFixers
     */
    protected static function assertRevertedOrderFixing(IntegrationCase $case, $fixedInputCode, $fixedInputCodeWithReversedFixers)
    {
        // If output is different depends on rules order - we need to verify that the rules are ordered by priority.
        // If not, any order is valid.
        if ($fixedInputCode !== $fixedInputCodeWithReversedFixers) {
            static::assertGreaterThan(
                1,
                \count(array_unique(array_map(
                    static function (FixerInterface $fixer) {
                        return $fixer->getPriority();
                    },
                    static::createFixers($case)
                ))),
                sprintf(
                    'Rules priorities are not differential enough. If rules would be used in reverse order then final output would be different than the expected one. For that, different priorities must be set up for used rules to ensure stable order of them. In "%s".',
                    $case->getFileName()
                )
            );
        }
    }

    /**
     * @param IntegrationCase $case
     *
     * @return FixerInterface[]
     */
    private static function createFixers(IntegrationCase $case)
    {
        $config = $case->getConfig();

        return FixerFactory::create()
            ->registerBuiltInFixers()
            ->useRuleSet($case->getRuleset())
            ->setWhitespacesConfig(
                new WhitespacesFixerConfig($config['indent'], $config['lineEnding'])
            )
            ->getFixers()
        ;
    }

    /**
     * @param Error[] $errors
     *
     * @return string
     */
    private function implodeErrors(array $errors)
    {
        $errorStr = '';
        foreach ($errors as $error) {
            $source = $error->getSource();
            $errorStr .= sprintf("%d: %s%s\n", $error->getType(), $error->getFilePath(), null === $source ? '' : ' '.$source->getMessage()."\n\n".$source->getTraceAsString());
        }

        return $errorStr;
    }

    /**
     * @return LinterInterface
     */
    private function getLinter()
    {
        static $linter = null;

        if (null === $linter) {
<<<<<<< HEAD
            $linter = new CachingLinter(new Linter());
=======
            if (getenv('SKIP_LINT_TEST_CASES')) {
                $linterProphecy = $this->prophesize(\PhpCsFixer\Linter\LinterInterface::class);
                $linterProphecy
                    ->lintSource(Argument::type('string'))
                    ->willReturn($this->prophesize(\PhpCsFixer\Linter\LintingResultInterface::class)->reveal())
                ;
                $linterProphecy
                    ->lintFile(Argument::type('string'))
                    ->willReturn($this->prophesize(\PhpCsFixer\Linter\LintingResultInterface::class)->reveal())
                ;
                $linterProphecy
                    ->isAsync()
                    ->willReturn(false)
                ;

                $linter = $linterProphecy->reveal();
            } else {
                $linter = new CachingLinter(new Linter());
            }
>>>>>>> 4cacac48
        }

        return $linter;
    }

    /**
     * @todo Remove me when this class will end up in dedicated package.
     *
     * @param string $expected
     */
    private static function createIsIdenticalStringConstraint($expected)
    {
        $candidates = array_filter([
            'PhpCsFixer\PhpunitConstraintIsIdenticalString\Constraint\IsIdenticalString',
            'PHPUnit\Framework\Constraint\IsIdentical',
            'PHPUnit_Framework_Constraint_IsIdentical',
        ], function ($className) { return class_exists($className); });

        if (empty($candidates)) {
            throw new \RuntimeException('PHPUnit not installed?!');
        }

        $candidate = array_shift($candidates);

        return new $candidate($expected);
    }
}<|MERGE_RESOLUTION|>--- conflicted
+++ resolved
@@ -372,29 +372,7 @@
         static $linter = null;
 
         if (null === $linter) {
-<<<<<<< HEAD
             $linter = new CachingLinter(new Linter());
-=======
-            if (getenv('SKIP_LINT_TEST_CASES')) {
-                $linterProphecy = $this->prophesize(\PhpCsFixer\Linter\LinterInterface::class);
-                $linterProphecy
-                    ->lintSource(Argument::type('string'))
-                    ->willReturn($this->prophesize(\PhpCsFixer\Linter\LintingResultInterface::class)->reveal())
-                ;
-                $linterProphecy
-                    ->lintFile(Argument::type('string'))
-                    ->willReturn($this->prophesize(\PhpCsFixer\Linter\LintingResultInterface::class)->reveal())
-                ;
-                $linterProphecy
-                    ->isAsync()
-                    ->willReturn(false)
-                ;
-
-                $linter = $linterProphecy->reveal();
-            } else {
-                $linter = new CachingLinter(new Linter());
-            }
->>>>>>> 4cacac48
         }
 
         return $linter;
