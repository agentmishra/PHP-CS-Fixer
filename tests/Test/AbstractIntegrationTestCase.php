<?php

/*
 * This file is part of PHP CS Fixer.
 *
 * (c) Fabien Potencier <fabien@symfony.com>
 *     Dariusz Rumiński <dariusz.ruminski@gmail.com>
 *
 * This source file is subject to the MIT license that is bundled
 * with this source code in the file LICENSE.
 */

namespace PhpCsFixer\Tests\Test;

use PhpCsFixer\Cache\NullCacheManager;
use PhpCsFixer\Differ\UnifiedDiffer;
use PhpCsFixer\Error\Error;
use PhpCsFixer\Error\ErrorsManager;
use PhpCsFixer\FileRemoval;
use PhpCsFixer\Fixer\FixerInterface;
use PhpCsFixer\FixerFactory;
use PhpCsFixer\Linter\CachingLinter;
use PhpCsFixer\Linter\Linter;
use PhpCsFixer\Linter\LinterInterface;
use PhpCsFixer\Linter\ProcessLinter;
use PhpCsFixer\Runner\Runner;
use PhpCsFixer\Tests\TestCase;
use PhpCsFixer\Tokenizer\Tokens;
use PhpCsFixer\WhitespacesFixerConfig;
use Symfony\Component\Filesystem\Exception\IOException;
use Symfony\Component\Filesystem\Filesystem;
use Symfony\Component\Finder\Finder;
use Symfony\Component\Finder\SplFileInfo;

/**
 * Integration test base class.
 *
 * This test searches for '.test' fixture files in the given directory.
 * Each fixture file will be parsed and tested against the expected result.
 *
 * Fixture files have the following format:
 *
 * --TEST--
 * Example test description.
 * --RULESET--
 * {"@PSR2": true, "strict": true}
 * --CONFIG--*
 * {"indent": "    ", "lineEnding": "\n"}
 * --SETTINGS--*
 * {"key": "value"} # optional extension point for custom IntegrationTestCase class
 * --EXPECT--
 * Expected code after fixing
 * --INPUT--*
 * Code to fix
 *
 *   * Section or any line in it may be omitted.
 *  ** PHP minimum version. Default to current running php version (no effect).
 *
 * @author SpacePossum
 *
 * @internal
 */
abstract class AbstractIntegrationTestCase extends TestCase
{
    use IsIdenticalConstraint;

    /**
     * @var null|LinterInterface
     */
    protected $linter;

    /**
     * @var null|FileRemoval
     */
    private static $fileRemoval;

    public static function setUpBeforeClass()
    {
        parent::setUpBeforeClass();

        $tmpFile = static::getTempFile();
        self::$fileRemoval = new FileRemoval();
        self::$fileRemoval->observe($tmpFile);

        if (!is_file($tmpFile)) {
            $dir = \dirname($tmpFile);

            if (!is_dir($dir)) {
                $fs = new Filesystem();
                $fs->mkdir($dir, 0766);
            }
        }
    }

    public static function tearDownAfterClass()
    {
        parent::tearDownAfterClass();

        $tmpFile = static::getTempFile();

        self::$fileRemoval->delete($tmpFile);
        self::$fileRemoval = null;
    }

    protected function setUp()
    {
        parent::setUp();

        $this->linter = $this->getLinter();
    }

    protected function tearDown()
    {
        parent::tearDown();

        $this->linter = null;
    }

    /**
     * @dataProvider provideIntegrationCases
     *
     * @see doTest()
     */
    public function testIntegration(IntegrationCase $case)
    {
        $this->doTest($case);
    }

    /**
     * Creates test data by parsing '.test' files.
     *
     * @return IntegrationCase[][]
     */
    public function provideIntegrationCases()
    {
        $fixturesDir = realpath(static::getFixturesDir());
        if (!is_dir($fixturesDir)) {
            throw new \UnexpectedValueException(sprintf('Given fixture dir "%s" is not a directory.', $fixturesDir));
        }

        $factory = static::createIntegrationCaseFactory();
        $tests = [];

        /** @var SplFileInfo $file */
        foreach (Finder::create()->files()->in($fixturesDir) as $file) {
            if ('test' !== $file->getExtension()) {
                continue;
            }

            $tests[$file->getPathname()] = [
                $factory->create($file),
            ];
        }

        return $tests;
    }

    /**
     * @return IntegrationCaseFactoryInterface
     */
    protected static function createIntegrationCaseFactory()
    {
        return new IntegrationCaseFactory();
    }

    /**
     * Returns the full path to directory which contains the tests.
     *
     * @return string
     */
    protected static function getFixturesDir()
    {
        throw new \BadMethodCallException('Method "getFixturesDir" must be overridden by the extending class.');
    }

    /**
     * Returns the full path to the temporary file where the test will write to.
     *
     * @return string
     */
    protected static function getTempFile()
    {
        throw new \BadMethodCallException('Method "getTempFile" must be overridden by the extending class.');
    }

    /**
     * Applies the given fixers on the input and checks the result.
     *
     * It will write the input to a temp file. The file will be fixed by a Fixer instance
     * configured with the given fixers. The result is compared with the expected output.
     * It checks if no errors were reported during the fixing.
     */
    protected function doTest(IntegrationCase $case)
    {
        if (\PHP_VERSION_ID < $case->getRequirement('php')) {
            static::markTestSkipped(sprintf('PHP %d (or later) is required for "%s", current "%d".', $case->getRequirement('php'), $case->getFileName(), \PHP_VERSION_ID));
        }

        $input = $case->getInputCode();
        $expected = $case->getExpectedCode();

        $input = $case->hasInputCode() ? $input : $expected;

        $tmpFile = static::getTempFile();

        if (false === @file_put_contents($tmpFile, $input)) {
            throw new IOException(sprintf('Failed to write to tmp. file "%s".', $tmpFile));
        }

        $errorsManager = new ErrorsManager();
        $fixers = static::createFixers($case);
        $runner = new Runner(
            new \ArrayIterator([new \SplFileInfo($tmpFile)]),
            $fixers,
            new UnifiedDiffer(),
            null,
            $errorsManager,
            $this->linter,
            false,
            new NullCacheManager()
        );

        Tokens::clearCache();
        $result = $runner->fix();
        $changed = array_pop($result);

        if (!$errorsManager->isEmpty()) {
            $errors = $errorsManager->getExceptionErrors();
            static::assertEmpty($errors, sprintf('Errors reported during fixing of file "%s": %s', $case->getFileName(), $this->implodeErrors($errors)));

            $errors = $errorsManager->getInvalidErrors();
            static::assertEmpty($errors, sprintf('Errors reported during linting before fixing file "%s": %s.', $case->getFileName(), $this->implodeErrors($errors)));

            $errors = $errorsManager->getLintErrors();
            static::assertEmpty($errors, sprintf('Errors reported during linting after fixing file "%s": %s.', $case->getFileName(), $this->implodeErrors($errors)));
        }

        if (!$case->hasInputCode()) {
            static::assertEmpty(
                $changed,
                sprintf(
                    "Expected no changes made to test \"%s\" in \"%s\".\nFixers applied:\n%s.\nDiff.:\n%s.",
                    $case->getTitle(),
                    $case->getFileName(),
                    null === $changed ? '[None]' : implode(',', $changed['appliedFixers']),
                    null === $changed ? '[None]' : $changed['diff']
                )
            );

            return;
        }

        static::assertNotEmpty($changed, sprintf('Expected changes made to test "%s" in "%s".', $case->getTitle(), $case->getFileName()));
        $fixedInputCode = file_get_contents($tmpFile);
        static::assertThat(
            $fixedInputCode,
            self::createIsIdenticalStringConstraint($expected),
            sprintf(
                "Expected changes do not match result for \"%s\" in \"%s\".\nFixers applied:\n%s.",
                $case->getTitle(),
                $case->getFileName(),
                null === $changed ? '[None]' : implode(',', $changed['appliedFixers'])
            )
        );

        if (1 < \count($fixers)) {
            $tmpFile = static::getTempFile();
            if (false === @file_put_contents($tmpFile, $input)) {
                throw new IOException(sprintf('Failed to write to tmp. file "%s".', $tmpFile));
            }

            $runner = new Runner(
                new \ArrayIterator([new \SplFileInfo($tmpFile)]),
                array_reverse($fixers),
                new UnifiedDiffer(),
                null,
                $errorsManager,
                $this->linter,
                false,
                new NullCacheManager()
            );

            Tokens::clearCache();
            $runner->fix();
            $fixedInputCodeWithReversedFixers = file_get_contents($tmpFile);

            static::assertRevertedOrderFixing($case, $fixedInputCode, $fixedInputCodeWithReversedFixers);
        }

        // run the test again with the `expected` part, this should always stay the same
        $this->testIntegration(
            new IntegrationCase(
                $case->getFileName(),
                $case->getTitle().' "--EXPECT-- part run"',
                $case->getSettings(),
                $case->getRequirements(),
                $case->getConfig(),
                $case->getRuleset(),
                $case->getExpectedCode(),
                null
            )
        );
    }

    /**
     * @param string $fixedInputCode
     * @param string $fixedInputCodeWithReversedFixers
     */
    protected static function assertRevertedOrderFixing(IntegrationCase $case, $fixedInputCode, $fixedInputCodeWithReversedFixers)
    {
        // If output is different depends on rules order - we need to verify that the rules are ordered by priority.
        // If not, any order is valid.
        if ($fixedInputCode !== $fixedInputCodeWithReversedFixers) {
            static::assertGreaterThan(
                1,
                \count(array_unique(array_map(
                    static function (FixerInterface $fixer) {
                        return $fixer->getPriority();
                    },
                    static::createFixers($case)
                ))),
                sprintf(
                    'Rules priorities are not differential enough. If rules would be used in reverse order then final output would be different than the expected one. For that, different priorities must be set up for used rules to ensure stable order of them. In "%s".',
                    $case->getFileName()
                )
            );
        }
    }

    /**
     * @return FixerInterface[]
     */
    private static function createFixers(IntegrationCase $case)
    {
        $config = $case->getConfig();

        return FixerFactory::create()
            ->registerBuiltInFixers()
            ->useRuleSet($case->getRuleset())
            ->setWhitespacesConfig(
                new WhitespacesFixerConfig($config['indent'], $config['lineEnding'])
            )
            ->getFixers()
        ;
    }

    /**
     * @param Error[] $errors
     *
     * @return string
     */
    private function implodeErrors(array $errors)
    {
        $errorStr = '';
        foreach ($errors as $error) {
            $source = $error->getSource();
            $errorStr .= sprintf("%d: %s%s\n", $error->getType(), $error->getFilePath(), null === $source ? '' : ' '.$source->getMessage()."\n\n".$source->getTraceAsString());
        }

        return $errorStr;
    }

    /**
     * @return LinterInterface
     */
    private function getLinter()
    {
        static $linter = null;

        if (null === $linter) {
<<<<<<< HEAD
            $linter = new CachingLinter(new Linter());
=======
            if (getenv('SKIP_LINT_TEST_CASES')) {
                $linterProphecy = $this->prophesize(\PhpCsFixer\Linter\LinterInterface::class);
                $linterProphecy
                    ->lintSource(Argument::type('string'))
                    ->willReturn($this->prophesize(\PhpCsFixer\Linter\LintingResultInterface::class)->reveal())
                ;
                $linterProphecy
                    ->lintFile(Argument::type('string'))
                    ->willReturn($this->prophesize(\PhpCsFixer\Linter\LintingResultInterface::class)->reveal())
                ;
                $linterProphecy
                    ->isAsync()
                    ->willReturn(false)
                ;

                $linter = $linterProphecy->reveal();
            } else {
                $linter = new CachingLinter(
                    getenv('FAST_LINT_TEST_CASES') ? new Linter() : new ProcessLinter()
                );
            }
>>>>>>> 6d7da91e
        }

        return $linter;
    }
}<|MERGE_RESOLUTION|>--- conflicted
+++ resolved
@@ -368,31 +368,9 @@
         static $linter = null;
 
         if (null === $linter) {
-<<<<<<< HEAD
-            $linter = new CachingLinter(new Linter());
-=======
-            if (getenv('SKIP_LINT_TEST_CASES')) {
-                $linterProphecy = $this->prophesize(\PhpCsFixer\Linter\LinterInterface::class);
-                $linterProphecy
-                    ->lintSource(Argument::type('string'))
-                    ->willReturn($this->prophesize(\PhpCsFixer\Linter\LintingResultInterface::class)->reveal())
-                ;
-                $linterProphecy
-                    ->lintFile(Argument::type('string'))
-                    ->willReturn($this->prophesize(\PhpCsFixer\Linter\LintingResultInterface::class)->reveal())
-                ;
-                $linterProphecy
-                    ->isAsync()
-                    ->willReturn(false)
-                ;
-
-                $linter = $linterProphecy->reveal();
-            } else {
-                $linter = new CachingLinter(
-                    getenv('FAST_LINT_TEST_CASES') ? new Linter() : new ProcessLinter()
-                );
-            }
->>>>>>> 6d7da91e
+            $linter = new CachingLinter(
+                getenv('FAST_LINT_TEST_CASES') ? new Linter() : new ProcessLinter()
+            );
         }
 
         return $linter;
