<?php

/*
 * This file is part of PHP CS Fixer.
 *
 * (c) Fabien Potencier <fabien@symfony.com>
 *     Dariusz Rumiński <dariusz.ruminski@gmail.com>
 *
 * This source file is subject to the MIT license that is bundled
 * with this source code in the file LICENSE.
 */

namespace PhpCsFixer\Tests\Fixer\Semicolon;

use PhpCsFixer\Tests\Test\AbstractFixerTestCase;

/**
 * @author SpacePossum
 * @author Dariusz Rumiński <dariusz.ruminski@gmail.com>
 *
 * @internal
 *
 * @covers \PhpCsFixer\Fixer\Semicolon\NoEmptyStatementFixer
 */
final class NoEmptyStatementFixerTest extends AbstractFixerTestCase
{
    /**
     * @param string      $expected
     * @param null|string $input
     *
     * @dataProvider provideNoEmptyStatementsCases
     */
    public function testNoEmptyStatements($expected, $input = null)
    {
        $this->doTest($expected, $input);
    }

    public function provideNoEmptyStatementsCases()
    {
        return [
            [
                '<?php
                abstract class TestClass0 extends Test IMPLEMENTS TestInterface, TestInterface2
                {
                }
                ',
                '<?php
                abstract class TestClass0 extends Test IMPLEMENTS TestInterface, TestInterface2
                {
                };
                ',
            ],
            [
                '<?php
                abstract class TestClass1 EXTENDS Test implements TestInterface
                {
                }
                ',
                '<?php
                abstract class TestClass1 EXTENDS Test implements TestInterface
                {
                };
                ',
            ],
            [
                '<?php
                CLASS TestClass2 extends Test
                {
                }
                ',
                '<?php
                CLASS TestClass2 extends Test
                {
                };
                ',
            ],
            [
                '<?php
                class TestClass3 implements TestInterface1
                {
                }
                ',
                '<?php
                class TestClass3 implements TestInterface1
                {
                };
                ',
            ],
            [
                '<?php
                class TestClass4
                {
                }
                ',
                '<?php
                class TestClass4
                {
                };
                ',
            ],
            [
                '<?php
                interface TestInterface1
                {
                }
                ',
                '<?php
                interface TestInterface1
                {
                };
                ',
            ],
            [
                '<?php
                interface TestExtendingInterface extends TestInterface2, TestInterface3 {
                }
                ',
                '<?php
                interface TestExtendingInterface extends TestInterface2, TestInterface3 {
                };
                ',
            ],
            [
                '<?php
                namespace Two {
                    $a = 1; {
                    }
                }
                ',
                '<?php
                namespace Two {;;
                    $a = 1; {
                    };
                }
                ',
            ],
            [
                '<?php
                {
                    '.'
                }
                echo 1;
                ',
                '<?php
                {
                    ;
                };
                echo 1;
                ',
            ],
            [
                '<?php
                while($time < $a)
                    ;
                echo "done waiting.";
                $b = \Test;
                ',
            ],
            [
                '<?php
                    if($a>1){

                    }
                ',
                '<?php
                    if($a>1){

                    };
                ',
            ],
            [
                '<?php
                    if($a>1) {

                    } else {

                    }
                ',
                '<?php
                    if($a>1) {

                    } else {

                    };
                ',
            ],
            [
                '<?php
                    try{

                    }catch (\Exception $e) {

                    }
                ',
                '<?php
                    try{

                    }catch (\Exception $e) {

                    };
                ',
            ],
            [
                '<?php ',
                '<?php ;',
            ],
            [
                '<?php
                    function foo()
                    {
                         // a
                    }
                ',
                '<?php
                    function foo()
                    {
                        ; // a
                    }
                ',
            ],
            [
                '<?php function foo(){}',
                '<?php function foo(){;;}',
            ],
            [
                '<?php class Test{}',
                '<?php class Test{};',
            ],
            [
                '<?php
                    for(;;) {
                    }
                ',
                '<?php
                    for(;;) {
                    };
                ',
            ],
            [
                '<?php
                    foreach($a as $b) {
                    }
                    foreach($a as $b => $c) {
                    }
                ',
                '<?php
                    foreach($a as $b) {
                    };
                    foreach($a as $b => $c) {
                    };
                ',
            ],
            [
                '<?php
                    while($a > 1){
                    }
                    do {
                    } while($a>1);
                ',
                '<?php
                    while($a > 1){
                    };
                    do {
                    } while($a>1);
                ',
            ],
            [
                '<?php
                    switch($a) {
                        default : {echo 1;}
                    }
                ',
                '<?php
                    switch($a) {
                        default : {echo 1;}
                    };
                ',
            ],
            [
                '<?php
                function test($a, $b) {
                }
                ',
                '<?php
                function test($a, $b) {
                };
                ',
            ],
            [
                '<?php
                function foo($n)
                {
                    '.'
                    $a = function(){};
                    $b = function() use ($a) {};
                    ++${"a"};
                    switch(fooBar()) {
                        case 5;{
                        }
                    }
                    return $n->{$o};
                }
                ',
                '<?php
                function foo($n)
                {
                    ;
                    $a = function(){};
                    $b = function() use ($a) {};
                    ++${"a"};
                    switch(fooBar()) {
                        case 5;{
                        }
                    };
                    return $n->{$o};
                };
                ',
            ],
            [
                '<?php
                declare(ticks=1) {
                // entire script here
                }
                declare(ticks=1);
                ',
                '<?php
                declare(ticks=1) {
                // entire script here
                };
                declare(ticks=1);
                ',
            ],
            [
                '<?php
                    namespace A\B\C;
                    use D;
                ',
                '<?php
                    namespace A\B\C;;;;
                    use D;;;;
                ',
            ],
            [
                '<?php
                    namespace A\B\C;
                    use D;
                ',
                '<?php
                    namespace A\B\C;
                    use D;;;;
                ',
            ],
            [
                '<?php
                    namespace A\B\C;use D;
                ',
                '<?php
                    namespace A\B\C;;use D;
                ',
            ],
            [
                '<?php
                    trait TestTrait
                    {
                    }
                ',
                '<?php
                    trait TestTrait
                    {
                    };
                ',
            ],
            [
                '<?php
                    try {
                        throw new \Exception("a");
                    } catch (\Exception $e){
                        //
                    } finally {
                    }  '.'
                ',
                '<?php
                    try {
                        throw new \Exception("a");
                    } catch (\Exception $e){
                        //
                    } finally {
                    }  ;
                ',
            ],
        ];
    }

    /**
     * @param string      $expected
     * @param null|string $input
     *
     * @dataProvider providePHP7Cases
     * @requires PHP 7.0
     */
    public function testFixPHP7($expected, $input = null)
    {
        $this->doTest($expected, $input);
    }

    public function providePHP7Cases()
    {
        return [
            [
                '<?php
                    use function Functional\map;
                    $a = new class {
                        public function log($msg)
                        {
                        }
                    };
                    ',
            ],
            [
                '<?php
                    use function Functional\map;
                    $a = new class extends A {
                    };
                    ',
            ],
            [
                '<?php
                    use function Functional\map;
                    $a = new class implements B {
                    };
                    ',
            ],
            [
                '<?php
                    use function Functional\map;
                    $a = new class extends A implements B {
                    };
                    ',
            ],
            [
                '<?php
                    $a = new class extends \A implements B\C {
                    };
                    ',
            ],
            [
                '<?php {{}}',
                '<?php {{}};',
            ],
            [
                '<?php
                    namespace A\B\C {

                    }
                ',
                '<?php
                    namespace A\B\C {

                    };
                ',
            ],
            [
                '<?php
                    namespace A{

                    }
                ',
                '<?php
                    namespace A{

                    };
                ',
            ],
            [
                '<?php
                    namespace{

                    }
                ',
                '<?php
                    namespace{

                    };
                ',
            ],
        ];
    }

    /**
     * @param string      $expected
     * @param null|string $input
     *
     * @dataProvider provideCasesWithShortOpenTagCases
     */
    public function testCasesWithShortOpenTag($expected, $input = null)
    {
        if (!ini_get('short_open_tag')) {
            $this->markTestSkipped('No short tag tests possible.');
        }
        $this->doTest($expected, $input);
    }

    public function provideCasesWithShortOpenTagCases()
    {
<<<<<<< HEAD
        return [
            [
                '<? ',
                '<? ;',
            ],
            [
                '<?= ',
                '<?= ;',
            ],
        ];
=======
        $cases = array();
        /*
         * short_open_tag setting is ignored by HHVM
         * @see https://github.com/facebook/hhvm/issues/4758
         */
        if (ini_get('short_open_tag') || defined('HHVM_VERSION')) {
            $cases[] =
                array(
                    '<? ',
                    '<? ;',
                );
        }

        if (count($cases) < 1) {
            $this->markTestSkipped('No short tag tests possible.');
        }

        return $cases;
>>>>>>> b3e82bb6
    }

    /**
     * @param string      $expected
     * @param null|string $input
     *
     * @dataProvider provideFixMultipleSemicolonsCases
     */
    public function testFixMultipleSemicolons($expected, $input = null)
    {
        $this->doTest($expected, $input);
    }

    public function provideFixMultipleSemicolonsCases()
    {
        return [
            [
                '<?php $foo = 2 ; //
                    '.'

                ',
                '<?php $foo = 2 ; //
                    ;

                ',
            ],
            [
                '<?php $foo = 3; /**/ ',
                '<?php $foo = 3; /**/; ;',
            ],
            [
                '<?php $foo = 1;',
                '<?php $foo = 1;;;',
            ],
            [
                '<?php $foo = 4; ',
                '<?php $foo = 4;; ;;',
            ],
            [
                '<?php $foo = 5;

    ',
                '<?php $foo = 5;;
;
    ;',
            ],
            [
                '<?php $foo = 6; ',
                '<?php $foo = 6;; ',
            ],
            [
                '<?php for ($i = 7; ; ++$i) {}',
            ],
            [
                '<?php
                    switch($a){
                        case 8;
                            echo 9;
                    }
                ',
                '<?php
                    switch($a){
                        case 8;;
                            echo 9;
                    }
                ',
            ],
        ];
    }
}<|MERGE_RESOLUTION|>--- conflicted
+++ resolved
@@ -502,37 +502,12 @@
 
     public function provideCasesWithShortOpenTagCases()
     {
-<<<<<<< HEAD
         return [
             [
                 '<? ',
                 '<? ;',
             ],
-            [
-                '<?= ',
-                '<?= ;',
-            ],
         ];
-=======
-        $cases = array();
-        /*
-         * short_open_tag setting is ignored by HHVM
-         * @see https://github.com/facebook/hhvm/issues/4758
-         */
-        if (ini_get('short_open_tag') || defined('HHVM_VERSION')) {
-            $cases[] =
-                array(
-                    '<? ',
-                    '<? ;',
-                );
-        }
-
-        if (count($cases) < 1) {
-            $this->markTestSkipped('No short tag tests possible.');
-        }
-
-        return $cases;
->>>>>>> b3e82bb6
     }
 
     /**
