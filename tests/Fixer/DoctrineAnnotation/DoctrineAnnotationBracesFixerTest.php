--- conflicted
+++ resolved
@@ -528,17 +528,11 @@
     /**
      * @return array
      */
-    public function provideInvalidConfigurationCases()
+    public function getInvalidConfigurationCases()
     {
-<<<<<<< HEAD
         return array_merge(parent::getInvalidConfigurationCases(), [
             [['syntax' => 'foo']],
             [[
-=======
-        return array_merge(parent::provideInvalidConfigurationCases(), array(
-            array(array('syntax' => 'foo')),
-            array(array(
->>>>>>> 10c9393a
                 'syntax' => 'foo',
                 'ignored_tags' => [],
             ]],
