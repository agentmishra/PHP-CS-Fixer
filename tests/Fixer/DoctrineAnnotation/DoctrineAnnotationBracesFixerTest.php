<?php

/*
 * This file is part of PHP CS Fixer.
 *
 * (c) Fabien Potencier <fabien@symfony.com>
 *     Dariusz Rumiński <dariusz.ruminski@gmail.com>
 *
 * This source file is subject to the MIT license that is bundled
 * with this source code in the file LICENSE.
 */

namespace PhpCsFixer\Tests\Fixer\DoctrineAnnotation;

use PhpCsFixer\Tests\AbstractDoctrineAnnotationFixerTestCase;

/**
 * @internal
 *
 * @covers \PhpCsFixer\AbstractDoctrineAnnotationFixer
 * @covers \PhpCsFixer\Fixer\DoctrineAnnotation\DoctrineAnnotationBracesFixer
 */
final class DoctrineAnnotationBracesFixerTest extends AbstractDoctrineAnnotationFixerTestCase
{
    /**
     * @param string      $expected
     * @param string|null $input
     *
     * @dataProvider getFixWithBracesCases
     */
    public function testFixWithBraces($expected, $input = null)
    {
        $this->fixer->configure(['syntax' => 'with_braces']);
        $this->doTest($expected, $input);
    }

    /**
     * @return array
     */
    public function getFixWithBracesCases()
    {
<<<<<<< HEAD
        return [
            ['
=======
        return $this->createTestCases(array(
            array('
>>>>>>> 682299c5
/**
 * @Foo()
 */'],
            ['
/**
 * @Foo   ()
 */'],
            ['
/**
 * @Foo
 * (
 * )
 */'],
            ['
/**
 * Foo.
 *
 * @author John Doe
 *
 * @Foo()
 */', '
/**
 * Foo.
 *
 * @author John Doe
 *
 * @Foo
 */'],
            [
                '/** @Foo() */',
                '/** @Foo */',
            ],
            ['
/**
 * @Foo(@Bar())
 */', '
/**
 * @Foo(@Bar)
 */'],
            ['
/**
 * @Foo(
 *     @Bar()
 * )
 */', '
/**
 * @Foo(
 *     @Bar
 * )
 */'],
            ['
/**
 * @Foo(
 *     @Bar(),
 *     "baz"
 * )
 */', '
/**
 * @Foo(
 *     @Bar,
 *     "baz"
 * )
 */'],
            ['
/**
 * @Foo(
 *     @Bar\Baz()
 * )
 */', '
/**
 * @Foo(
 *     @Bar\Baz
 * )
 */'],
            ['
/**
 * @Foo() @Bar\Baz()
 */', '
/**
 * @Foo @Bar\Baz
 */'],
            ['
/**
 * @Foo("@Bar")
 */'],
            ['
/**
 * Description with a single " character.
 *
 * @Foo("string "" with inner quote")
 *
 * @param mixed description with a single " character.
 */'],
            ['
/**
 * @Foo(@Bar
 */'],
            ['
/**
 * @Foo())@Bar)
 */', '
/**
 * @Foo)@Bar)
 */'],
            ['
/**
 * See {@link http://help Help} or {@see BarClass} for details.
 */'],
            ['
/**
 * @var int
 */'],
            ['
/**
 * // PHPDocumentor 1
 * @abstract
 * @access
 * @code
 * @deprec
 * @encode
 * @exception
 * @final
 * @ingroup
 * @inheritdoc
 * @inheritDoc
 * @magic
 * @name
 * @toc
 * @tutorial
 * @private
 * @static
 * @staticvar
 * @staticVar
 * @throw
 *
 * // PHPDocumentor 2
 * @api
 * @author
 * @category
 * @copyright
 * @deprecated
 * @example
 * @filesource
 * @global
 * @ignore
 * @internal
 * @license
 * @link
 * @method
 * @package
 * @param
 * @property
 * @property-read
 * @property-write
 * @return
 * @see
 * @since
 * @source
 * @subpackage
 * @throws
 * @todo
 * @TODO
 * @usedBy
 * @uses
 * @var
 * @version
 *
 * // PHPUnit
 * @after
 * @afterClass
 * @backupGlobals
 * @backupStaticAttributes
 * @before
 * @beforeClass
 * @codeCoverageIgnore
 * @codeCoverageIgnoreStart
 * @codeCoverageIgnoreEnd
 * @covers
 * @coversDefaultClass
 * @coversNothing
 * @dataProvider
 * @depends
 * @expectedException
 * @expectedExceptionCode
 * @expectedExceptionMessage
 * @expectedExceptionMessageRegExp
 * @group
 * @large
 * @medium
 * @preserveGlobalState
 * @requires
 * @runTestsInSeparateProcesses
 * @runInSeparateProcess
 * @small
 * @test
 * @testdox
 * @ticket
 * @uses
 *
 * // PHPCheckStyle
 * @SuppressWarnings
 *
 * // PHPStorm
 * @noinspection
 *
 * // PEAR
 * @package_version
 *
 * // PlantUML
 * @enduml
 * @startuml
 *
 * // other
 * @fix
 * @FIXME
 * @fixme
 * @fixme: foo
 * @override
 * @todo: foo
<<<<<<< HEAD
 */'],
        ];
=======
 */'),
        ));
>>>>>>> 682299c5
    }

    /**
     * @param string      $expected
     * @param string|null $input
     *
     * @dataProvider getFixWithoutBracesCases
     */
    public function testFixWithoutBraces($expected, $input = null)
    {
        $this->doTest($expected, $input);

        $this->fixer->configure(['syntax' => 'without_braces']);
        $this->doTest($expected, $input);
    }

    /**
     * @return array
     */
    public function getFixWithoutBracesCases()
    {
<<<<<<< HEAD
        return [
            ['
=======
        return $this->createTestCases(array(
            array('
>>>>>>> 682299c5
/**
 * Foo.
 *
 * @author John Doe
 *
 * @Baz\Bar
 */', '
/**
 * Foo.
 *
 * @author John Doe
 *
 * @Baz\Bar ( )
 */'],
            [
                '/** @Foo */',
                '/** @Foo   () */',
            ],
            ['
/**
 * @Foo("bar")
 */'],
            ['
/**
 * @Foo
 */', '
/**
 * @Foo
 * (
 * )
 */'],
            ['
/**
 * @Foo(@Bar)
 */', '
/**
 * @Foo(@Bar())
 */'],
            ['
/**
 * @Foo(
 *     @Bar
 * )
 */', '
/**
 * @Foo(
 *     @Bar()
 * )
 */'],
            ['
/**
 * @Foo(
 *     @Bar,
 *     "baz"
 * )
 */', '
/**
 * @Foo(
 *     @Bar(),
 *     "baz"
 * )
 */'],
            ['
/**
 * @Foo(
 *     @Bar\Baz
 * )
 */', '
/**
 * @Foo(
 *     @Bar\Baz()
 * )
 */'],
            ['
/**
 * @Foo @Bar\Baz
 */', '
/**
 * @Foo() @Bar\Baz()
 */'],
            ['
/**
 * @\Foo @\Bar\Baz
 */', '
/**
 * @\Foo() @\Bar\Baz()
 */'],
            ['
/**
 * @Foo("@Bar()")
 */'],
            ['
/**
 * Description with a single " character.
 *
 * @Foo("string "" with inner quote")
 *
 * @param mixed description with a single " character.
 */'],
            ['
/**
 * @Foo(
 */'],
            ['
/**
 * @Foo)
 */'],
            ['
/**
 * @Foo(@Bar()
 */'],
            ['
/**
 * @Foo
 * @Bar
 * @Baz
 */', '
/**
 * @Foo()
 * @Bar()
 * @Baz()
 */'],
            ['
/**
 * @FIXME ()
 * @fixme ()
 * @TODO ()
 * @todo ()
 */'],
            ['
/**
 * // PHPDocumentor 1
 * @abstract()
 * @access()
 * @code()
 * @deprec()
 * @encode()
 * @exception()
 * @final()
 * @ingroup()
 * @inheritdoc()
 * @inheritDoc()
 * @magic()
 * @name()
 * @toc()
 * @tutorial()
 * @private()
 * @static()
 * @staticvar()
 * @staticVar()
 * @throw()
 *
 * // PHPDocumentor 2
 * @api()
 * @author()
 * @category()
 * @copyright()
 * @deprecated()
 * @example()
 * @filesource()
 * @global()
 * @ignore()
 * @internal()
 * @license()
 * @link()
 * @method()
 * @package()
 * @param()
 * @property()
 * @property-read()
 * @property-write()
 * @return()
 * @see()
 * @since()
 * @source()
 * @subpackage()
 * @throws()
 * @todo()
 * @TODO()
 * @usedBy()
 * @uses()
 * @var()
 * @version()
 *
 * // PHPUnit
 * @after()
 * @afterClass()
 * @backupGlobals()
 * @backupStaticAttributes()
 * @before()
 * @beforeClass()
 * @codeCoverageIgnore()
 * @codeCoverageIgnoreStart()
 * @codeCoverageIgnoreEnd()
 * @covers()
 * @coversDefaultClass()
 * @coversNothing()
 * @dataProvider()
 * @depends()
 * @expectedException()
 * @expectedExceptionCode()
 * @expectedExceptionMessage()
 * @expectedExceptionMessageRegExp()
 * @group()
 * @large()
 * @medium()
 * @preserveGlobalState()
 * @requires()
 * @runTestsInSeparateProcesses()
 * @runInSeparateProcess()
 * @small()
 * @test()
 * @testdox()
 * @ticket()
 * @uses()
 *
 * // PHPCheckStyle
 * @SuppressWarnings()
 *
 * // PHPStorm
 * @noinspection()
 *
 * // PEAR
 * @package_version()
 *
 * // PlantUML
 * @enduml()
 * @startuml()
 *
 * // other
 * @fix()
 * @FIXME()
 * @fixme()
 * @fixme: foo()
 * @override()
 * @todo: foo()
<<<<<<< HEAD
 */'],
        ];
=======
 */'),
        ));
>>>>>>> 682299c5
    }

    /**
     * @return array
     */
    public function getInvalidConfigurationCases()
    {
        return array_merge(parent::getInvalidConfigurationCases(), [
            [['syntax' => 'foo']],
            [[
                'syntax' => 'foo',
                'ignored_tags' => [],
            ]],
        ]);
    }
}<|MERGE_RESOLUTION|>--- conflicted
+++ resolved
@@ -39,13 +39,8 @@
      */
     public function getFixWithBracesCases()
     {
-<<<<<<< HEAD
-        return [
-            ['
-=======
-        return $this->createTestCases(array(
-            array('
->>>>>>> 682299c5
+        return $this->createTestCases([
+            ['
 /**
  * @Foo()
  */'],
@@ -265,13 +260,8 @@
  * @fixme: foo
  * @override
  * @todo: foo
-<<<<<<< HEAD
- */'],
-        ];
-=======
- */'),
-        ));
->>>>>>> 682299c5
+ */'],
+        ]);
     }
 
     /**
@@ -293,13 +283,8 @@
      */
     public function getFixWithoutBracesCases()
     {
-<<<<<<< HEAD
-        return [
-            ['
-=======
-        return $this->createTestCases(array(
-            array('
->>>>>>> 682299c5
+        return $this->createTestCases([
+            ['
 /**
  * Foo.
  *
@@ -536,13 +521,8 @@
  * @fixme: foo()
  * @override()
  * @todo: foo()
-<<<<<<< HEAD
- */'],
-        ];
-=======
- */'),
-        ));
->>>>>>> 682299c5
+ */'],
+        ]);
     }
 
     /**
