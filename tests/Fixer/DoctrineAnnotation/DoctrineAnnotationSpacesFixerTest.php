<?php

/*
 * This file is part of PHP CS Fixer.
 *
 * (c) Fabien Potencier <fabien@symfony.com>
 *     Dariusz Rumiński <dariusz.ruminski@gmail.com>
 *
 * This source file is subject to the MIT license that is bundled
 * with this source code in the file LICENSE.
 */

namespace PhpCsFixer\Tests\Fixer\DoctrineAnnotation;

use PhpCsFixer\Tests\AbstractDoctrineAnnotationFixerTestCase;

/**
 * @internal
 *
 * @covers \PhpCsFixer\AbstractDoctrineAnnotationFixer
 * @covers \PhpCsFixer\Fixer\DoctrineAnnotation\DoctrineAnnotationSpacesFixer
 */
final class DoctrineAnnotationSpacesFixerTest extends AbstractDoctrineAnnotationFixerTestCase
{
    /**
     * @param string      $expected
     * @param null|string $input
     *
     * @dataProvider provideFixAllCases
     * @group legacy
     * @expectedDeprecation Option "around_argument_assignments" is deprecated and will be removed in 3.0, use options "before_argument_assignments" and "after_argument_assignments" instead.
     * @expectedDeprecation Option "around_array_assignments" is deprecated and will be removed in 3.0, use options "before_array_assignments_equals", "after_array_assignments_equals", "before_array_assignments_colon" and "after_array_assignments_colon" instead.
     */
    public function testLegacyFixAll($expected, $input = null)
    {
        $this->doTest($expected, $input);

        $this->fixer->configure([
            'around_parentheses' => true,
            'around_commas' => true,
            'around_argument_assignments' => true,
            'around_array_assignments' => true,
        ]);
        $this->doTest($expected, $input);
    }

    /**
     * @param string      $expected
     * @param null|string $input
     *
     * @dataProvider provideFixAllCases
     */
    public function testFixAll($expected, $input = null)
    {
        $this->doTest($expected, $input);

        $this->fixer->configure([
            'around_parentheses' => true,
            'around_commas' => true,
            'before_argument_assignments' => false,
            'after_argument_assignments' => false,
            'before_array_assignments_equals' => true,
            'after_array_assignments_equals' => true,
            'before_array_assignments_colon' => true,
            'after_array_assignments_colon' => true,
        ]);
        $this->doTest($expected, $input);
    }

    /**
     * @param string      $expected
     * @param null|string $input
     *
     * @dataProvider provideFixAllCases
     * @group legacy
     * @expectedDeprecation Option "around_argument_assignments" is deprecated and will be removed in 3.0, use options "before_argument_assignments" and "after_argument_assignments" instead.
     * @expectedDeprecation Option "around_array_assignments" is deprecated and will be removed in 3.0, use options "before_array_assignments_equals", "after_array_assignments_equals", "before_array_assignments_colon" and "after_array_assignments_colon" instead.
     */
    public function testLegacyFixAllWithDifferentLineEnding($expected, $input = null)
    {
        $expected = str_replace("\n", "\r\n", $expected);
        if (null !== $input) {
            $input = str_replace("\n", "\r\n", $input);
        }

        $this->testLegacyFixAll($expected, $input);
    }

    /**
     * @param string      $expected
     * @param null|string $input
     *
     * @dataProvider provideFixAllCases
     */
    public function testFixAllWithDifferentLineEnding($expected, $input = null)
    {
        $expected = str_replace("\n", "\r\n", $expected);
        if (null !== $input) {
            $input = str_replace("\n", "\r\n", $input);
        }

        $this->testFixAll($expected, $input);
    }

    /**
     * @return array
     */
    public function provideFixAllCases()
    {
<<<<<<< HEAD
        $edgeCases = [
            [
                '<?php

/**
 * @see \User getId()
 */
',
            ],
        ];

        return $edgeCases + $this->createTestCases([
            ['
=======
        $cases = $this->createTestCases(array(
            array('
>>>>>>> 996db90f
/**
 * @Foo
 */'],
            ['
/**
 * @Foo()
 */'],
            ['
/**
 * Foo.
 *
 * @author John Doe
 *
 * @Foo(foo="foo", bar="bar")
 */', '
/**
 * Foo.
 *
 * @author John Doe
 *
 * @Foo ( foo = "foo" ,bar = "bar" )
 */'],
            ['
/**
 * @Foo(
 *     foo="foo",
 *     bar="bar"
 * )
 */', '
/**
 * @Foo (
 *     foo = "foo" ,
 *     bar = "bar"
 * )
 */'],
            ['
/**
 * @Foo(
 *     @Bar("foo", "bar"),
 *     @Baz
 * )
 */', '
/**
 * @Foo(
 *     @Bar ( "foo" ,"bar") ,
 *     @Baz
 * )
 */'],
            ['
/**
 * @Foo({"bar", "baz"})
 */', '
/**
 * @Foo( {"bar" ,"baz"} )
 */'],
            ['
/**
 * @Foo(foo="=foo", bar={"foo" : "=foo", "bar" = "=bar"})
 */', '
/**
 * @Foo(foo = "=foo" ,bar = {"foo" : "=foo", "bar"="=bar"})
 */'],
            [
                '/** @Foo(foo="foo", bar={"foo" : "foo", "bar" = "bar"}) */',
                '/** @Foo ( foo = "foo" ,bar = {"foo" : "foo", "bar"="bar"} ) */',
            ],
            ['
/**
 * @Foo(
 *     foo="foo",
 *     bar={
 *         "foo" : "foo",
 *         "bar" = "bar"
 *     }
 * )
 */', '
/**
 * @Foo(
 *     foo = "foo"
 *     ,
 *     bar = {
 *         "foo":"foo",
 *         "bar"="bar"
 *     }
 * )
 */'],
            ['
/**
 * @Foo(
 *     foo="foo",
 *     bar={
 *         "foo" : "foo",
 *         "bar" = "bar"
 *     }
 * )
 */', '
/**
 * @Foo
 * (
 *     foo
 *     =
 *     "foo",
 *     bar
 *     =
 *     {
 *         "foo"
 *         :
 *         "foo",
 *         "bar"
 *         =
 *         "bar"
 *     }
 * )
 */'],
            ['
/**
 * @Foo(foo="foo", "bar"=@Bar\Baz({"foo" : true, "bar" = false}))
 */', '
/**
 * @Foo   (   foo = "foo", "bar" = @Bar\Baz({"foo":true, "bar"=false})   )
 */'],
            ['
/**
 * @Foo(foo = "foo" ,bar="bar"
 */'],
            ['
/**
 * Comment , with a comma.
 */'],
            ['
/**
 * Description with a single " character.
 *
 * @Foo(foo="string "" with inner quote", bar="string "" with inner quote")
 *
 * @param mixed description with a single " character.
 */', '
/**
 * Description with a single " character.
 *
 * @Foo( foo="string "" with inner quote" ,bar="string "" with inner quote" )
 *
 * @param mixed description with a single " character.
 */'],
            ['
/**
 * // PHPDocumentor 1
 * @abstract ( foo,bar  =  "baz" )
 * @access ( foo,bar  =  "baz" )
 * @code ( foo,bar  =  "baz" )
 * @deprec ( foo,bar  =  "baz" )
 * @encode ( foo,bar  =  "baz" )
 * @exception ( foo,bar  =  "baz" )
 * @final ( foo,bar  =  "baz" )
 * @ingroup ( foo,bar  =  "baz" )
 * @inheritdoc ( foo,bar  =  "baz" )
 * @inheritDoc ( foo,bar  =  "baz" )
 * @magic ( foo,bar  =  "baz" )
 * @name ( foo,bar  =  "baz" )
 * @toc ( foo,bar  =  "baz" )
 * @tutorial ( foo,bar  =  "baz" )
 * @private ( foo,bar  =  "baz" )
 * @static ( foo,bar  =  "baz" )
 * @staticvar ( foo,bar  =  "baz" )
 * @staticVar ( foo,bar  =  "baz" )
 * @throw ( foo,bar  =  "baz" )
 *
 * // PHPDocumentor 2
 * @api ( foo,bar  =  "baz" )
 * @author ( foo,bar  =  "baz" )
 * @category ( foo,bar  =  "baz" )
 * @copyright ( foo,bar  =  "baz" )
 * @deprecated ( foo,bar  =  "baz" )
 * @example ( foo,bar  =  "baz" )
 * @filesource ( foo,bar  =  "baz" )
 * @global ( foo,bar  =  "baz" )
 * @ignore ( foo,bar  =  "baz" )
 * @internal ( foo,bar  =  "baz" )
 * @license ( foo,bar  =  "baz" )
 * @link ( foo,bar  =  "baz" )
 * @method ( foo,bar  =  "baz" )
 * @package ( foo,bar  =  "baz" )
 * @param ( foo,bar  =  "baz" )
 * @property ( foo,bar  =  "baz" )
 * @property-read ( foo,bar  =  "baz" )
 * @property-write ( foo,bar  =  "baz" )
 * @return ( foo,bar  =  "baz" )
 * @see ( foo,bar  =  "baz" )
 * @since ( foo,bar  =  "baz" )
 * @source ( foo,bar  =  "baz" )
 * @subpackage ( foo,bar  =  "baz" )
 * @throws ( foo,bar  =  "baz" )
 * @todo ( foo,bar  =  "baz" )
 * @TODO ( foo,bar  =  "baz" )
 * @usedBy ( foo,bar  =  "baz" )
 * @uses ( foo,bar  =  "baz" )
 * @var ( foo,bar  =  "baz" )
 * @version ( foo,bar  =  "baz" )
 *
 * // PHPUnit
 * @after ( foo,bar  =  "baz" )
 * @afterClass ( foo,bar  =  "baz" )
 * @backupGlobals ( foo,bar  =  "baz" )
 * @backupStaticAttributes ( foo,bar  =  "baz" )
 * @before ( foo,bar  =  "baz" )
 * @beforeClass ( foo,bar  =  "baz" )
 * @codeCoverageIgnore ( foo,bar  =  "baz" )
 * @codeCoverageIgnoreStart ( foo,bar  =  "baz" )
 * @codeCoverageIgnoreEnd ( foo,bar  =  "baz" )
 * @covers ( foo,bar  =  "baz" )
 * @coversDefaultClass ( foo,bar  =  "baz" )
 * @coversNothing ( foo,bar  =  "baz" )
 * @dataProvider ( foo,bar  =  "baz" )
 * @depends ( foo,bar  =  "baz" )
 * @expectedException ( foo,bar  =  "baz" )
 * @expectedExceptionCode ( foo,bar  =  "baz" )
 * @expectedExceptionMessage ( foo,bar  =  "baz" )
 * @expectedExceptionMessageRegExp ( foo,bar  =  "baz" )
 * @group ( foo,bar  =  "baz" )
 * @large ( foo,bar  =  "baz" )
 * @medium ( foo,bar  =  "baz" )
 * @preserveGlobalState ( foo,bar  =  "baz" )
 * @requires ( foo,bar  =  "baz" )
 * @runTestsInSeparateProcesses ( foo,bar  =  "baz" )
 * @runInSeparateProcess ( foo,bar  =  "baz" )
 * @small ( foo,bar  =  "baz" )
 * @test ( foo,bar  =  "baz" )
 * @testdox ( foo,bar  =  "baz" )
 * @ticket ( foo,bar  =  "baz" )
 * @uses ( foo,bar  =  "baz" )
 *
 * // PHPCheckStyle
 * @SuppressWarnings ( foo,bar  =  "baz" )
 *
 * // PHPStorm
 * @noinspection ( foo,bar  =  "baz" )
 *
 * // PEAR
 * @package_version ( foo,bar  =  "baz" )
 *
 * // PlantUML
 * @enduml ( foo,bar  =  "baz" )
 * @startuml ( foo,bar  =  "baz" )
 *
 * // other
 * @fix ( foo,bar  =  "baz" )
 * @FIXME ( foo,bar  =  "baz" )
 * @fixme ( foo,bar  =  "baz" )
 * @override
 */'],
            ['
/**
 * @Transform /^(\d+)$/
<<<<<<< HEAD

 */'],
        ]);
=======
 */'),
        ));

        $cases[] = array(
            '<?php

/**
* @see \User getId()
*/
',
        );

        return $cases;
>>>>>>> 996db90f
    }

    /**
     * @param string      $expected
     * @param null|string $input
     *
     * @dataProvider provideFixAroundParenthesesOnlyCases
     * @group legacy
     * @expectedDeprecation Option "around_argument_assignments" is deprecated and will be removed in 3.0, use options "before_argument_assignments" and "after_argument_assignments" instead.
     * @expectedDeprecation Option "around_array_assignments" is deprecated and will be removed in 3.0, use options "before_array_assignments_equals", "after_array_assignments_equals", "before_array_assignments_colon" and "after_array_assignments_colon" instead.
     */
    public function testLegacyFixAroundParenthesesOnly($expected, $input = null)
    {
        $this->fixer->configure([
            'around_commas' => false,
            'around_argument_assignments' => false,
            'around_array_assignments' => false,
        ]);
        $this->doTest($expected, $input);

        $this->fixer->configure([
            'around_parentheses' => true,
            'around_commas' => false,
            'around_argument_assignments' => false,
            'around_array_assignments' => false,
        ]);
        $this->doTest($expected, $input);
    }

    /**
     * @param string      $expected
     * @param null|string $input
     *
     * @dataProvider provideFixAroundParenthesesOnlyCases
     */
    public function testFixAroundParenthesesOnly($expected, $input = null)
    {
        $this->fixer->configure([
            'around_commas' => false,
            'before_argument_assignments' => null,
            'after_argument_assignments' => null,
            'before_array_assignments_equals' => null,
            'after_array_assignments_equals' => null,
            'before_array_assignments_colon' => null,
            'after_array_assignments_colon' => null,
        ]);
        $this->doTest($expected, $input);

        $this->fixer->configure([
            'around_parentheses' => true,
            'around_commas' => false,
            'before_argument_assignments' => null,
            'after_argument_assignments' => null,
            'before_array_assignments_equals' => null,
            'after_array_assignments_equals' => null,
            'before_array_assignments_colon' => null,
            'after_array_assignments_colon' => null,
        ]);
        $this->doTest($expected, $input);
    }

    /**
     * @param string      $expected
     * @param null|string $input
     *
     * @dataProvider provideFixAroundParenthesesOnlyCases
     * @group legacy
     * @expectedDeprecation Option "around_argument_assignments" is deprecated and will be removed in 3.0, use options "before_argument_assignments" and "after_argument_assignments" instead.
     * @expectedDeprecation Option "around_array_assignments" is deprecated and will be removed in 3.0, use options "before_array_assignments_equals", "after_array_assignments_equals", "before_array_assignments_colon" and "after_array_assignments_colon" instead.
     */
    public function testLegacyFixAroundParenthesesOnlyWithDifferentLineEnding($expected, $input = null)
    {
        $expected = str_replace("\n", "\r\n", $expected);
        if (null !== $input) {
            $input = str_replace("\n", "\r\n", $input);
        }

        $this->testLegacyFixAroundParenthesesOnly($expected, $input);
    }

    /**
     * @param string      $expected
     * @param null|string $input
     *
     * @dataProvider provideFixAroundParenthesesOnlyCases
     */
    public function testFixAroundParenthesesOnlyWithDifferentLineEnding($expected, $input = null)
    {
        $expected = str_replace("\n", "\r\n", $expected);
        if (null !== $input) {
            $input = str_replace("\n", "\r\n", $input);
        }

        $this->testFixAroundParenthesesOnly($expected, $input);
    }

    /**
     * @return array
     */
    public function provideFixAroundParenthesesOnlyCases()
    {
        return $this->createTestCases([
            ['
/**
 * @Foo
 */'],
            ['
/**
 * Foo.
 *
 * @author John Doe
 *
 * @Foo()
 */', '
/**
 * Foo.
 *
 * @author John Doe
 *
 * @Foo ( )
 */'],
            ['
/**
 * @Foo("bar")
 */', '
/**
 * @Foo( "bar" )
 */'],
            ['
/**
 * @Foo("bar", "baz")
 */', '
/**
 * @Foo( "bar", "baz" )
 */'],
            [
                '/** @Foo("bar", "baz") */',
                '/** @Foo( "bar", "baz" ) */',
            ],
            ['
/**
 * @Foo("bar", "baz")
 */', '
/**
 * @Foo(     "bar", "baz"     )
 */'],
            ['
/**
 * @Foo("bar", "baz")
 */', '
/**
 * @Foo    (     "bar", "baz"     )
 */'],
            ['
/**
 * @Foo(
 *     "bar",
 *     "baz"
 * )
 */', '
/**
 * @Foo
 * (
 *     "bar",
 *     "baz"
 * )
 */'],
            ['
/**
 * @Foo(
 *     @Bar("baz")
 * )
 */', '
/**
 * @Foo
 * (
 *     @Bar ( "baz" )
 * )
 */'],
            ['
/**
 * @Foo ( @Bar ( "bar" )
 */'],
            ['
/**
 * Foo ( Bar Baz )
 */'],
            ['
/**
 * Description with a single " character.
 *
 * @Foo("string "" with inner quote")
 *
 * @param mixed description with a single " character.
 */', '
/**
 * Description with a single " character.
 *
 * @Foo ( "string "" with inner quote" )
 *
 * @param mixed description with a single " character.
 */'],
            ['
/**
 * // PHPDocumentor 1
 * @abstract ( foo,bar  =  "baz" )
 * @access ( foo,bar  =  "baz" )
 * @code ( foo,bar  =  "baz" )
 * @deprec ( foo,bar  =  "baz" )
 * @encode ( foo,bar  =  "baz" )
 * @exception ( foo,bar  =  "baz" )
 * @final ( foo,bar  =  "baz" )
 * @ingroup ( foo,bar  =  "baz" )
 * @inheritdoc ( foo,bar  =  "baz" )
 * @inheritDoc ( foo,bar  =  "baz" )
 * @magic ( foo,bar  =  "baz" )
 * @name ( foo,bar  =  "baz" )
 * @toc ( foo,bar  =  "baz" )
 * @tutorial ( foo,bar  =  "baz" )
 * @private ( foo,bar  =  "baz" )
 * @static ( foo,bar  =  "baz" )
 * @staticvar ( foo,bar  =  "baz" )
 * @staticVar ( foo,bar  =  "baz" )
 * @throw ( foo,bar  =  "baz" )
 *
 * // PHPDocumentor 2
 * @api ( foo,bar  =  "baz" )
 * @author ( foo,bar  =  "baz" )
 * @category ( foo,bar  =  "baz" )
 * @copyright ( foo,bar  =  "baz" )
 * @deprecated ( foo,bar  =  "baz" )
 * @example ( foo,bar  =  "baz" )
 * @filesource ( foo,bar  =  "baz" )
 * @global ( foo,bar  =  "baz" )
 * @ignore ( foo,bar  =  "baz" )
 * @internal ( foo,bar  =  "baz" )
 * @license ( foo,bar  =  "baz" )
 * @link ( foo,bar  =  "baz" )
 * @method ( foo,bar  =  "baz" )
 * @package ( foo,bar  =  "baz" )
 * @param ( foo,bar  =  "baz" )
 * @property ( foo,bar  =  "baz" )
 * @property-read ( foo,bar  =  "baz" )
 * @property-write ( foo,bar  =  "baz" )
 * @return ( foo,bar  =  "baz" )
 * @see ( foo,bar  =  "baz" )
 * @since ( foo,bar  =  "baz" )
 * @source ( foo,bar  =  "baz" )
 * @subpackage ( foo,bar  =  "baz" )
 * @throws ( foo,bar  =  "baz" )
 * @todo ( foo,bar  =  "baz" )
 * @TODO ( foo,bar  =  "baz" )
 * @usedBy ( foo,bar  =  "baz" )
 * @uses ( foo,bar  =  "baz" )
 * @var ( foo,bar  =  "baz" )
 * @version ( foo,bar  =  "baz" )
 *
 * // PHPUnit
 * @after ( foo,bar  =  "baz" )
 * @afterClass ( foo,bar  =  "baz" )
 * @backupGlobals ( foo,bar  =  "baz" )
 * @backupStaticAttributes ( foo,bar  =  "baz" )
 * @before ( foo,bar  =  "baz" )
 * @beforeClass ( foo,bar  =  "baz" )
 * @codeCoverageIgnore ( foo,bar  =  "baz" )
 * @codeCoverageIgnoreStart ( foo,bar  =  "baz" )
 * @codeCoverageIgnoreEnd ( foo,bar  =  "baz" )
 * @covers ( foo,bar  =  "baz" )
 * @coversDefaultClass ( foo,bar  =  "baz" )
 * @coversNothing ( foo,bar  =  "baz" )
 * @dataProvider ( foo,bar  =  "baz" )
 * @depends ( foo,bar  =  "baz" )
 * @expectedException ( foo,bar  =  "baz" )
 * @expectedExceptionCode ( foo,bar  =  "baz" )
 * @expectedExceptionMessage ( foo,bar  =  "baz" )
 * @expectedExceptionMessageRegExp ( foo,bar  =  "baz" )
 * @group ( foo,bar  =  "baz" )
 * @large ( foo,bar  =  "baz" )
 * @medium ( foo,bar  =  "baz" )
 * @preserveGlobalState ( foo,bar  =  "baz" )
 * @requires ( foo,bar  =  "baz" )
 * @runTestsInSeparateProcesses ( foo,bar  =  "baz" )
 * @runInSeparateProcess ( foo,bar  =  "baz" )
 * @small ( foo,bar  =  "baz" )
 * @test ( foo,bar  =  "baz" )
 * @testdox ( foo,bar  =  "baz" )
 * @ticket ( foo,bar  =  "baz" )
 * @uses ( foo,bar  =  "baz" )
 *
 * // PHPCheckStyle
 * @SuppressWarnings ( foo,bar  =  "baz" )
 *
 * // PHPStorm
 * @noinspection ( foo,bar  =  "baz" )
 *
 * // PEAR
 * @package_version ( foo,bar  =  "baz" )
 *
 * // PlantUML
 * @enduml ( foo,bar  =  "baz" )
 * @startuml ( foo,bar  =  "baz" )
 *
 * // other
 * @fix ( foo,bar  =  "baz" )
 * @FIXME ( foo,bar  =  "baz" )
 * @fixme ( foo,bar  =  "baz" )
 * @override
 */'],
        ]);
    }

    /**
     * @param string      $expected
     * @param null|string $input
     *
     * @dataProvider provideFixAroundCommasOnlyCases
     * @group legacy
     * @expectedDeprecation Option "around_argument_assignments" is deprecated and will be removed in 3.0, use options "before_argument_assignments" and "after_argument_assignments" instead.
     * @expectedDeprecation Option "around_array_assignments" is deprecated and will be removed in 3.0, use options "before_array_assignments_equals", "after_array_assignments_equals", "before_array_assignments_colon" and "after_array_assignments_colon" instead.
     */
    public function testLegacyFixAroundCommasOnly($expected, $input = null)
    {
        $this->fixer->configure([
            'around_parentheses' => false,
            'around_argument_assignments' => false,
            'around_array_assignments' => false,
        ]);
        $this->doTest($expected, $input);

        $this->fixer->configure([
            'around_parentheses' => false,
            'around_commas' => true,
            'around_argument_assignments' => false,
            'around_array_assignments' => false,
        ]);
        $this->doTest($expected, $input);
    }

    /**
     * @param string      $expected
     * @param null|string $input
     *
     * @dataProvider provideFixAroundCommasOnlyCases
     */
    public function testFixAroundCommasOnly($expected, $input = null)
    {
        $this->fixer->configure([
            'around_parentheses' => false,
            'before_argument_assignments' => null,
            'after_argument_assignments' => null,
            'before_array_assignments_equals' => null,
            'after_array_assignments_equals' => null,
            'before_array_assignments_colon' => null,
            'after_array_assignments_colon' => null,
        ]);
        $this->doTest($expected, $input);

        $this->fixer->configure([
            'around_parentheses' => false,
            'around_commas' => true,
            'before_argument_assignments' => null,
            'after_argument_assignments' => null,
            'before_array_assignments_equals' => null,
            'after_array_assignments_equals' => null,
            'before_array_assignments_colon' => null,
            'after_array_assignments_colon' => null,
        ]);
        $this->doTest($expected, $input);
    }

    /**
     * @param string      $expected
     * @param null|string $input
     *
     * @dataProvider provideFixAroundCommasOnlyCases
     * @group legacy
     * @expectedDeprecation Option "around_argument_assignments" is deprecated and will be removed in 3.0, use options "before_argument_assignments" and "after_argument_assignments" instead.
     * @expectedDeprecation Option "around_array_assignments" is deprecated and will be removed in 3.0, use options "before_array_assignments_equals", "after_array_assignments_equals", "before_array_assignments_colon" and "after_array_assignments_colon" instead.
     */
    public function testLegacyFixAroundCommasOnlyWithDifferentLineEnding($expected, $input = null)
    {
        $expected = str_replace("\n", "\r\n", $expected);
        if (null !== $input) {
            $input = str_replace("\n", "\r\n", $input);
        }

        $this->testLegacyFixAroundCommasOnly($expected, $input);
    }

    /**
     * @param string      $expected
     * @param null|string $input
     *
     * @dataProvider provideFixAroundCommasOnlyCases
     */
    public function testFixAroundCommasOnlyWithDifferentLineEnding($expected, $input = null)
    {
        $expected = str_replace("\n", "\r\n", $expected);
        if (null !== $input) {
            $input = str_replace("\n", "\r\n", $input);
        }

        $this->testFixAroundCommasOnly($expected, $input);
    }

    /**
     * @return array
     */
    public function provideFixAroundCommasOnlyCases()
    {
        return $this->createTestCases([
            ['
/**
 * @Foo
 */'],
            ['
/**
 * @Foo()
 */'],
            ['
/**
 * @Foo ()
 */'],
            ['
/**
 * @Foo( "bar" )
 */'],
            ['
/**
 * Foo.
 *
 * @author John Doe
 *
 * @Foo( "bar", "baz")
 */', '
/**
 * Foo.
 *
 * @author John Doe
 *
 * @Foo( "bar" ,"baz")
 */'],
            [
                '/** @Foo( "bar", "baz") */',
                '/** @Foo( "bar" ,"baz") */',
            ],
            ['
/**
 * @Foo( "bar", "baz")
 */', '
/**
 * @Foo( "bar" , "baz")
 */'],
            ['
/**
 * @Foo(
 *     "bar",
 *     "baz"
 * )
 */', '
/**
 * @Foo(
 *     "bar" ,
 *     "baz"
 * )
 */'],
            ['
/**
 * @Foo(
 *     "bar",
 *     "baz"
 * )
 */', '
/**
 * @Foo(
 *     "bar"
 *     ,
 *     "baz"
 * )
 */'],
            ['
/**
 * @Foo("bar ,", "baz,")
 */'],
            ['
/**
 * @Foo(
 *     @Bar ( "foo", "bar"),
 *     @Baz
 * )
 */', '
/**
 * @Foo(
 *     @Bar ( "foo" ,"bar") ,
 *     @Baz
 * )
 */'],
            ['
/**
 * @Foo({"bar", "baz"})
 */', '
/**
 * @Foo({"bar" ,"baz"})
 */'],
            ['
/**
 * @Foo(foo="foo", bar="bar")
 */', '
/**
 * @Foo(foo="foo" ,bar="bar")
 */'],
            ['
/**
 * @Foo(foo="foo" ,bar="bar"
 */'],
            ['
/**
 * Comment , with a comma.
 */'],
            ['
/**
 * Description with a single " character.
 *
 * @Foo(foo="string "" with inner quote", bar="string "" with inner quote")
 *
 * @param mixed description with a single " character.
 */', '
/**
 * Description with a single " character.
 *
 * @Foo(foo="string "" with inner quote" ,bar="string "" with inner quote")
 *
 * @param mixed description with a single " character.
 */'],
            ['
/**
 * // PHPDocumentor 1
 * @abstract ( foo,bar  =  "baz" )
 * @access ( foo,bar  =  "baz" )
 * @code ( foo,bar  =  "baz" )
 * @deprec ( foo,bar  =  "baz" )
 * @encode ( foo,bar  =  "baz" )
 * @exception ( foo,bar  =  "baz" )
 * @final ( foo,bar  =  "baz" )
 * @ingroup ( foo,bar  =  "baz" )
 * @inheritdoc ( foo,bar  =  "baz" )
 * @inheritDoc ( foo,bar  =  "baz" )
 * @magic ( foo,bar  =  "baz" )
 * @name ( foo,bar  =  "baz" )
 * @toc ( foo,bar  =  "baz" )
 * @tutorial ( foo,bar  =  "baz" )
 * @private ( foo,bar  =  "baz" )
 * @static ( foo,bar  =  "baz" )
 * @staticvar ( foo,bar  =  "baz" )
 * @staticVar ( foo,bar  =  "baz" )
 * @throw ( foo,bar  =  "baz" )
 *
 * // PHPDocumentor 2
 * @api ( foo,bar  =  "baz" )
 * @author ( foo,bar  =  "baz" )
 * @category ( foo,bar  =  "baz" )
 * @copyright ( foo,bar  =  "baz" )
 * @deprecated ( foo,bar  =  "baz" )
 * @example ( foo,bar  =  "baz" )
 * @filesource ( foo,bar  =  "baz" )
 * @global ( foo,bar  =  "baz" )
 * @ignore ( foo,bar  =  "baz" )
 * @internal ( foo,bar  =  "baz" )
 * @license ( foo,bar  =  "baz" )
 * @link ( foo,bar  =  "baz" )
 * @method ( foo,bar  =  "baz" )
 * @package ( foo,bar  =  "baz" )
 * @param ( foo,bar  =  "baz" )
 * @property ( foo,bar  =  "baz" )
 * @property-read ( foo,bar  =  "baz" )
 * @property-write ( foo,bar  =  "baz" )
 * @return ( foo,bar  =  "baz" )
 * @see ( foo,bar  =  "baz" )
 * @since ( foo,bar  =  "baz" )
 * @source ( foo,bar  =  "baz" )
 * @subpackage ( foo,bar  =  "baz" )
 * @throws ( foo,bar  =  "baz" )
 * @todo ( foo,bar  =  "baz" )
 * @TODO ( foo,bar  =  "baz" )
 * @usedBy ( foo,bar  =  "baz" )
 * @uses ( foo,bar  =  "baz" )
 * @var ( foo,bar  =  "baz" )
 * @version ( foo,bar  =  "baz" )
 *
 * // PHPUnit
 * @after ( foo,bar  =  "baz" )
 * @afterClass ( foo,bar  =  "baz" )
 * @backupGlobals ( foo,bar  =  "baz" )
 * @backupStaticAttributes ( foo,bar  =  "baz" )
 * @before ( foo,bar  =  "baz" )
 * @beforeClass ( foo,bar  =  "baz" )
 * @codeCoverageIgnore ( foo,bar  =  "baz" )
 * @codeCoverageIgnoreStart ( foo,bar  =  "baz" )
 * @codeCoverageIgnoreEnd ( foo,bar  =  "baz" )
 * @covers ( foo,bar  =  "baz" )
 * @coversDefaultClass ( foo,bar  =  "baz" )
 * @coversNothing ( foo,bar  =  "baz" )
 * @dataProvider ( foo,bar  =  "baz" )
 * @depends ( foo,bar  =  "baz" )
 * @expectedException ( foo,bar  =  "baz" )
 * @expectedExceptionCode ( foo,bar  =  "baz" )
 * @expectedExceptionMessage ( foo,bar  =  "baz" )
 * @expectedExceptionMessageRegExp ( foo,bar  =  "baz" )
 * @group ( foo,bar  =  "baz" )
 * @large ( foo,bar  =  "baz" )
 * @medium ( foo,bar  =  "baz" )
 * @preserveGlobalState ( foo,bar  =  "baz" )
 * @requires ( foo,bar  =  "baz" )
 * @runTestsInSeparateProcesses ( foo,bar  =  "baz" )
 * @runInSeparateProcess ( foo,bar  =  "baz" )
 * @small ( foo,bar  =  "baz" )
 * @test ( foo,bar  =  "baz" )
 * @testdox ( foo,bar  =  "baz" )
 * @ticket ( foo,bar  =  "baz" )
 * @uses ( foo,bar  =  "baz" )
 *
 * // PHPCheckStyle
 * @SuppressWarnings ( foo,bar  =  "baz" )
 *
 * // PHPStorm
 * @noinspection ( foo,bar  =  "baz" )
 *
 * // PEAR
 * @package_version ( foo,bar  =  "baz" )
 *
 * // PlantUML
 * @enduml ( foo,bar  =  "baz" )
 * @startuml ( foo,bar  =  "baz" )
 *
 * // other
 * @fix ( foo,bar  =  "baz" )
 * @FIXME ( foo,bar  =  "baz" )
 * @fixme ( foo,bar  =  "baz" )
 * @override
 */'],
        ]);
    }

    /**
     * @param string      $expected
     * @param null|string $input
     *
     * @dataProvider provideFixAroundArgumentAssignmentsOnlyCases
     * @group legacy
     * @expectedDeprecation Option "around_argument_assignments" is deprecated and will be removed in 3.0, use options "before_argument_assignments" and "after_argument_assignments" instead.
     * @expectedDeprecation Option "around_array_assignments" is deprecated and will be removed in 3.0, use options "before_array_assignments_equals", "after_array_assignments_equals", "before_array_assignments_colon" and "after_array_assignments_colon" instead.
     */
    public function testLegacyFixAroundArgumentAssignmentsOnly($expected, $input = null)
    {
        $this->fixer->configure([
            'around_parentheses' => false,
            'around_commas' => false,
            'around_array_assignments' => false,
        ]);
        $this->doTest($expected, $input);

        $this->fixer->configure([
            'around_parentheses' => false,
            'around_commas' => false,
            'around_argument_assignments' => true,
            'around_array_assignments' => false,
        ]);
        $this->doTest($expected, $input);
    }

    /**
     * @param string      $expected
     * @param null|string $input
     *
     * @dataProvider provideFixAroundArgumentAssignmentsOnlyCases
     * @group legacy
     * @expectedDeprecation Option "around_argument_assignments" is deprecated and will be removed in 3.0, use options "before_argument_assignments" and "after_argument_assignments" instead.
     * @expectedDeprecation Option "around_array_assignments" is deprecated and will be removed in 3.0, use options "before_array_assignments_equals", "after_array_assignments_equals", "before_array_assignments_colon" and "after_array_assignments_colon" instead.
     */
    public function testLegacyFixAroundArgumentAssignmentsOnlyWithDifferentLineEnding($expected, $input = null)
    {
        $expected = str_replace("\n", "\r\n", $expected);
        if (null !== $input) {
            $input = str_replace("\n", "\r\n", $input);
        }

        $this->testLegacyFixAroundArgumentAssignmentsOnly($expected, $input);
    }

    /**
     * @return array
     */
    public function provideFixAroundArgumentAssignmentsOnlyCases()
    {
        return $this->createTestCases([
            ['
/**
 * @Foo (foo="foo", bar="bar")
 */'],
            ['
/**
 * Foo.
 *
 * @author John Doe
 *
 * @Foo(foo="foo", bar="bar")
 */', '
/**
 * Foo.
 *
 * @author John Doe
 *
 * @Foo(foo = "foo", bar = "bar")
 */'],
            ['
/**
 * @Foo(
 *     foo="foo",
 *     bar="bar"
 * )
 */', '
/**
 * @Foo(
 *     foo = "foo",
 *     bar = "bar"
 * )
 */'],
            ['
/**
 * @Foo(foo="foo", bar={"foo" : "foo", "bar"="bar"})
 */', '
/**
 * @Foo(foo = "foo", bar = {"foo" : "foo", "bar"="bar"})
 */'],
            [
                '/** @Foo(foo="foo", bar={"foo" : "foo", "bar"="bar"}) */',
                '/** @Foo(foo = "foo", bar = {"foo" : "foo", "bar"="bar"}) */',
            ],
            ['
/**
 * @Foo(
 *     foo="foo",
 *     bar={
 *         "foo":"foo",
 *         "bar"="bar"
 *     }
 * )
 */', '
/**
 * @Foo(
 *     foo = "foo",
 *     bar = {
 *         "foo":"foo",
 *         "bar"="bar"
 *     }
 * )
 */'],
            ['
/**
 * @Foo(
 *     foo="foo",
 *     bar={
 *         "foo"
 *         :
 *         "foo",
 *         "bar"
 *         =
 *         "bar"
 *     }
 * )
 */', '
/**
 * @Foo(
 *     foo
 *     =
 *     "foo",
 *     bar
 *     =
 *     {
 *         "foo"
 *         :
 *         "foo",
 *         "bar"
 *         =
 *         "bar"
 *     }
 * )
 */'],
            ['
/**
 * @Foo(foo="foo", "bar"=@Bar\Baz({"foo":true, "bar"=false}))
 */', '
/**
 * @Foo(foo = "foo", "bar" = @Bar\Baz({"foo":true, "bar"=false}))
 */'],
            ['
/**
 * Description with a single " character.
 *
 * @Foo(foo="string "" with inner quote")
 *
 * @param mixed description with a single " character.
 */', '
/**
 * Description with a single " character.
 *
 * @Foo(foo = "string "" with inner quote")
 *
 * @param mixed description with a single " character.
 */'],
            ['
/**
 * // PHPDocumentor 1
 * @abstract ( foo,bar  =  "baz" )
 * @access ( foo,bar  =  "baz" )
 * @code ( foo,bar  =  "baz" )
 * @deprec ( foo,bar  =  "baz" )
 * @encode ( foo,bar  =  "baz" )
 * @exception ( foo,bar  =  "baz" )
 * @final ( foo,bar  =  "baz" )
 * @ingroup ( foo,bar  =  "baz" )
 * @inheritdoc ( foo,bar  =  "baz" )
 * @inheritDoc ( foo,bar  =  "baz" )
 * @magic ( foo,bar  =  "baz" )
 * @name ( foo,bar  =  "baz" )
 * @toc ( foo,bar  =  "baz" )
 * @tutorial ( foo,bar  =  "baz" )
 * @private ( foo,bar  =  "baz" )
 * @static ( foo,bar  =  "baz" )
 * @staticvar ( foo,bar  =  "baz" )
 * @staticVar ( foo,bar  =  "baz" )
 * @throw ( foo,bar  =  "baz" )
 *
 * // PHPDocumentor 2
 * @api ( foo,bar  =  "baz" )
 * @author ( foo,bar  =  "baz" )
 * @category ( foo,bar  =  "baz" )
 * @copyright ( foo,bar  =  "baz" )
 * @deprecated ( foo,bar  =  "baz" )
 * @example ( foo,bar  =  "baz" )
 * @filesource ( foo,bar  =  "baz" )
 * @global ( foo,bar  =  "baz" )
 * @ignore ( foo,bar  =  "baz" )
 * @internal ( foo,bar  =  "baz" )
 * @license ( foo,bar  =  "baz" )
 * @link ( foo,bar  =  "baz" )
 * @method ( foo,bar  =  "baz" )
 * @package ( foo,bar  =  "baz" )
 * @param ( foo,bar  =  "baz" )
 * @property ( foo,bar  =  "baz" )
 * @property-read ( foo,bar  =  "baz" )
 * @property-write ( foo,bar  =  "baz" )
 * @return ( foo,bar  =  "baz" )
 * @see ( foo,bar  =  "baz" )
 * @since ( foo,bar  =  "baz" )
 * @source ( foo,bar  =  "baz" )
 * @subpackage ( foo,bar  =  "baz" )
 * @throws ( foo,bar  =  "baz" )
 * @todo ( foo,bar  =  "baz" )
 * @TODO ( foo,bar  =  "baz" )
 * @usedBy ( foo,bar  =  "baz" )
 * @uses ( foo,bar  =  "baz" )
 * @var ( foo,bar  =  "baz" )
 * @version ( foo,bar  =  "baz" )
 *
 * // PHPUnit
 * @after ( foo,bar  =  "baz" )
 * @afterClass ( foo,bar  =  "baz" )
 * @backupGlobals ( foo,bar  =  "baz" )
 * @backupStaticAttributes ( foo,bar  =  "baz" )
 * @before ( foo,bar  =  "baz" )
 * @beforeClass ( foo,bar  =  "baz" )
 * @codeCoverageIgnore ( foo,bar  =  "baz" )
 * @codeCoverageIgnoreStart ( foo,bar  =  "baz" )
 * @codeCoverageIgnoreEnd ( foo,bar  =  "baz" )
 * @covers ( foo,bar  =  "baz" )
 * @coversDefaultClass ( foo,bar  =  "baz" )
 * @coversNothing ( foo,bar  =  "baz" )
 * @dataProvider ( foo,bar  =  "baz" )
 * @depends ( foo,bar  =  "baz" )
 * @expectedException ( foo,bar  =  "baz" )
 * @expectedExceptionCode ( foo,bar  =  "baz" )
 * @expectedExceptionMessage ( foo,bar  =  "baz" )
 * @expectedExceptionMessageRegExp ( foo,bar  =  "baz" )
 * @group ( foo,bar  =  "baz" )
 * @large ( foo,bar  =  "baz" )
 * @medium ( foo,bar  =  "baz" )
 * @preserveGlobalState ( foo,bar  =  "baz" )
 * @requires ( foo,bar  =  "baz" )
 * @runTestsInSeparateProcesses ( foo,bar  =  "baz" )
 * @runInSeparateProcess ( foo,bar  =  "baz" )
 * @small ( foo,bar  =  "baz" )
 * @test ( foo,bar  =  "baz" )
 * @testdox ( foo,bar  =  "baz" )
 * @ticket ( foo,bar  =  "baz" )
 * @uses ( foo,bar  =  "baz" )
 *
 * // PHPCheckStyle
 * @SuppressWarnings ( foo,bar  =  "baz" )
 *
 * // PHPStorm
 * @noinspection ( foo,bar  =  "baz" )
 *
 * // PEAR
 * @package_version ( foo,bar  =  "baz" )
 *
 * // PlantUML
 * @enduml ( foo,bar  =  "baz" )
 * @startuml ( foo,bar  =  "baz" )
 *
 * // other
 * @fix ( foo,bar  =  "baz" )
 * @FIXME ( foo,bar  =  "baz" )
 * @fixme ( foo,bar  =  "baz" )
 * @override
 */'],
        ]);
    }

    /**
     * @param string      $expected
     * @param null|string $input
     *
     * @dataProvider provideFixAroundArrayAssignmentsOnlyCases
     * @group legacy
     * @expectedDeprecation Option "around_argument_assignments" is deprecated and will be removed in 3.0, use options "before_argument_assignments" and "after_argument_assignments" instead.
     * @expectedDeprecation Option "around_array_assignments" is deprecated and will be removed in 3.0, use options "before_array_assignments_equals", "after_array_assignments_equals", "before_array_assignments_colon" and "after_array_assignments_colon" instead.
     */
    public function testLegacyFixAroundArrayAssignmentsOnly($expected, $input = null)
    {
        $this->fixer->configure([
            'around_parentheses' => false,
            'around_commas' => false,
            'around_argument_assignments' => false,
        ]);
        $this->doTest($expected, $input);

        $this->fixer->configure([
            'around_parentheses' => false,
            'around_commas' => false,
            'around_argument_assignments' => false,
            'around_array_assignments' => true,
        ]);
        $this->doTest($expected, $input);
    }

    /**
     * @param string      $expected
     * @param null|string $input
     *
     * @dataProvider provideFixAroundArrayAssignmentsOnlyCases
     * @group legacy
     * @expectedDeprecation Option "around_argument_assignments" is deprecated and will be removed in 3.0, use options "before_argument_assignments" and "after_argument_assignments" instead.
     * @expectedDeprecation Option "around_array_assignments" is deprecated and will be removed in 3.0, use options "before_array_assignments_equals", "after_array_assignments_equals", "before_array_assignments_colon" and "after_array_assignments_colon" instead.
     */
    public function testLegacyFixAroundArrayAssignmentsOnlyWithDifferentLineEnding($expected, $input = null)
    {
        $expected = str_replace("\n", "\r\n", $expected);
        if (null !== $input) {
            $input = str_replace("\n", "\r\n", $input);
        }

        $this->testLegacyFixAroundArrayAssignmentsOnly($expected, $input);
    }

    /**
     * @return array
     */
    public function provideFixAroundArrayAssignmentsOnlyCases()
    {
        return $this->createTestCases([
            ['
/**
 * @Foo (foo="foo", bar="bar")
 */'],
            ['
/**
 * Foo.
 *
 * @author John Doe
 *
 * @Foo(foo = "foo", bar = "bar")
 */'],
            ['
/**
 * @Foo(
 *     foo = "foo",
 *     bar = "bar"
 * )
 */'],
            ['
/**
 * @Foo(foo = "foo", bar = {"foo" : "foo", "bar" = "bar"})
 */', '
/**
 * @Foo(foo = "foo", bar = {"foo" : "foo", "bar"="bar"})
 */'],
            [
                '/** @Foo(foo = "foo", bar = {"foo" : "foo", "bar" = "bar"}) */',
                '/** @Foo(foo = "foo", bar = {"foo" : "foo", "bar"="bar"}) */',
            ],
            ['
/**
 * @Foo(
 *     foo = "foo",
 *     bar = {
 *         "foo" : "foo",
 *         "bar" = "bar"
 *     }
 * )
 */', '
/**
 * @Foo(
 *     foo = "foo",
 *     bar = {
 *         "foo":"foo",
 *         "bar"="bar"
 *     }
 * )
 */'],
            ['
/**
 * @Foo(
 *     foo
 *     =
 *     "foo",
 *     bar
 *     =
 *     {
 *         "foo" : "foo",
 *         "bar" = "bar"
 *     }
 * )
 */', '
/**
 * @Foo(
 *     foo
 *     =
 *     "foo",
 *     bar
 *     =
 *     {
 *         "foo"
 *         :
 *         "foo",
 *         "bar"
 *         =
 *         "bar"
 *     }
 * )
 */'],
            ['
/**
 * @Foo(foo = "foo", "bar" = @Bar\Baz({"foo" : true, "bar" = false}))
 */', '
/**
 * @Foo(foo = "foo", "bar" = @Bar\Baz({"foo":true, "bar"=false}))
 */'],
            ['
/**
 * Description with a single " character.
 *
 * @Foo(foo = "string "" with inner quote")
 *
 * @param mixed description with a single " character.
 */'],
            ['
/**
 * // PHPDocumentor 1
 * @abstract ( foo,bar  =  "baz" )
 * @access ( foo,bar  =  "baz" )
 * @code ( foo,bar  =  "baz" )
 * @deprec ( foo,bar  =  "baz" )
 * @encode ( foo,bar  =  "baz" )
 * @exception ( foo,bar  =  "baz" )
 * @final ( foo,bar  =  "baz" )
 * @ingroup ( foo,bar  =  "baz" )
 * @inheritdoc ( foo,bar  =  "baz" )
 * @inheritDoc ( foo,bar  =  "baz" )
 * @magic ( foo,bar  =  "baz" )
 * @name ( foo,bar  =  "baz" )
 * @toc ( foo,bar  =  "baz" )
 * @tutorial ( foo,bar  =  "baz" )
 * @private ( foo,bar  =  "baz" )
 * @static ( foo,bar  =  "baz" )
 * @staticvar ( foo,bar  =  "baz" )
 * @staticVar ( foo,bar  =  "baz" )
 * @throw ( foo,bar  =  "baz" )
 *
 * // PHPDocumentor 2
 * @api ( foo,bar  =  "baz" )
 * @author ( foo,bar  =  "baz" )
 * @category ( foo,bar  =  "baz" )
 * @copyright ( foo,bar  =  "baz" )
 * @deprecated ( foo,bar  =  "baz" )
 * @example ( foo,bar  =  "baz" )
 * @filesource ( foo,bar  =  "baz" )
 * @global ( foo,bar  =  "baz" )
 * @ignore ( foo,bar  =  "baz" )
 * @internal ( foo,bar  =  "baz" )
 * @license ( foo,bar  =  "baz" )
 * @link ( foo,bar  =  "baz" )
 * @method ( foo,bar  =  "baz" )
 * @package ( foo,bar  =  "baz" )
 * @param ( foo,bar  =  "baz" )
 * @property ( foo,bar  =  "baz" )
 * @property-read ( foo,bar  =  "baz" )
 * @property-write ( foo,bar  =  "baz" )
 * @return ( foo,bar  =  "baz" )
 * @see ( foo,bar  =  "baz" )
 * @since ( foo,bar  =  "baz" )
 * @source ( foo,bar  =  "baz" )
 * @subpackage ( foo,bar  =  "baz" )
 * @throws ( foo,bar  =  "baz" )
 * @todo ( foo,bar  =  "baz" )
 * @TODO ( foo,bar  =  "baz" )
 * @usedBy ( foo,bar  =  "baz" )
 * @uses ( foo,bar  =  "baz" )
 * @var ( foo,bar  =  "baz" )
 * @version ( foo,bar  =  "baz" )
 *
 * // PHPUnit
 * @after ( foo,bar  =  "baz" )
 * @afterClass ( foo,bar  =  "baz" )
 * @backupGlobals ( foo,bar  =  "baz" )
 * @backupStaticAttributes ( foo,bar  =  "baz" )
 * @before ( foo,bar  =  "baz" )
 * @beforeClass ( foo,bar  =  "baz" )
 * @codeCoverageIgnore ( foo,bar  =  "baz" )
 * @codeCoverageIgnoreStart ( foo,bar  =  "baz" )
 * @codeCoverageIgnoreEnd ( foo,bar  =  "baz" )
 * @covers ( foo,bar  =  "baz" )
 * @coversDefaultClass ( foo,bar  =  "baz" )
 * @coversNothing ( foo,bar  =  "baz" )
 * @dataProvider ( foo,bar  =  "baz" )
 * @depends ( foo,bar  =  "baz" )
 * @expectedException ( foo,bar  =  "baz" )
 * @expectedExceptionCode ( foo,bar  =  "baz" )
 * @expectedExceptionMessage ( foo,bar  =  "baz" )
 * @expectedExceptionMessageRegExp ( foo,bar  =  "baz" )
 * @group ( foo,bar  =  "baz" )
 * @large ( foo,bar  =  "baz" )
 * @medium ( foo,bar  =  "baz" )
 * @preserveGlobalState ( foo,bar  =  "baz" )
 * @requires ( foo,bar  =  "baz" )
 * @runTestsInSeparateProcesses ( foo,bar  =  "baz" )
 * @runInSeparateProcess ( foo,bar  =  "baz" )
 * @small ( foo,bar  =  "baz" )
 * @test ( foo,bar  =  "baz" )
 * @testdox ( foo,bar  =  "baz" )
 * @ticket ( foo,bar  =  "baz" )
 * @uses ( foo,bar  =  "baz" )
 *
 * // PHPCheckStyle
 * @SuppressWarnings ( foo,bar  =  "baz" )
 *
 * // PHPStorm
 * @noinspection ( foo,bar  =  "baz" )
 *
 * // PEAR
 * @package_version ( foo,bar  =  "baz" )
 *
 * // PlantUML
 * @enduml ( foo,bar  =  "baz" )
 * @startuml ( foo,bar  =  "baz" )
 *
 * // other
 * @fix ( foo,bar  =  "baz" )
 * @FIXME ( foo,bar  =  "baz" )
 * @fixme ( foo,bar  =  "baz" )
 * @override
 */'],
        ]);
    }

    /**
     * @param string      $expected
     * @param null|string $input
     *
     * @dataProvider provideFixWithSpaceBeforeArgumentAssignmentOnlyCases
     */
    public function testFixWithSpaceBeforeArgumentAssignmentOnly($expected, $input = null)
    {
        $this->fixer->configure([
            'around_parentheses' => false,
            'around_commas' => false,
            'before_argument_assignments' => true,
            'after_argument_assignments' => null,
            'before_array_assignments_equals' => null,
            'after_array_assignments_equals' => null,
            'before_array_assignments_colon' => null,
            'after_array_assignments_colon' => null,
        ]);
        $this->doTest($expected, $input);
    }

    /**
     * @param string      $expected
     * @param null|string $input
     *
     * @dataProvider provideFixWithSpaceBeforeArgumentAssignmentOnlyCases
     */
    public function testFixWithSpaceBeforeArgumentAssignmentOnlyWithDifferentLineEnding($expected, $input = null)
    {
        $expected = str_replace("\n", "\r\n", $expected);
        if (null !== $input) {
            $input = str_replace("\n", "\r\n", $input);
        }

        $this->testFixWithSpaceBeforeArgumentAssignmentOnly($expected, $input);
    }

    public function provideFixWithSpaceBeforeArgumentAssignmentOnlyCases()
    {
        return $this->createTestCases([
            ['
/**
 * @Foo(foo ="foo", bar ={"foo":"foo", "bar"="bar"})
 */', '
/**
 * @Foo(foo="foo", bar={"foo":"foo", "bar"="bar"})
 */'],
            ['
/**
 * @Foo(foo = "foo", bar = {"foo" : "foo", "bar" = "bar"})
 */'],
        ]);
    }

    /**
     * @param string      $expected
     * @param null|string $input
     *
     * @dataProvider provideFixWithoutSpaceBeforeArgumentAssignmentOnlyCases
     */
    public function testFixWithoutSpaceBeforeArgumentAssignmentOnly($expected, $input = null)
    {
        $this->fixer->configure([
            'around_parentheses' => false,
            'around_commas' => false,
            'before_argument_assignments' => false,
            'after_argument_assignments' => null,
            'before_array_assignments_equals' => null,
            'after_array_assignments_equals' => null,
            'before_array_assignments_colon' => null,
            'after_array_assignments_colon' => null,
        ]);
        $this->doTest($expected, $input);
    }

    /**
     * @param string      $expected
     * @param null|string $input
     *
     * @dataProvider provideFixWithoutSpaceBeforeArgumentAssignmentOnlyCases
     */
    public function testFixWithoutSpaceBeforeArgumentAssignmentOnlyWithDifferentLineEnding($expected, $input = null)
    {
        $expected = str_replace("\n", "\r\n", $expected);
        if (null !== $input) {
            $input = str_replace("\n", "\r\n", $input);
        }

        $this->testFixWithoutSpaceBeforeArgumentAssignmentOnly($expected, $input);
    }

    public function provideFixWithoutSpaceBeforeArgumentAssignmentOnlyCases()
    {
        return $this->createTestCases([
            ['
/**
 * @Foo(foo="foo", bar={"foo":"foo", "bar"="bar"})
 */'],
            ['
/**
 * @Foo(foo= "foo", bar= {"foo" : "foo", "bar" = "bar"})
 */', '
/**
 * @Foo(foo = "foo", bar = {"foo" : "foo", "bar" = "bar"})
 */'],
        ]);
    }

    /**
     * @param string      $expected
     * @param null|string $input
     *
     * @dataProvider provideFixWithSpaceAfterArgumentAssignmentOnlyCases
     */
    public function testFixWithSpaceAfterArgumentAssignmentOnly($expected, $input = null)
    {
        $this->fixer->configure([
            'around_parentheses' => false,
            'around_commas' => false,
            'before_argument_assignments' => null,
            'after_argument_assignments' => true,
            'before_array_assignments_equals' => null,
            'after_array_assignments_equals' => null,
            'before_array_assignments_colon' => null,
            'after_array_assignments_colon' => null,
        ]);
        $this->doTest($expected, $input);
    }

    /**
     * @param string      $expected
     * @param null|string $input
     *
     * @dataProvider provideFixWithSpaceAfterArgumentAssignmentOnlyCases
     */
    public function testFixWithSpaceAfterArgumentAssignmentOnlyWithDifferentLineEnding($expected, $input = null)
    {
        $expected = str_replace("\n", "\r\n", $expected);
        if (null !== $input) {
            $input = str_replace("\n", "\r\n", $input);
        }

        $this->testFixWithSpaceAfterArgumentAssignmentOnly($expected, $input);
    }

    public function provideFixWithSpaceAfterArgumentAssignmentOnlyCases()
    {
        return $this->createTestCases([
            ['
/**
 * @Foo(foo= "foo", bar= {"foo":"foo", "bar"="bar"})
 */', '
/**
 * @Foo(foo="foo", bar={"foo":"foo", "bar"="bar"})
 */'],
            ['
/**
 * @Foo(foo = "foo", bar = {"foo" : "foo", "bar" = "bar"})
 */'],
        ]);
    }

    /**
     * @param string      $expected
     * @param null|string $input
     *
     * @dataProvider provideFixWithoutSpaceAfterArgumentAssignmentOnlyCases
     */
    public function testFixWithoutSpaceAfterArgumentAssignmentOnly($expected, $input = null)
    {
        $this->fixer->configure([
            'around_parentheses' => false,
            'around_commas' => false,
            'before_argument_assignments' => null,
            'after_argument_assignments' => false,
            'before_array_assignments_equals' => null,
            'after_array_assignments_equals' => null,
            'before_array_assignments_colon' => null,
            'after_array_assignments_colon' => null,
        ]);
        $this->doTest($expected, $input);
    }

    /**
     * @param string      $expected
     * @param null|string $input
     *
     * @dataProvider provideFixWithoutSpaceAfterArgumentAssignmentOnlyCases
     */
    public function testFixWithoutSpaceAfterArgumentAssignmentOnlyWithDifferentLineEnding($expected, $input = null)
    {
        $expected = str_replace("\n", "\r\n", $expected);
        if (null !== $input) {
            $input = str_replace("\n", "\r\n", $input);
        }

        $this->testFixWithoutSpaceAfterArgumentAssignmentOnly($expected, $input);
    }

    public function provideFixWithoutSpaceAfterArgumentAssignmentOnlyCases()
    {
        return $this->createTestCases([
            ['
/**
 * @Foo(foo="foo", bar={"foo":"foo", "bar"="bar"})
 */'],
            ['
/**
 * @Foo(foo ="foo", bar ={"foo" : "foo", "bar" = "bar"})
 */', '
/**
 * @Foo(foo = "foo", bar = {"foo" : "foo", "bar" = "bar"})
 */'],
        ]);
    }

    /**
     * @param string      $expected
     * @param null|string $input
     *
     * @dataProvider provideFixWithSpaceBeforeArrayAssignmentEqualOnlyCases
     */
    public function testFixWithSpaceBeforeArrayAssignmentEqualOnly($expected, $input = null)
    {
        $this->fixer->configure([
            'around_parentheses' => false,
            'around_commas' => false,
            'before_argument_assignments' => null,
            'after_argument_assignments' => null,
            'before_array_assignments_equals' => true,
            'after_array_assignments_equals' => null,
            'before_array_assignments_colon' => null,
            'after_array_assignments_colon' => null,
        ]);
        $this->doTest($expected, $input);
    }

    /**
     * @param string      $expected
     * @param null|string $input
     *
     * @dataProvider provideFixWithSpaceBeforeArrayAssignmentEqualOnlyCases
     */
    public function testFixWithSpaceBeforeArrayAssignmentEqualOnlyWithDifferentLineEnding($expected, $input = null)
    {
        $expected = str_replace("\n", "\r\n", $expected);
        if (null !== $input) {
            $input = str_replace("\n", "\r\n", $input);
        }

        $this->testFixWithSpaceBeforeArrayAssignmentEqualOnly($expected, $input);
    }

    public function provideFixWithSpaceBeforeArrayAssignmentEqualOnlyCases()
    {
        return $this->createTestCases([
            ['
/**
 * @Foo(foo="foo", bar={"foo":"foo", "bar" ="bar"})
 */', '
/**
 * @Foo(foo="foo", bar={"foo":"foo", "bar"="bar"})
 */'],
            ['
/**
 * @Foo(foo = "foo", bar = {"foo" : "foo", "bar" = "bar"})
 */'],
        ]);
    }

    /**
     * @param string      $expected
     * @param null|string $input
     *
     * @dataProvider provideFixWithoutSpaceBeforeArrayAssignmentEqualOnlyCases
     */
    public function testFixWithoutSpaceBeforeArrayAssignmentEqualOnly($expected, $input = null)
    {
        $this->fixer->configure([
            'around_parentheses' => false,
            'around_commas' => false,
            'before_argument_assignments' => null,
            'after_argument_assignments' => null,
            'before_array_assignments_equals' => false,
            'after_array_assignments_equals' => null,
            'before_array_assignments_colon' => null,
            'after_array_assignments_colon' => null,
        ]);
        $this->doTest($expected, $input);
    }

    /**
     * @param string      $expected
     * @param null|string $input
     *
     * @dataProvider provideFixWithoutSpaceBeforeArrayAssignmentEqualOnlyCases
     */
    public function testFixWithoutSpaceBeforeArrayAssignmentEqualOnlyWithDifferentLineEnding($expected, $input = null)
    {
        $expected = str_replace("\n", "\r\n", $expected);
        if (null !== $input) {
            $input = str_replace("\n", "\r\n", $input);
        }

        $this->testFixWithoutSpaceBeforeArrayAssignmentEqualOnly($expected, $input);
    }

    public function provideFixWithoutSpaceBeforeArrayAssignmentEqualOnlyCases()
    {
        return $this->createTestCases([
            ['
/**
 * @Foo(foo="foo", bar={"foo":"foo", "bar"="bar"})
 */'],
            ['
/**
 * @Foo(foo = "foo", bar = {"foo" : "foo", "bar"= "bar"})
 */', '
/**
 * @Foo(foo = "foo", bar = {"foo" : "foo", "bar" = "bar"})
 */'],
        ]);
    }

    /**
     * @param string      $expected
     * @param null|string $input
     *
     * @dataProvider provideFixWithSpaceAfterArrayAssignmentEqualOnlyCases
     */
    public function testFixWithSpaceAfterArrayAssignmentEqualOnly($expected, $input = null)
    {
        $this->fixer->configure([
            'around_parentheses' => false,
            'around_commas' => false,
            'before_argument_assignments' => null,
            'after_argument_assignments' => null,
            'before_array_assignments_equals' => null,
            'after_array_assignments_equals' => true,
            'before_array_assignments_colon' => null,
            'after_array_assignments_colon' => null,
        ]);
        $this->doTest($expected, $input);
    }

    /**
     * @param string      $expected
     * @param null|string $input
     *
     * @dataProvider provideFixWithSpaceAfterArrayAssignmentEqualOnlyCases
     */
    public function testFixWithSpaceAfterArrayAssignmentEqualOnlyWithDifferentLineEnding($expected, $input = null)
    {
        $expected = str_replace("\n", "\r\n", $expected);
        if (null !== $input) {
            $input = str_replace("\n", "\r\n", $input);
        }

        $this->testFixWithSpaceAfterArrayAssignmentEqualOnly($expected, $input);
    }

    public function provideFixWithSpaceAfterArrayAssignmentEqualOnlyCases()
    {
        return $this->createTestCases([
            ['
/**
 * @Foo(foo="foo", bar={"foo":"foo", "bar"= "bar"})
 */', '
/**
 * @Foo(foo="foo", bar={"foo":"foo", "bar"="bar"})
 */'],
            ['
/**
 * @Foo(foo = "foo", bar = {"foo" : "foo", "bar" = "bar"})
 */'],
        ]);
    }

    /**
     * @param string      $expected
     * @param null|string $input
     *
     * @dataProvider provideFixWithoutSpaceAfterArrayAssignmentEqualOnlyCases
     */
    public function testFixWithoutSpaceAfterArrayAssignmentEqualOnly($expected, $input = null)
    {
        $this->fixer->configure([
            'around_parentheses' => false,
            'around_commas' => false,
            'before_argument_assignments' => null,
            'after_argument_assignments' => null,
            'before_array_assignments_equals' => null,
            'after_array_assignments_equals' => false,
            'before_array_assignments_colon' => null,
            'after_array_assignments_colon' => null,
        ]);
        $this->doTest($expected, $input);
    }

    /**
     * @param string      $expected
     * @param null|string $input
     *
     * @dataProvider provideFixWithoutSpaceAfterArrayAssignmentEqualOnlyCases
     */
    public function testFixWithoutSpaceAfterArrayAssignmentEqualOnlyWithDifferentLineEnding($expected, $input = null)
    {
        $expected = str_replace("\n", "\r\n", $expected);
        if (null !== $input) {
            $input = str_replace("\n", "\r\n", $input);
        }

        $this->testFixWithoutSpaceAfterArrayAssignmentEqualOnly($expected, $input);
    }

    public function provideFixWithoutSpaceAfterArrayAssignmentEqualOnlyCases()
    {
        return $this->createTestCases([
            ['
/**
 * @Foo(foo="foo", bar={"foo":"foo", "bar"="bar"})
 */'],
            ['
/**
 * @Foo(foo = "foo", bar = {"foo" : "foo", "bar" ="bar"})
 */', '
/**
 * @Foo(foo = "foo", bar = {"foo" : "foo", "bar" = "bar"})
 */'],
        ]);
    }

    /**
     * @param string      $expected
     * @param null|string $input
     *
     * @dataProvider provideFixWithSpaceBeforeArrayAssignmentColonOnlyCases
     */
    public function testFixWithSpaceBeforeArrayAssignmentColonOnly($expected, $input = null)
    {
        $this->fixer->configure([
            'around_parentheses' => false,
            'around_commas' => false,
            'before_argument_assignments' => null,
            'after_argument_assignments' => null,
            'before_array_assignments_equals' => null,
            'after_array_assignments_equals' => null,
            'before_array_assignments_colon' => true,
            'after_array_assignments_colon' => null,
        ]);
        $this->doTest($expected, $input);
    }

    /**
     * @param string      $expected
     * @param null|string $input
     *
     * @dataProvider provideFixWithSpaceBeforeArrayAssignmentColonOnlyCases
     */
    public function testFixWithSpaceBeforeArrayAssignmentColonOnlyWithDifferentLineEnding($expected, $input = null)
    {
        $expected = str_replace("\n", "\r\n", $expected);
        if (null !== $input) {
            $input = str_replace("\n", "\r\n", $input);
        }

        $this->testFixWithSpaceBeforeArrayAssignmentColonOnly($expected, $input);
    }

    public function provideFixWithSpaceBeforeArrayAssignmentColonOnlyCases()
    {
        return $this->createTestCases([
            ['
/**
 * @Foo(foo="foo", bar={"foo" :"foo", "bar"="bar"})
 */', '
/**
 * @Foo(foo="foo", bar={"foo":"foo", "bar"="bar"})
 */'],
            ['
/**
 * @Foo(foo = "foo", bar = {"foo" : "foo", "bar" = "bar"})
 */'],
        ]);
    }

    /**
     * @param string      $expected
     * @param null|string $input
     *
     * @dataProvider provideFixWithoutSpaceBeforeArrayAssignmentColonOnlyCases
     */
    public function testFixWithoutSpaceBeforeArrayAssignmentColonOnly($expected, $input = null)
    {
        $this->fixer->configure([
            'around_parentheses' => false,
            'around_commas' => false,
            'before_argument_assignments' => null,
            'after_argument_assignments' => null,
            'before_array_assignments_equals' => null,
            'after_array_assignments_equals' => null,
            'before_array_assignments_colon' => false,
            'after_array_assignments_colon' => null,
        ]);
        $this->doTest($expected, $input);
    }

    /**
     * @param string      $expected
     * @param null|string $input
     *
     * @dataProvider provideFixWithoutSpaceBeforeArrayAssignmentColonOnlyCases
     */
    public function testFixWithoutSpaceBeforeArrayAssignmentColonOnlyWithDifferentLineEnding($expected, $input = null)
    {
        $expected = str_replace("\n", "\r\n", $expected);
        if (null !== $input) {
            $input = str_replace("\n", "\r\n", $input);
        }

        $this->testFixWithoutSpaceBeforeArrayAssignmentColonOnly($expected, $input);
    }

    public function provideFixWithoutSpaceBeforeArrayAssignmentColonOnlyCases()
    {
        return $this->createTestCases([
            ['
/**
 * @Foo(foo="foo", bar={"foo":"foo", "bar"="bar"})
 */'],
            ['
/**
 * @Foo(foo = "foo", bar = {"foo": "foo", "bar" = "bar"})
 */', '
/**
 * @Foo(foo = "foo", bar = {"foo" : "foo", "bar" = "bar"})
 */'],
        ]);
    }

    /**
     * @param string      $expected
     * @param null|string $input
     *
     * @dataProvider provideFixWithSpaceAfterArrayAssignmentColonOnlyCases
     */
    public function testFixWithSpaceAfterArrayAssignmentColonOnly($expected, $input = null)
    {
        $this->fixer->configure([
            'around_parentheses' => false,
            'around_commas' => false,
            'before_argument_assignments' => null,
            'after_argument_assignments' => null,
            'before_array_assignments_equals' => null,
            'after_array_assignments_equals' => null,
            'before_array_assignments_colon' => null,
            'after_array_assignments_colon' => true,
        ]);
        $this->doTest($expected, $input);
    }

    /**
     * @param string      $expected
     * @param null|string $input
     *
     * @dataProvider provideFixWithSpaceAfterArrayAssignmentColonOnlyCases
     */
    public function testFixWithSpaceAfterArrayAssignmentColonOnlyWithDifferentLineEnding($expected, $input = null)
    {
        $expected = str_replace("\n", "\r\n", $expected);
        if (null !== $input) {
            $input = str_replace("\n", "\r\n", $input);
        }

        $this->testFixWithSpaceAfterArrayAssignmentColonOnly($expected, $input);
    }

    public function provideFixWithSpaceAfterArrayAssignmentColonOnlyCases()
    {
        return $this->createTestCases([
            ['
/**
 * @Foo(foo="foo", bar={"foo": "foo", "bar"="bar"})
 */', '
/**
 * @Foo(foo="foo", bar={"foo":"foo", "bar"="bar"})
 */'],
            ['
/**
 * @Foo(foo = "foo", bar = {"foo" : "foo", "bar" = "bar"})
 */'],
        ]);
    }

    /**
     * @param string      $expected
     * @param null|string $input
     *
     * @dataProvider provideFixWithoutSpaceAfterArrayAssignmentColonOnlyCases
     */
    public function testFixWithoutSpaceAfterArrayAssignmentColonOnly($expected, $input = null)
    {
        $this->fixer->configure([
            'around_parentheses' => false,
            'around_commas' => false,
            'before_argument_assignments' => null,
            'after_argument_assignments' => null,
            'before_array_assignments_equals' => null,
            'after_array_assignments_equals' => null,
            'before_array_assignments_colon' => null,
            'after_array_assignments_colon' => false,
        ]);
        $this->doTest($expected, $input);
    }

    /**
     * @param string      $expected
     * @param null|string $input
     *
     * @dataProvider provideFixWithoutSpaceAfterArrayAssignmentColonOnlyCases
     */
    public function testFixWithoutSpaceAfterArrayAssignmentColonOnlyWithDifferentLineEnding($expected, $input = null)
    {
        $expected = str_replace("\n", "\r\n", $expected);
        if (null !== $input) {
            $input = str_replace("\n", "\r\n", $input);
        }

        $this->testFixWithoutSpaceAfterArrayAssignmentColonOnly($expected, $input);
    }

    public function provideFixWithoutSpaceAfterArrayAssignmentColonOnlyCases()
    {
        return $this->createTestCases([
            ['
/**
 * @Foo(foo="foo", bar={"foo":"foo", "bar"="bar"})
 */'],
            ['
/**
 * @Foo(foo = "foo", bar = {"foo" :"foo", "bar" = "bar"})
 */', '
/**
 * @Foo(foo = "foo", bar = {"foo" : "foo", "bar" = "bar"})
 */'],
        ]);
    }
}<|MERGE_RESOLUTION|>--- conflicted
+++ resolved
@@ -107,24 +107,8 @@
      */
     public function provideFixAllCases()
     {
-<<<<<<< HEAD
-        $edgeCases = [
-            [
-                '<?php
-
-/**
- * @see \User getId()
- */
-',
-            ],
-        ];
-
-        return $edgeCases + $this->createTestCases([
-            ['
-=======
-        $cases = $this->createTestCases(array(
-            array('
->>>>>>> 996db90f
+        $cases = $this->createTestCases([
+            ['
 /**
  * @Foo
  */'],
@@ -378,25 +362,20 @@
             ['
 /**
  * @Transform /^(\d+)$/
-<<<<<<< HEAD
-
- */'],
-        ]);
-=======
- */'),
-        ));
-
-        $cases[] = array(
+
+ */'],
+        ]);
+
+        $cases[] = [
             '<?php
 
 /**
-* @see \User getId()
-*/
+ * @see \User getId()
+ */
 ',
-        );
+        ];
 
         return $cases;
->>>>>>> 996db90f
     }
 
     /**
