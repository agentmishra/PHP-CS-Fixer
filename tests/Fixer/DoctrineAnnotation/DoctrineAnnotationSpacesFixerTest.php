<?php

/*
 * This file is part of PHP CS Fixer.
 *
 * (c) Fabien Potencier <fabien@symfony.com>
 *     Dariusz Rumiński <dariusz.ruminski@gmail.com>
 *
 * This source file is subject to the MIT license that is bundled
 * with this source code in the file LICENSE.
 */

namespace PhpCsFixer\Tests\Fixer\DoctrineAnnotation;

use PhpCsFixer\Tests\AbstractDoctrineAnnotationFixerTestCase;

/**
 * @internal
 *
 * @covers \PhpCsFixer\AbstractDoctrineAnnotationFixer
 * @covers \PhpCsFixer\Fixer\DoctrineAnnotation\DoctrineAnnotationSpacesFixer
 */
final class DoctrineAnnotationSpacesFixerTest extends AbstractDoctrineAnnotationFixerTestCase
{
    /**
     * @param string      $expected
     * @param null|string $input
     *
     * @dataProvider provideFixAllCases
     * @group legacy
     * @expectedDeprecation Option "around_argument_assignments" is deprecated and will be removed in 3.0, use options "before_argument_assignments" and "after_argument_assignments" instead.
     * @expectedDeprecation Option "around_array_assignments" is deprecated and will be removed in 3.0, use options "before_array_assignments_equals", "after_array_assignments_equals", "before_array_assignments_colon" and "after_array_assignments_colon" instead.
     */
    public function testLegacyFixAll($expected, $input = null)
    {
        $this->doTest($expected, $input);

        $this->fixer->configure([
            'around_parentheses' => true,
            'around_commas' => true,
            'around_argument_assignments' => true,
            'around_array_assignments' => true,
        ]);
        $this->doTest($expected, $input);
    }

    /**
     * @param string      $expected
     * @param null|string $input
     *
     * @dataProvider provideFixAllCases
     */
    public function testFixAll($expected, $input = null)
    {
        $this->doTest($expected, $input);

        $this->fixer->configure([
            'around_parentheses' => true,
            'around_commas' => true,
            'before_argument_assignments' => false,
            'after_argument_assignments' => false,
            'before_array_assignments_equals' => true,
            'after_array_assignments_equals' => true,
            'before_array_assignments_colon' => true,
            'after_array_assignments_colon' => true,
        ]);
        $this->doTest($expected, $input);
    }

    /**
     * @param string      $expected
     * @param null|string $input
     *
     * @dataProvider provideFixAllCases
     * @group legacy
     * @expectedDeprecation Option "around_argument_assignments" is deprecated and will be removed in 3.0, use options "before_argument_assignments" and "after_argument_assignments" instead.
     * @expectedDeprecation Option "around_array_assignments" is deprecated and will be removed in 3.0, use options "before_array_assignments_equals", "after_array_assignments_equals", "before_array_assignments_colon" and "after_array_assignments_colon" instead.
     */
    public function testLegacyFixAllWithDifferentLineEnding($expected, $input = null)
    {
        $expected = str_replace("\n", "\r\n", $expected);
        if (null !== $input) {
            $input = str_replace("\n", "\r\n", $input);
        }

        $this->testLegacyFixAll($expected, $input);
    }

    /**
     * @param string      $expected
     * @param null|string $input
     *
     * @dataProvider provideFixAllCases
     */
    public function testFixAllWithDifferentLineEnding($expected, $input = null)
    {
        $expected = str_replace("\n", "\r\n", $expected);
        if (null !== $input) {
            $input = str_replace("\n", "\r\n", $input);
        }

        $this->testFixAll($expected, $input);
    }

    /**
     * @return array
     */
    public function provideFixAllCases()
    {
<<<<<<< HEAD
        return $this->createTestCases([
            ['
=======
        $edgeCases = array(
            array(
                '<?php

/**
 * @see \User getId()
 */
',
            ),
        );

        return $edgeCases + $this->createTestCases(array(
            array('
>>>>>>> cfbd18d4
/**
 * @Foo
 */'],
            ['
/**
 * @Foo()
 */'],
            ['
/**
 * Foo.
 *
 * @author John Doe
 *
 * @Foo(foo="foo", bar="bar")
 */', '
/**
 * Foo.
 *
 * @author John Doe
 *
 * @Foo ( foo = "foo" ,bar = "bar" )
 */'],
            ['
/**
 * @Foo(
 *     foo="foo",
 *     bar="bar"
 * )
 */', '
/**
 * @Foo (
 *     foo = "foo" ,
 *     bar = "bar"
 * )
 */'],
            ['
/**
 * @Foo(
 *     @Bar("foo", "bar"),
 *     @Baz
 * )
 */', '
/**
 * @Foo(
 *     @Bar ( "foo" ,"bar") ,
 *     @Baz
 * )
 */'],
            ['
/**
 * @Foo({"bar", "baz"})
 */', '
/**
 * @Foo( {"bar" ,"baz"} )
 */'],
            ['
/**
 * @Foo(foo="=foo", bar={"foo" : "=foo", "bar" = "=bar"})
 */', '
/**
 * @Foo(foo = "=foo" ,bar = {"foo" : "=foo", "bar"="=bar"})
 */'],
            [
                '/** @Foo(foo="foo", bar={"foo" : "foo", "bar" = "bar"}) */',
                '/** @Foo ( foo = "foo" ,bar = {"foo" : "foo", "bar"="bar"} ) */',
            ],
            ['
/**
 * @Foo(
 *     foo="foo",
 *     bar={
 *         "foo" : "foo",
 *         "bar" = "bar"
 *     }
 * )
 */', '
/**
 * @Foo(
 *     foo = "foo"
 *     ,
 *     bar = {
 *         "foo":"foo",
 *         "bar"="bar"
 *     }
 * )
 */'],
            ['
/**
 * @Foo(
 *     foo="foo",
 *     bar={
 *         "foo" : "foo",
 *         "bar" = "bar"
 *     }
 * )
 */', '
/**
 * @Foo
 * (
 *     foo
 *     =
 *     "foo",
 *     bar
 *     =
 *     {
 *         "foo"
 *         :
 *         "foo",
 *         "bar"
 *         =
 *         "bar"
 *     }
 * )
 */'],
            ['
/**
 * @Foo(foo="foo", "bar"=@Bar\Baz({"foo" : true, "bar" = false}))
 */', '
/**
 * @Foo   (   foo = "foo", "bar" = @Bar\Baz({"foo":true, "bar"=false})   )
 */'],
            ['
/**
 * @Foo(foo = "foo" ,bar="bar"
 */'],
            ['
/**
 * Comment , with a comma.
 */'],
            ['
/**
 * Description with a single " character.
 *
 * @Foo(foo="string "" with inner quote", bar="string "" with inner quote")
 *
 * @param mixed description with a single " character.
 */', '
/**
 * Description with a single " character.
 *
 * @Foo( foo="string "" with inner quote" ,bar="string "" with inner quote" )
 *
 * @param mixed description with a single " character.
 */'],
            ['
/**
 * // PHPDocumentor 1
 * @abstract ( foo,bar  =  "baz" )
 * @access ( foo,bar  =  "baz" )
 * @code ( foo,bar  =  "baz" )
 * @deprec ( foo,bar  =  "baz" )
 * @encode ( foo,bar  =  "baz" )
 * @exception ( foo,bar  =  "baz" )
 * @final ( foo,bar  =  "baz" )
 * @ingroup ( foo,bar  =  "baz" )
 * @inheritdoc ( foo,bar  =  "baz" )
 * @inheritDoc ( foo,bar  =  "baz" )
 * @magic ( foo,bar  =  "baz" )
 * @name ( foo,bar  =  "baz" )
 * @toc ( foo,bar  =  "baz" )
 * @tutorial ( foo,bar  =  "baz" )
 * @private ( foo,bar  =  "baz" )
 * @static ( foo,bar  =  "baz" )
 * @staticvar ( foo,bar  =  "baz" )
 * @staticVar ( foo,bar  =  "baz" )
 * @throw ( foo,bar  =  "baz" )
 *
 * // PHPDocumentor 2
 * @api ( foo,bar  =  "baz" )
 * @author ( foo,bar  =  "baz" )
 * @category ( foo,bar  =  "baz" )
 * @copyright ( foo,bar  =  "baz" )
 * @deprecated ( foo,bar  =  "baz" )
 * @example ( foo,bar  =  "baz" )
 * @filesource ( foo,bar  =  "baz" )
 * @global ( foo,bar  =  "baz" )
 * @ignore ( foo,bar  =  "baz" )
 * @internal ( foo,bar  =  "baz" )
 * @license ( foo,bar  =  "baz" )
 * @link ( foo,bar  =  "baz" )
 * @method ( foo,bar  =  "baz" )
 * @package ( foo,bar  =  "baz" )
 * @param ( foo,bar  =  "baz" )
 * @property ( foo,bar  =  "baz" )
 * @property-read ( foo,bar  =  "baz" )
 * @property-write ( foo,bar  =  "baz" )
 * @return ( foo,bar  =  "baz" )
 * @see ( foo,bar  =  "baz" )
 * @since ( foo,bar  =  "baz" )
 * @source ( foo,bar  =  "baz" )
 * @subpackage ( foo,bar  =  "baz" )
 * @throws ( foo,bar  =  "baz" )
 * @todo ( foo,bar  =  "baz" )
 * @TODO ( foo,bar  =  "baz" )
 * @usedBy ( foo,bar  =  "baz" )
 * @uses ( foo,bar  =  "baz" )
 * @var ( foo,bar  =  "baz" )
 * @version ( foo,bar  =  "baz" )
 *
 * // PHPUnit
 * @after ( foo,bar  =  "baz" )
 * @afterClass ( foo,bar  =  "baz" )
 * @backupGlobals ( foo,bar  =  "baz" )
 * @backupStaticAttributes ( foo,bar  =  "baz" )
 * @before ( foo,bar  =  "baz" )
 * @beforeClass ( foo,bar  =  "baz" )
 * @codeCoverageIgnore ( foo,bar  =  "baz" )
 * @codeCoverageIgnoreStart ( foo,bar  =  "baz" )
 * @codeCoverageIgnoreEnd ( foo,bar  =  "baz" )
 * @covers ( foo,bar  =  "baz" )
 * @coversDefaultClass ( foo,bar  =  "baz" )
 * @coversNothing ( foo,bar  =  "baz" )
 * @dataProvider ( foo,bar  =  "baz" )
 * @depends ( foo,bar  =  "baz" )
 * @expectedException ( foo,bar  =  "baz" )
 * @expectedExceptionCode ( foo,bar  =  "baz" )
 * @expectedExceptionMessage ( foo,bar  =  "baz" )
 * @expectedExceptionMessageRegExp ( foo,bar  =  "baz" )
 * @group ( foo,bar  =  "baz" )
 * @large ( foo,bar  =  "baz" )
 * @medium ( foo,bar  =  "baz" )
 * @preserveGlobalState ( foo,bar  =  "baz" )
 * @requires ( foo,bar  =  "baz" )
 * @runTestsInSeparateProcesses ( foo,bar  =  "baz" )
 * @runInSeparateProcess ( foo,bar  =  "baz" )
 * @small ( foo,bar  =  "baz" )
 * @test ( foo,bar  =  "baz" )
 * @testdox ( foo,bar  =  "baz" )
 * @ticket ( foo,bar  =  "baz" )
 * @uses ( foo,bar  =  "baz" )
 *
 * // PHPCheckStyle
 * @SuppressWarnings ( foo,bar  =  "baz" )
 *
 * // PHPStorm
 * @noinspection ( foo,bar  =  "baz" )
 *
 * // PEAR
 * @package_version ( foo,bar  =  "baz" )
 *
 * // PlantUML
 * @enduml ( foo,bar  =  "baz" )
 * @startuml ( foo,bar  =  "baz" )
 *
 * // other
 * @fix ( foo,bar  =  "baz" )
 * @FIXME ( foo,bar  =  "baz" )
 * @fixme ( foo,bar  =  "baz" )
 * @override
 */'],
            ['
/**
 * @Transform /^(\d+)$/

 */'],
        ]);
    }

    /**
     * @param string      $expected
     * @param null|string $input
     *
     * @dataProvider provideFixAroundParenthesesOnlyCases
     * @group legacy
     * @expectedDeprecation Option "around_argument_assignments" is deprecated and will be removed in 3.0, use options "before_argument_assignments" and "after_argument_assignments" instead.
     * @expectedDeprecation Option "around_array_assignments" is deprecated and will be removed in 3.0, use options "before_array_assignments_equals", "after_array_assignments_equals", "before_array_assignments_colon" and "after_array_assignments_colon" instead.
     */
    public function testLegacyFixAroundParenthesesOnly($expected, $input = null)
    {
        $this->fixer->configure([
            'around_commas' => false,
            'around_argument_assignments' => false,
            'around_array_assignments' => false,
        ]);
        $this->doTest($expected, $input);

        $this->fixer->configure([
            'around_parentheses' => true,
            'around_commas' => false,
            'around_argument_assignments' => false,
            'around_array_assignments' => false,
        ]);
        $this->doTest($expected, $input);
    }

    /**
     * @param string      $expected
     * @param null|string $input
     *
     * @dataProvider provideFixAroundParenthesesOnlyCases
     */
    public function testFixAroundParenthesesOnly($expected, $input = null)
    {
        $this->fixer->configure([
            'around_commas' => false,
            'before_argument_assignments' => null,
            'after_argument_assignments' => null,
            'before_array_assignments_equals' => null,
            'after_array_assignments_equals' => null,
            'before_array_assignments_colon' => null,
            'after_array_assignments_colon' => null,
        ]);
        $this->doTest($expected, $input);

        $this->fixer->configure([
            'around_parentheses' => true,
            'around_commas' => false,
            'before_argument_assignments' => null,
            'after_argument_assignments' => null,
            'before_array_assignments_equals' => null,
            'after_array_assignments_equals' => null,
            'before_array_assignments_colon' => null,
            'after_array_assignments_colon' => null,
        ]);
        $this->doTest($expected, $input);
    }

    /**
     * @param string      $expected
     * @param null|string $input
     *
     * @dataProvider provideFixAroundParenthesesOnlyCases
     * @group legacy
     * @expectedDeprecation Option "around_argument_assignments" is deprecated and will be removed in 3.0, use options "before_argument_assignments" and "after_argument_assignments" instead.
     * @expectedDeprecation Option "around_array_assignments" is deprecated and will be removed in 3.0, use options "before_array_assignments_equals", "after_array_assignments_equals", "before_array_assignments_colon" and "after_array_assignments_colon" instead.
     */
    public function testLegacyFixAroundParenthesesOnlyWithDifferentLineEnding($expected, $input = null)
    {
        $expected = str_replace("\n", "\r\n", $expected);
        if (null !== $input) {
            $input = str_replace("\n", "\r\n", $input);
        }

        $this->testLegacyFixAroundParenthesesOnly($expected, $input);
    }

    /**
     * @param string      $expected
     * @param null|string $input
     *
     * @dataProvider provideFixAroundParenthesesOnlyCases
     */
    public function testFixAroundParenthesesOnlyWithDifferentLineEnding($expected, $input = null)
    {
        $expected = str_replace("\n", "\r\n", $expected);
        if (null !== $input) {
            $input = str_replace("\n", "\r\n", $input);
        }

        $this->testFixAroundParenthesesOnly($expected, $input);
    }

    /**
     * @return array
     */
    public function provideFixAroundParenthesesOnlyCases()
    {
        return $this->createTestCases([
            ['
/**
 * @Foo
 */'],
            ['
/**
 * Foo.
 *
 * @author John Doe
 *
 * @Foo()
 */', '
/**
 * Foo.
 *
 * @author John Doe
 *
 * @Foo ( )
 */'],
            ['
/**
 * @Foo("bar")
 */', '
/**
 * @Foo( "bar" )
 */'],
            ['
/**
 * @Foo("bar", "baz")
 */', '
/**
 * @Foo( "bar", "baz" )
 */'],
            [
                '/** @Foo("bar", "baz") */',
                '/** @Foo( "bar", "baz" ) */',
            ],
            ['
/**
 * @Foo("bar", "baz")
 */', '
/**
 * @Foo(     "bar", "baz"     )
 */'],
            ['
/**
 * @Foo("bar", "baz")
 */', '
/**
 * @Foo    (     "bar", "baz"     )
 */'],
            ['
/**
 * @Foo(
 *     "bar",
 *     "baz"
 * )
 */', '
/**
 * @Foo
 * (
 *     "bar",
 *     "baz"
 * )
 */'],
            ['
/**
 * @Foo(
 *     @Bar("baz")
 * )
 */', '
/**
 * @Foo
 * (
 *     @Bar ( "baz" )
 * )
 */'],
            ['
/**
 * @Foo ( @Bar ( "bar" )
 */'],
            ['
/**
 * Foo ( Bar Baz )
 */'],
            ['
/**
 * Description with a single " character.
 *
 * @Foo("string "" with inner quote")
 *
 * @param mixed description with a single " character.
 */', '
/**
 * Description with a single " character.
 *
 * @Foo ( "string "" with inner quote" )
 *
 * @param mixed description with a single " character.
 */'],
            ['
/**
 * // PHPDocumentor 1
 * @abstract ( foo,bar  =  "baz" )
 * @access ( foo,bar  =  "baz" )
 * @code ( foo,bar  =  "baz" )
 * @deprec ( foo,bar  =  "baz" )
 * @encode ( foo,bar  =  "baz" )
 * @exception ( foo,bar  =  "baz" )
 * @final ( foo,bar  =  "baz" )
 * @ingroup ( foo,bar  =  "baz" )
 * @inheritdoc ( foo,bar  =  "baz" )
 * @inheritDoc ( foo,bar  =  "baz" )
 * @magic ( foo,bar  =  "baz" )
 * @name ( foo,bar  =  "baz" )
 * @toc ( foo,bar  =  "baz" )
 * @tutorial ( foo,bar  =  "baz" )
 * @private ( foo,bar  =  "baz" )
 * @static ( foo,bar  =  "baz" )
 * @staticvar ( foo,bar  =  "baz" )
 * @staticVar ( foo,bar  =  "baz" )
 * @throw ( foo,bar  =  "baz" )
 *
 * // PHPDocumentor 2
 * @api ( foo,bar  =  "baz" )
 * @author ( foo,bar  =  "baz" )
 * @category ( foo,bar  =  "baz" )
 * @copyright ( foo,bar  =  "baz" )
 * @deprecated ( foo,bar  =  "baz" )
 * @example ( foo,bar  =  "baz" )
 * @filesource ( foo,bar  =  "baz" )
 * @global ( foo,bar  =  "baz" )
 * @ignore ( foo,bar  =  "baz" )
 * @internal ( foo,bar  =  "baz" )
 * @license ( foo,bar  =  "baz" )
 * @link ( foo,bar  =  "baz" )
 * @method ( foo,bar  =  "baz" )
 * @package ( foo,bar  =  "baz" )
 * @param ( foo,bar  =  "baz" )
 * @property ( foo,bar  =  "baz" )
 * @property-read ( foo,bar  =  "baz" )
 * @property-write ( foo,bar  =  "baz" )
 * @return ( foo,bar  =  "baz" )
 * @see ( foo,bar  =  "baz" )
 * @since ( foo,bar  =  "baz" )
 * @source ( foo,bar  =  "baz" )
 * @subpackage ( foo,bar  =  "baz" )
 * @throws ( foo,bar  =  "baz" )
 * @todo ( foo,bar  =  "baz" )
 * @TODO ( foo,bar  =  "baz" )
 * @usedBy ( foo,bar  =  "baz" )
 * @uses ( foo,bar  =  "baz" )
 * @var ( foo,bar  =  "baz" )
 * @version ( foo,bar  =  "baz" )
 *
 * // PHPUnit
 * @after ( foo,bar  =  "baz" )
 * @afterClass ( foo,bar  =  "baz" )
 * @backupGlobals ( foo,bar  =  "baz" )
 * @backupStaticAttributes ( foo,bar  =  "baz" )
 * @before ( foo,bar  =  "baz" )
 * @beforeClass ( foo,bar  =  "baz" )
 * @codeCoverageIgnore ( foo,bar  =  "baz" )
 * @codeCoverageIgnoreStart ( foo,bar  =  "baz" )
 * @codeCoverageIgnoreEnd ( foo,bar  =  "baz" )
 * @covers ( foo,bar  =  "baz" )
 * @coversDefaultClass ( foo,bar  =  "baz" )
 * @coversNothing ( foo,bar  =  "baz" )
 * @dataProvider ( foo,bar  =  "baz" )
 * @depends ( foo,bar  =  "baz" )
 * @expectedException ( foo,bar  =  "baz" )
 * @expectedExceptionCode ( foo,bar  =  "baz" )
 * @expectedExceptionMessage ( foo,bar  =  "baz" )
 * @expectedExceptionMessageRegExp ( foo,bar  =  "baz" )
 * @group ( foo,bar  =  "baz" )
 * @large ( foo,bar  =  "baz" )
 * @medium ( foo,bar  =  "baz" )
 * @preserveGlobalState ( foo,bar  =  "baz" )
 * @requires ( foo,bar  =  "baz" )
 * @runTestsInSeparateProcesses ( foo,bar  =  "baz" )
 * @runInSeparateProcess ( foo,bar  =  "baz" )
 * @small ( foo,bar  =  "baz" )
 * @test ( foo,bar  =  "baz" )
 * @testdox ( foo,bar  =  "baz" )
 * @ticket ( foo,bar  =  "baz" )
 * @uses ( foo,bar  =  "baz" )
 *
 * // PHPCheckStyle
 * @SuppressWarnings ( foo,bar  =  "baz" )
 *
 * // PHPStorm
 * @noinspection ( foo,bar  =  "baz" )
 *
 * // PEAR
 * @package_version ( foo,bar  =  "baz" )
 *
 * // PlantUML
 * @enduml ( foo,bar  =  "baz" )
 * @startuml ( foo,bar  =  "baz" )
 *
 * // other
 * @fix ( foo,bar  =  "baz" )
 * @FIXME ( foo,bar  =  "baz" )
 * @fixme ( foo,bar  =  "baz" )
 * @override
 */'],
        ]);
    }

    /**
     * @param string      $expected
     * @param null|string $input
     *
     * @dataProvider provideFixAroundCommasOnlyCases
     * @group legacy
     * @expectedDeprecation Option "around_argument_assignments" is deprecated and will be removed in 3.0, use options "before_argument_assignments" and "after_argument_assignments" instead.
     * @expectedDeprecation Option "around_array_assignments" is deprecated and will be removed in 3.0, use options "before_array_assignments_equals", "after_array_assignments_equals", "before_array_assignments_colon" and "after_array_assignments_colon" instead.
     */
    public function testLegacyFixAroundCommasOnly($expected, $input = null)
    {
        $this->fixer->configure([
            'around_parentheses' => false,
            'around_argument_assignments' => false,
            'around_array_assignments' => false,
        ]);
        $this->doTest($expected, $input);

        $this->fixer->configure([
            'around_parentheses' => false,
            'around_commas' => true,
            'around_argument_assignments' => false,
            'around_array_assignments' => false,
        ]);
        $this->doTest($expected, $input);
    }

    /**
     * @param string      $expected
     * @param null|string $input
     *
     * @dataProvider provideFixAroundCommasOnlyCases
     */
    public function testFixAroundCommasOnly($expected, $input = null)
    {
        $this->fixer->configure([
            'around_parentheses' => false,
            'before_argument_assignments' => null,
            'after_argument_assignments' => null,
            'before_array_assignments_equals' => null,
            'after_array_assignments_equals' => null,
            'before_array_assignments_colon' => null,
            'after_array_assignments_colon' => null,
        ]);
        $this->doTest($expected, $input);

        $this->fixer->configure([
            'around_parentheses' => false,
            'around_commas' => true,
            'before_argument_assignments' => null,
            'after_argument_assignments' => null,
            'before_array_assignments_equals' => null,
            'after_array_assignments_equals' => null,
            'before_array_assignments_colon' => null,
            'after_array_assignments_colon' => null,
        ]);
        $this->doTest($expected, $input);
    }

    /**
     * @param string      $expected
     * @param null|string $input
     *
     * @dataProvider provideFixAroundCommasOnlyCases
     * @group legacy
     * @expectedDeprecation Option "around_argument_assignments" is deprecated and will be removed in 3.0, use options "before_argument_assignments" and "after_argument_assignments" instead.
     * @expectedDeprecation Option "around_array_assignments" is deprecated and will be removed in 3.0, use options "before_array_assignments_equals", "after_array_assignments_equals", "before_array_assignments_colon" and "after_array_assignments_colon" instead.
     */
    public function testLegacyFixAroundCommasOnlyWithDifferentLineEnding($expected, $input = null)
    {
        $expected = str_replace("\n", "\r\n", $expected);
        if (null !== $input) {
            $input = str_replace("\n", "\r\n", $input);
        }

        $this->testLegacyFixAroundCommasOnly($expected, $input);
    }

    /**
     * @param string      $expected
     * @param null|string $input
     *
     * @dataProvider provideFixAroundCommasOnlyCases
     */
    public function testFixAroundCommasOnlyWithDifferentLineEnding($expected, $input = null)
    {
        $expected = str_replace("\n", "\r\n", $expected);
        if (null !== $input) {
            $input = str_replace("\n", "\r\n", $input);
        }

        $this->testFixAroundCommasOnly($expected, $input);
    }

    /**
     * @return array
     */
    public function provideFixAroundCommasOnlyCases()
    {
        return $this->createTestCases([
            ['
/**
 * @Foo
 */'],
            ['
/**
 * @Foo()
 */'],
            ['
/**
 * @Foo ()
 */'],
            ['
/**
 * @Foo( "bar" )
 */'],
            ['
/**
 * Foo.
 *
 * @author John Doe
 *
 * @Foo( "bar", "baz")
 */', '
/**
 * Foo.
 *
 * @author John Doe
 *
 * @Foo( "bar" ,"baz")
 */'],
            [
                '/** @Foo( "bar", "baz") */',
                '/** @Foo( "bar" ,"baz") */',
            ],
            ['
/**
 * @Foo( "bar", "baz")
 */', '
/**
 * @Foo( "bar" , "baz")
 */'],
            ['
/**
 * @Foo(
 *     "bar",
 *     "baz"
 * )
 */', '
/**
 * @Foo(
 *     "bar" ,
 *     "baz"
 * )
 */'],
            ['
/**
 * @Foo(
 *     "bar",
 *     "baz"
 * )
 */', '
/**
 * @Foo(
 *     "bar"
 *     ,
 *     "baz"
 * )
 */'],
            ['
/**
 * @Foo("bar ,", "baz,")
 */'],
            ['
/**
 * @Foo(
 *     @Bar ( "foo", "bar"),
 *     @Baz
 * )
 */', '
/**
 * @Foo(
 *     @Bar ( "foo" ,"bar") ,
 *     @Baz
 * )
 */'],
            ['
/**
 * @Foo({"bar", "baz"})
 */', '
/**
 * @Foo({"bar" ,"baz"})
 */'],
            ['
/**
 * @Foo(foo="foo", bar="bar")
 */', '
/**
 * @Foo(foo="foo" ,bar="bar")
 */'],
            ['
/**
 * @Foo(foo="foo" ,bar="bar"
 */'],
            ['
/**
 * Comment , with a comma.
 */'],
            ['
/**
 * Description with a single " character.
 *
 * @Foo(foo="string "" with inner quote", bar="string "" with inner quote")
 *
 * @param mixed description with a single " character.
 */', '
/**
 * Description with a single " character.
 *
 * @Foo(foo="string "" with inner quote" ,bar="string "" with inner quote")
 *
 * @param mixed description with a single " character.
 */'],
            ['
/**
 * // PHPDocumentor 1
 * @abstract ( foo,bar  =  "baz" )
 * @access ( foo,bar  =  "baz" )
 * @code ( foo,bar  =  "baz" )
 * @deprec ( foo,bar  =  "baz" )
 * @encode ( foo,bar  =  "baz" )
 * @exception ( foo,bar  =  "baz" )
 * @final ( foo,bar  =  "baz" )
 * @ingroup ( foo,bar  =  "baz" )
 * @inheritdoc ( foo,bar  =  "baz" )
 * @inheritDoc ( foo,bar  =  "baz" )
 * @magic ( foo,bar  =  "baz" )
 * @name ( foo,bar  =  "baz" )
 * @toc ( foo,bar  =  "baz" )
 * @tutorial ( foo,bar  =  "baz" )
 * @private ( foo,bar  =  "baz" )
 * @static ( foo,bar  =  "baz" )
 * @staticvar ( foo,bar  =  "baz" )
 * @staticVar ( foo,bar  =  "baz" )
 * @throw ( foo,bar  =  "baz" )
 *
 * // PHPDocumentor 2
 * @api ( foo,bar  =  "baz" )
 * @author ( foo,bar  =  "baz" )
 * @category ( foo,bar  =  "baz" )
 * @copyright ( foo,bar  =  "baz" )
 * @deprecated ( foo,bar  =  "baz" )
 * @example ( foo,bar  =  "baz" )
 * @filesource ( foo,bar  =  "baz" )
 * @global ( foo,bar  =  "baz" )
 * @ignore ( foo,bar  =  "baz" )
 * @internal ( foo,bar  =  "baz" )
 * @license ( foo,bar  =  "baz" )
 * @link ( foo,bar  =  "baz" )
 * @method ( foo,bar  =  "baz" )
 * @package ( foo,bar  =  "baz" )
 * @param ( foo,bar  =  "baz" )
 * @property ( foo,bar  =  "baz" )
 * @property-read ( foo,bar  =  "baz" )
 * @property-write ( foo,bar  =  "baz" )
 * @return ( foo,bar  =  "baz" )
 * @see ( foo,bar  =  "baz" )
 * @since ( foo,bar  =  "baz" )
 * @source ( foo,bar  =  "baz" )
 * @subpackage ( foo,bar  =  "baz" )
 * @throws ( foo,bar  =  "baz" )
 * @todo ( foo,bar  =  "baz" )
 * @TODO ( foo,bar  =  "baz" )
 * @usedBy ( foo,bar  =  "baz" )
 * @uses ( foo,bar  =  "baz" )
 * @var ( foo,bar  =  "baz" )
 * @version ( foo,bar  =  "baz" )
 *
 * // PHPUnit
 * @after ( foo,bar  =  "baz" )
 * @afterClass ( foo,bar  =  "baz" )
 * @backupGlobals ( foo,bar  =  "baz" )
 * @backupStaticAttributes ( foo,bar  =  "baz" )
 * @before ( foo,bar  =  "baz" )
 * @beforeClass ( foo,bar  =  "baz" )
 * @codeCoverageIgnore ( foo,bar  =  "baz" )
 * @codeCoverageIgnoreStart ( foo,bar  =  "baz" )
 * @codeCoverageIgnoreEnd ( foo,bar  =  "baz" )
 * @covers ( foo,bar  =  "baz" )
 * @coversDefaultClass ( foo,bar  =  "baz" )
 * @coversNothing ( foo,bar  =  "baz" )
 * @dataProvider ( foo,bar  =  "baz" )
 * @depends ( foo,bar  =  "baz" )
 * @expectedException ( foo,bar  =  "baz" )
 * @expectedExceptionCode ( foo,bar  =  "baz" )
 * @expectedExceptionMessage ( foo,bar  =  "baz" )
 * @expectedExceptionMessageRegExp ( foo,bar  =  "baz" )
 * @group ( foo,bar  =  "baz" )
 * @large ( foo,bar  =  "baz" )
 * @medium ( foo,bar  =  "baz" )
 * @preserveGlobalState ( foo,bar  =  "baz" )
 * @requires ( foo,bar  =  "baz" )
 * @runTestsInSeparateProcesses ( foo,bar  =  "baz" )
 * @runInSeparateProcess ( foo,bar  =  "baz" )
 * @small ( foo,bar  =  "baz" )
 * @test ( foo,bar  =  "baz" )
 * @testdox ( foo,bar  =  "baz" )
 * @ticket ( foo,bar  =  "baz" )
 * @uses ( foo,bar  =  "baz" )
 *
 * // PHPCheckStyle
 * @SuppressWarnings ( foo,bar  =  "baz" )
 *
 * // PHPStorm
 * @noinspection ( foo,bar  =  "baz" )
 *
 * // PEAR
 * @package_version ( foo,bar  =  "baz" )
 *
 * // PlantUML
 * @enduml ( foo,bar  =  "baz" )
 * @startuml ( foo,bar  =  "baz" )
 *
 * // other
 * @fix ( foo,bar  =  "baz" )
 * @FIXME ( foo,bar  =  "baz" )
 * @fixme ( foo,bar  =  "baz" )
 * @override
 */'],
        ]);
    }

    /**
     * @param string      $expected
     * @param null|string $input
     *
     * @dataProvider provideFixAroundArgumentAssignmentsOnlyCases
     * @group legacy
     * @expectedDeprecation Option "around_argument_assignments" is deprecated and will be removed in 3.0, use options "before_argument_assignments" and "after_argument_assignments" instead.
     * @expectedDeprecation Option "around_array_assignments" is deprecated and will be removed in 3.0, use options "before_array_assignments_equals", "after_array_assignments_equals", "before_array_assignments_colon" and "after_array_assignments_colon" instead.
     */
    public function testLegacyFixAroundArgumentAssignmentsOnly($expected, $input = null)
    {
        $this->fixer->configure([
            'around_parentheses' => false,
            'around_commas' => false,
            'around_array_assignments' => false,
        ]);
        $this->doTest($expected, $input);

        $this->fixer->configure([
            'around_parentheses' => false,
            'around_commas' => false,
            'around_argument_assignments' => true,
            'around_array_assignments' => false,
        ]);
        $this->doTest($expected, $input);
    }

    /**
     * @param string      $expected
     * @param null|string $input
     *
     * @dataProvider provideFixAroundArgumentAssignmentsOnlyCases
     * @group legacy
     * @expectedDeprecation Option "around_argument_assignments" is deprecated and will be removed in 3.0, use options "before_argument_assignments" and "after_argument_assignments" instead.
     * @expectedDeprecation Option "around_array_assignments" is deprecated and will be removed in 3.0, use options "before_array_assignments_equals", "after_array_assignments_equals", "before_array_assignments_colon" and "after_array_assignments_colon" instead.
     */
    public function testLegacyFixAroundArgumentAssignmentsOnlyWithDifferentLineEnding($expected, $input = null)
    {
        $expected = str_replace("\n", "\r\n", $expected);
        if (null !== $input) {
            $input = str_replace("\n", "\r\n", $input);
        }

        $this->testLegacyFixAroundArgumentAssignmentsOnly($expected, $input);
    }

    /**
     * @return array
     */
    public function provideFixAroundArgumentAssignmentsOnlyCases()
    {
        return $this->createTestCases([
            ['
/**
 * @Foo (foo="foo", bar="bar")
 */'],
            ['
/**
 * Foo.
 *
 * @author John Doe
 *
 * @Foo(foo="foo", bar="bar")
 */', '
/**
 * Foo.
 *
 * @author John Doe
 *
 * @Foo(foo = "foo", bar = "bar")
 */'],
            ['
/**
 * @Foo(
 *     foo="foo",
 *     bar="bar"
 * )
 */', '
/**
 * @Foo(
 *     foo = "foo",
 *     bar = "bar"
 * )
 */'],
            ['
/**
 * @Foo(foo="foo", bar={"foo" : "foo", "bar"="bar"})
 */', '
/**
 * @Foo(foo = "foo", bar = {"foo" : "foo", "bar"="bar"})
 */'],
            [
                '/** @Foo(foo="foo", bar={"foo" : "foo", "bar"="bar"}) */',
                '/** @Foo(foo = "foo", bar = {"foo" : "foo", "bar"="bar"}) */',
            ],
            ['
/**
 * @Foo(
 *     foo="foo",
 *     bar={
 *         "foo":"foo",
 *         "bar"="bar"
 *     }
 * )
 */', '
/**
 * @Foo(
 *     foo = "foo",
 *     bar = {
 *         "foo":"foo",
 *         "bar"="bar"
 *     }
 * )
 */'],
            ['
/**
 * @Foo(
 *     foo="foo",
 *     bar={
 *         "foo"
 *         :
 *         "foo",
 *         "bar"
 *         =
 *         "bar"
 *     }
 * )
 */', '
/**
 * @Foo(
 *     foo
 *     =
 *     "foo",
 *     bar
 *     =
 *     {
 *         "foo"
 *         :
 *         "foo",
 *         "bar"
 *         =
 *         "bar"
 *     }
 * )
 */'],
            ['
/**
 * @Foo(foo="foo", "bar"=@Bar\Baz({"foo":true, "bar"=false}))
 */', '
/**
 * @Foo(foo = "foo", "bar" = @Bar\Baz({"foo":true, "bar"=false}))
 */'],
            ['
/**
 * Description with a single " character.
 *
 * @Foo(foo="string "" with inner quote")
 *
 * @param mixed description with a single " character.
 */', '
/**
 * Description with a single " character.
 *
 * @Foo(foo = "string "" with inner quote")
 *
 * @param mixed description with a single " character.
 */'],
            ['
/**
 * // PHPDocumentor 1
 * @abstract ( foo,bar  =  "baz" )
 * @access ( foo,bar  =  "baz" )
 * @code ( foo,bar  =  "baz" )
 * @deprec ( foo,bar  =  "baz" )
 * @encode ( foo,bar  =  "baz" )
 * @exception ( foo,bar  =  "baz" )
 * @final ( foo,bar  =  "baz" )
 * @ingroup ( foo,bar  =  "baz" )
 * @inheritdoc ( foo,bar  =  "baz" )
 * @inheritDoc ( foo,bar  =  "baz" )
 * @magic ( foo,bar  =  "baz" )
 * @name ( foo,bar  =  "baz" )
 * @toc ( foo,bar  =  "baz" )
 * @tutorial ( foo,bar  =  "baz" )
 * @private ( foo,bar  =  "baz" )
 * @static ( foo,bar  =  "baz" )
 * @staticvar ( foo,bar  =  "baz" )
 * @staticVar ( foo,bar  =  "baz" )
 * @throw ( foo,bar  =  "baz" )
 *
 * // PHPDocumentor 2
 * @api ( foo,bar  =  "baz" )
 * @author ( foo,bar  =  "baz" )
 * @category ( foo,bar  =  "baz" )
 * @copyright ( foo,bar  =  "baz" )
 * @deprecated ( foo,bar  =  "baz" )
 * @example ( foo,bar  =  "baz" )
 * @filesource ( foo,bar  =  "baz" )
 * @global ( foo,bar  =  "baz" )
 * @ignore ( foo,bar  =  "baz" )
 * @internal ( foo,bar  =  "baz" )
 * @license ( foo,bar  =  "baz" )
 * @link ( foo,bar  =  "baz" )
 * @method ( foo,bar  =  "baz" )
 * @package ( foo,bar  =  "baz" )
 * @param ( foo,bar  =  "baz" )
 * @property ( foo,bar  =  "baz" )
 * @property-read ( foo,bar  =  "baz" )
 * @property-write ( foo,bar  =  "baz" )
 * @return ( foo,bar  =  "baz" )
 * @see ( foo,bar  =  "baz" )
 * @since ( foo,bar  =  "baz" )
 * @source ( foo,bar  =  "baz" )
 * @subpackage ( foo,bar  =  "baz" )
 * @throws ( foo,bar  =  "baz" )
 * @todo ( foo,bar  =  "baz" )
 * @TODO ( foo,bar  =  "baz" )
 * @usedBy ( foo,bar  =  "baz" )
 * @uses ( foo,bar  =  "baz" )
 * @var ( foo,bar  =  "baz" )
 * @version ( foo,bar  =  "baz" )
 *
 * // PHPUnit
 * @after ( foo,bar  =  "baz" )
 * @afterClass ( foo,bar  =  "baz" )
 * @backupGlobals ( foo,bar  =  "baz" )
 * @backupStaticAttributes ( foo,bar  =  "baz" )
 * @before ( foo,bar  =  "baz" )
 * @beforeClass ( foo,bar  =  "baz" )
 * @codeCoverageIgnore ( foo,bar  =  "baz" )
 * @codeCoverageIgnoreStart ( foo,bar  =  "baz" )
 * @codeCoverageIgnoreEnd ( foo,bar  =  "baz" )
 * @covers ( foo,bar  =  "baz" )
 * @coversDefaultClass ( foo,bar  =  "baz" )
 * @coversNothing ( foo,bar  =  "baz" )
 * @dataProvider ( foo,bar  =  "baz" )
 * @depends ( foo,bar  =  "baz" )
 * @expectedException ( foo,bar  =  "baz" )
 * @expectedExceptionCode ( foo,bar  =  "baz" )
 * @expectedExceptionMessage ( foo,bar  =  "baz" )
 * @expectedExceptionMessageRegExp ( foo,bar  =  "baz" )
 * @group ( foo,bar  =  "baz" )
 * @large ( foo,bar  =  "baz" )
 * @medium ( foo,bar  =  "baz" )
 * @preserveGlobalState ( foo,bar  =  "baz" )
 * @requires ( foo,bar  =  "baz" )
 * @runTestsInSeparateProcesses ( foo,bar  =  "baz" )
 * @runInSeparateProcess ( foo,bar  =  "baz" )
 * @small ( foo,bar  =  "baz" )
 * @test ( foo,bar  =  "baz" )
 * @testdox ( foo,bar  =  "baz" )
 * @ticket ( foo,bar  =  "baz" )
 * @uses ( foo,bar  =  "baz" )
 *
 * // PHPCheckStyle
 * @SuppressWarnings ( foo,bar  =  "baz" )
 *
 * // PHPStorm
 * @noinspection ( foo,bar  =  "baz" )
 *
 * // PEAR
 * @package_version ( foo,bar  =  "baz" )
 *
 * // PlantUML
 * @enduml ( foo,bar  =  "baz" )
 * @startuml ( foo,bar  =  "baz" )
 *
 * // other
 * @fix ( foo,bar  =  "baz" )
 * @FIXME ( foo,bar  =  "baz" )
 * @fixme ( foo,bar  =  "baz" )
 * @override
 */'],
        ]);
    }

    /**
     * @param string      $expected
     * @param null|string $input
     *
     * @dataProvider provideFixAroundArrayAssignmentsOnlyCases
     * @group legacy
     * @expectedDeprecation Option "around_argument_assignments" is deprecated and will be removed in 3.0, use options "before_argument_assignments" and "after_argument_assignments" instead.
     * @expectedDeprecation Option "around_array_assignments" is deprecated and will be removed in 3.0, use options "before_array_assignments_equals", "after_array_assignments_equals", "before_array_assignments_colon" and "after_array_assignments_colon" instead.
     */
    public function testLegacyFixAroundArrayAssignmentsOnly($expected, $input = null)
    {
        $this->fixer->configure([
            'around_parentheses' => false,
            'around_commas' => false,
            'around_argument_assignments' => false,
        ]);
        $this->doTest($expected, $input);

        $this->fixer->configure([
            'around_parentheses' => false,
            'around_commas' => false,
            'around_argument_assignments' => false,
            'around_array_assignments' => true,
        ]);
        $this->doTest($expected, $input);
    }

    /**
     * @param string      $expected
     * @param null|string $input
     *
     * @dataProvider provideFixAroundArrayAssignmentsOnlyCases
     * @group legacy
     * @expectedDeprecation Option "around_argument_assignments" is deprecated and will be removed in 3.0, use options "before_argument_assignments" and "after_argument_assignments" instead.
     * @expectedDeprecation Option "around_array_assignments" is deprecated and will be removed in 3.0, use options "before_array_assignments_equals", "after_array_assignments_equals", "before_array_assignments_colon" and "after_array_assignments_colon" instead.
     */
    public function testLegacyFixAroundArrayAssignmentsOnlyWithDifferentLineEnding($expected, $input = null)
    {
        $expected = str_replace("\n", "\r\n", $expected);
        if (null !== $input) {
            $input = str_replace("\n", "\r\n", $input);
        }

        $this->testLegacyFixAroundArrayAssignmentsOnly($expected, $input);
    }

    /**
     * @return array
     */
    public function provideFixAroundArrayAssignmentsOnlyCases()
    {
        return $this->createTestCases([
            ['
/**
 * @Foo (foo="foo", bar="bar")
 */'],
            ['
/**
 * Foo.
 *
 * @author John Doe
 *
 * @Foo(foo = "foo", bar = "bar")
 */'],
            ['
/**
 * @Foo(
 *     foo = "foo",
 *     bar = "bar"
 * )
 */'],
            ['
/**
 * @Foo(foo = "foo", bar = {"foo" : "foo", "bar" = "bar"})
 */', '
/**
 * @Foo(foo = "foo", bar = {"foo" : "foo", "bar"="bar"})
 */'],
            [
                '/** @Foo(foo = "foo", bar = {"foo" : "foo", "bar" = "bar"}) */',
                '/** @Foo(foo = "foo", bar = {"foo" : "foo", "bar"="bar"}) */',
            ],
            ['
/**
 * @Foo(
 *     foo = "foo",
 *     bar = {
 *         "foo" : "foo",
 *         "bar" = "bar"
 *     }
 * )
 */', '
/**
 * @Foo(
 *     foo = "foo",
 *     bar = {
 *         "foo":"foo",
 *         "bar"="bar"
 *     }
 * )
 */'],
            ['
/**
 * @Foo(
 *     foo
 *     =
 *     "foo",
 *     bar
 *     =
 *     {
 *         "foo" : "foo",
 *         "bar" = "bar"
 *     }
 * )
 */', '
/**
 * @Foo(
 *     foo
 *     =
 *     "foo",
 *     bar
 *     =
 *     {
 *         "foo"
 *         :
 *         "foo",
 *         "bar"
 *         =
 *         "bar"
 *     }
 * )
 */'],
            ['
/**
 * @Foo(foo = "foo", "bar" = @Bar\Baz({"foo" : true, "bar" = false}))
 */', '
/**
 * @Foo(foo = "foo", "bar" = @Bar\Baz({"foo":true, "bar"=false}))
 */'],
            ['
/**
 * Description with a single " character.
 *
 * @Foo(foo = "string "" with inner quote")
 *
 * @param mixed description with a single " character.
 */'],
            ['
/**
 * // PHPDocumentor 1
 * @abstract ( foo,bar  =  "baz" )
 * @access ( foo,bar  =  "baz" )
 * @code ( foo,bar  =  "baz" )
 * @deprec ( foo,bar  =  "baz" )
 * @encode ( foo,bar  =  "baz" )
 * @exception ( foo,bar  =  "baz" )
 * @final ( foo,bar  =  "baz" )
 * @ingroup ( foo,bar  =  "baz" )
 * @inheritdoc ( foo,bar  =  "baz" )
 * @inheritDoc ( foo,bar  =  "baz" )
 * @magic ( foo,bar  =  "baz" )
 * @name ( foo,bar  =  "baz" )
 * @toc ( foo,bar  =  "baz" )
 * @tutorial ( foo,bar  =  "baz" )
 * @private ( foo,bar  =  "baz" )
 * @static ( foo,bar  =  "baz" )
 * @staticvar ( foo,bar  =  "baz" )
 * @staticVar ( foo,bar  =  "baz" )
 * @throw ( foo,bar  =  "baz" )
 *
 * // PHPDocumentor 2
 * @api ( foo,bar  =  "baz" )
 * @author ( foo,bar  =  "baz" )
 * @category ( foo,bar  =  "baz" )
 * @copyright ( foo,bar  =  "baz" )
 * @deprecated ( foo,bar  =  "baz" )
 * @example ( foo,bar  =  "baz" )
 * @filesource ( foo,bar  =  "baz" )
 * @global ( foo,bar  =  "baz" )
 * @ignore ( foo,bar  =  "baz" )
 * @internal ( foo,bar  =  "baz" )
 * @license ( foo,bar  =  "baz" )
 * @link ( foo,bar  =  "baz" )
 * @method ( foo,bar  =  "baz" )
 * @package ( foo,bar  =  "baz" )
 * @param ( foo,bar  =  "baz" )
 * @property ( foo,bar  =  "baz" )
 * @property-read ( foo,bar  =  "baz" )
 * @property-write ( foo,bar  =  "baz" )
 * @return ( foo,bar  =  "baz" )
 * @see ( foo,bar  =  "baz" )
 * @since ( foo,bar  =  "baz" )
 * @source ( foo,bar  =  "baz" )
 * @subpackage ( foo,bar  =  "baz" )
 * @throws ( foo,bar  =  "baz" )
 * @todo ( foo,bar  =  "baz" )
 * @TODO ( foo,bar  =  "baz" )
 * @usedBy ( foo,bar  =  "baz" )
 * @uses ( foo,bar  =  "baz" )
 * @var ( foo,bar  =  "baz" )
 * @version ( foo,bar  =  "baz" )
 *
 * // PHPUnit
 * @after ( foo,bar  =  "baz" )
 * @afterClass ( foo,bar  =  "baz" )
 * @backupGlobals ( foo,bar  =  "baz" )
 * @backupStaticAttributes ( foo,bar  =  "baz" )
 * @before ( foo,bar  =  "baz" )
 * @beforeClass ( foo,bar  =  "baz" )
 * @codeCoverageIgnore ( foo,bar  =  "baz" )
 * @codeCoverageIgnoreStart ( foo,bar  =  "baz" )
 * @codeCoverageIgnoreEnd ( foo,bar  =  "baz" )
 * @covers ( foo,bar  =  "baz" )
 * @coversDefaultClass ( foo,bar  =  "baz" )
 * @coversNothing ( foo,bar  =  "baz" )
 * @dataProvider ( foo,bar  =  "baz" )
 * @depends ( foo,bar  =  "baz" )
 * @expectedException ( foo,bar  =  "baz" )
 * @expectedExceptionCode ( foo,bar  =  "baz" )
 * @expectedExceptionMessage ( foo,bar  =  "baz" )
 * @expectedExceptionMessageRegExp ( foo,bar  =  "baz" )
 * @group ( foo,bar  =  "baz" )
 * @large ( foo,bar  =  "baz" )
 * @medium ( foo,bar  =  "baz" )
 * @preserveGlobalState ( foo,bar  =  "baz" )
 * @requires ( foo,bar  =  "baz" )
 * @runTestsInSeparateProcesses ( foo,bar  =  "baz" )
 * @runInSeparateProcess ( foo,bar  =  "baz" )
 * @small ( foo,bar  =  "baz" )
 * @test ( foo,bar  =  "baz" )
 * @testdox ( foo,bar  =  "baz" )
 * @ticket ( foo,bar  =  "baz" )
 * @uses ( foo,bar  =  "baz" )
 *
 * // PHPCheckStyle
 * @SuppressWarnings ( foo,bar  =  "baz" )
 *
 * // PHPStorm
 * @noinspection ( foo,bar  =  "baz" )
 *
 * // PEAR
 * @package_version ( foo,bar  =  "baz" )
 *
 * // PlantUML
 * @enduml ( foo,bar  =  "baz" )
 * @startuml ( foo,bar  =  "baz" )
 *
 * // other
 * @fix ( foo,bar  =  "baz" )
 * @FIXME ( foo,bar  =  "baz" )
 * @fixme ( foo,bar  =  "baz" )
 * @override
 */'],
        ]);
    }

    /**
     * @param string      $expected
     * @param null|string $input
     *
     * @dataProvider provideFixWithSpaceBeforeArgumentAssignmentOnlyCases
     */
    public function testFixWithSpaceBeforeArgumentAssignmentOnly($expected, $input = null)
    {
        $this->fixer->configure([
            'around_parentheses' => false,
            'around_commas' => false,
            'before_argument_assignments' => true,
            'after_argument_assignments' => null,
            'before_array_assignments_equals' => null,
            'after_array_assignments_equals' => null,
            'before_array_assignments_colon' => null,
            'after_array_assignments_colon' => null,
        ]);
        $this->doTest($expected, $input);
    }

    /**
     * @param string      $expected
     * @param null|string $input
     *
     * @dataProvider provideFixWithSpaceBeforeArgumentAssignmentOnlyCases
     */
    public function testFixWithSpaceBeforeArgumentAssignmentOnlyWithDifferentLineEnding($expected, $input = null)
    {
        $expected = str_replace("\n", "\r\n", $expected);
        if (null !== $input) {
            $input = str_replace("\n", "\r\n", $input);
        }

        $this->testFixWithSpaceBeforeArgumentAssignmentOnly($expected, $input);
    }

    public function provideFixWithSpaceBeforeArgumentAssignmentOnlyCases()
    {
        return $this->createTestCases([
            ['
/**
 * @Foo(foo ="foo", bar ={"foo":"foo", "bar"="bar"})
 */', '
/**
 * @Foo(foo="foo", bar={"foo":"foo", "bar"="bar"})
 */'],
            ['
/**
 * @Foo(foo = "foo", bar = {"foo" : "foo", "bar" = "bar"})
 */'],
        ]);
    }

    /**
     * @param string      $expected
     * @param null|string $input
     *
     * @dataProvider provideFixWithoutSpaceBeforeArgumentAssignmentOnlyCases
     */
    public function testFixWithoutSpaceBeforeArgumentAssignmentOnly($expected, $input = null)
    {
        $this->fixer->configure([
            'around_parentheses' => false,
            'around_commas' => false,
            'before_argument_assignments' => false,
            'after_argument_assignments' => null,
            'before_array_assignments_equals' => null,
            'after_array_assignments_equals' => null,
            'before_array_assignments_colon' => null,
            'after_array_assignments_colon' => null,
        ]);
        $this->doTest($expected, $input);
    }

    /**
     * @param string      $expected
     * @param null|string $input
     *
     * @dataProvider provideFixWithoutSpaceBeforeArgumentAssignmentOnlyCases
     */
    public function testFixWithoutSpaceBeforeArgumentAssignmentOnlyWithDifferentLineEnding($expected, $input = null)
    {
        $expected = str_replace("\n", "\r\n", $expected);
        if (null !== $input) {
            $input = str_replace("\n", "\r\n", $input);
        }

        $this->testFixWithoutSpaceBeforeArgumentAssignmentOnly($expected, $input);
    }

    public function provideFixWithoutSpaceBeforeArgumentAssignmentOnlyCases()
    {
        return $this->createTestCases([
            ['
/**
 * @Foo(foo="foo", bar={"foo":"foo", "bar"="bar"})
 */'],
            ['
/**
 * @Foo(foo= "foo", bar= {"foo" : "foo", "bar" = "bar"})
 */', '
/**
 * @Foo(foo = "foo", bar = {"foo" : "foo", "bar" = "bar"})
 */'],
        ]);
    }

    /**
     * @param string      $expected
     * @param null|string $input
     *
     * @dataProvider provideFixWithSpaceAfterArgumentAssignmentOnlyCases
     */
    public function testFixWithSpaceAfterArgumentAssignmentOnly($expected, $input = null)
    {
        $this->fixer->configure([
            'around_parentheses' => false,
            'around_commas' => false,
            'before_argument_assignments' => null,
            'after_argument_assignments' => true,
            'before_array_assignments_equals' => null,
            'after_array_assignments_equals' => null,
            'before_array_assignments_colon' => null,
            'after_array_assignments_colon' => null,
        ]);
        $this->doTest($expected, $input);
    }

    /**
     * @param string      $expected
     * @param null|string $input
     *
     * @dataProvider provideFixWithSpaceAfterArgumentAssignmentOnlyCases
     */
    public function testFixWithSpaceAfterArgumentAssignmentOnlyWithDifferentLineEnding($expected, $input = null)
    {
        $expected = str_replace("\n", "\r\n", $expected);
        if (null !== $input) {
            $input = str_replace("\n", "\r\n", $input);
        }

        $this->testFixWithSpaceAfterArgumentAssignmentOnly($expected, $input);
    }

    public function provideFixWithSpaceAfterArgumentAssignmentOnlyCases()
    {
        return $this->createTestCases([
            ['
/**
 * @Foo(foo= "foo", bar= {"foo":"foo", "bar"="bar"})
 */', '
/**
 * @Foo(foo="foo", bar={"foo":"foo", "bar"="bar"})
 */'],
            ['
/**
 * @Foo(foo = "foo", bar = {"foo" : "foo", "bar" = "bar"})
 */'],
        ]);
    }

    /**
     * @param string      $expected
     * @param null|string $input
     *
     * @dataProvider provideFixWithoutSpaceAfterArgumentAssignmentOnlyCases
     */
    public function testFixWithoutSpaceAfterArgumentAssignmentOnly($expected, $input = null)
    {
        $this->fixer->configure([
            'around_parentheses' => false,
            'around_commas' => false,
            'before_argument_assignments' => null,
            'after_argument_assignments' => false,
            'before_array_assignments_equals' => null,
            'after_array_assignments_equals' => null,
            'before_array_assignments_colon' => null,
            'after_array_assignments_colon' => null,
        ]);
        $this->doTest($expected, $input);
    }

    /**
     * @param string      $expected
     * @param null|string $input
     *
     * @dataProvider provideFixWithoutSpaceAfterArgumentAssignmentOnlyCases
     */
    public function testFixWithoutSpaceAfterArgumentAssignmentOnlyWithDifferentLineEnding($expected, $input = null)
    {
        $expected = str_replace("\n", "\r\n", $expected);
        if (null !== $input) {
            $input = str_replace("\n", "\r\n", $input);
        }

        $this->testFixWithoutSpaceAfterArgumentAssignmentOnly($expected, $input);
    }

    public function provideFixWithoutSpaceAfterArgumentAssignmentOnlyCases()
    {
        return $this->createTestCases([
            ['
/**
 * @Foo(foo="foo", bar={"foo":"foo", "bar"="bar"})
 */'],
            ['
/**
 * @Foo(foo ="foo", bar ={"foo" : "foo", "bar" = "bar"})
 */', '
/**
 * @Foo(foo = "foo", bar = {"foo" : "foo", "bar" = "bar"})
 */'],
        ]);
    }

    /**
     * @param string      $expected
     * @param null|string $input
     *
     * @dataProvider provideFixWithSpaceBeforeArrayAssignmentEqualOnlyCases
     */
    public function testFixWithSpaceBeforeArrayAssignmentEqualOnly($expected, $input = null)
    {
        $this->fixer->configure([
            'around_parentheses' => false,
            'around_commas' => false,
            'before_argument_assignments' => null,
            'after_argument_assignments' => null,
            'before_array_assignments_equals' => true,
            'after_array_assignments_equals' => null,
            'before_array_assignments_colon' => null,
            'after_array_assignments_colon' => null,
        ]);
        $this->doTest($expected, $input);
    }

    /**
     * @param string      $expected
     * @param null|string $input
     *
     * @dataProvider provideFixWithSpaceBeforeArrayAssignmentEqualOnlyCases
     */
    public function testFixWithSpaceBeforeArrayAssignmentEqualOnlyWithDifferentLineEnding($expected, $input = null)
    {
        $expected = str_replace("\n", "\r\n", $expected);
        if (null !== $input) {
            $input = str_replace("\n", "\r\n", $input);
        }

        $this->testFixWithSpaceBeforeArrayAssignmentEqualOnly($expected, $input);
    }

    public function provideFixWithSpaceBeforeArrayAssignmentEqualOnlyCases()
    {
        return $this->createTestCases([
            ['
/**
 * @Foo(foo="foo", bar={"foo":"foo", "bar" ="bar"})
 */', '
/**
 * @Foo(foo="foo", bar={"foo":"foo", "bar"="bar"})
 */'],
            ['
/**
 * @Foo(foo = "foo", bar = {"foo" : "foo", "bar" = "bar"})
 */'],
        ]);
    }

    /**
     * @param string      $expected
     * @param null|string $input
     *
     * @dataProvider provideFixWithoutSpaceBeforeArrayAssignmentEqualOnlyCases
     */
    public function testFixWithoutSpaceBeforeArrayAssignmentEqualOnly($expected, $input = null)
    {
        $this->fixer->configure([
            'around_parentheses' => false,
            'around_commas' => false,
            'before_argument_assignments' => null,
            'after_argument_assignments' => null,
            'before_array_assignments_equals' => false,
            'after_array_assignments_equals' => null,
            'before_array_assignments_colon' => null,
            'after_array_assignments_colon' => null,
        ]);
        $this->doTest($expected, $input);
    }

    /**
     * @param string      $expected
     * @param null|string $input
     *
     * @dataProvider provideFixWithoutSpaceBeforeArrayAssignmentEqualOnlyCases
     */
    public function testFixWithoutSpaceBeforeArrayAssignmentEqualOnlyWithDifferentLineEnding($expected, $input = null)
    {
        $expected = str_replace("\n", "\r\n", $expected);
        if (null !== $input) {
            $input = str_replace("\n", "\r\n", $input);
        }

        $this->testFixWithoutSpaceBeforeArrayAssignmentEqualOnly($expected, $input);
    }

    public function provideFixWithoutSpaceBeforeArrayAssignmentEqualOnlyCases()
    {
        return $this->createTestCases([
            ['
/**
 * @Foo(foo="foo", bar={"foo":"foo", "bar"="bar"})
 */'],
            ['
/**
 * @Foo(foo = "foo", bar = {"foo" : "foo", "bar"= "bar"})
 */', '
/**
 * @Foo(foo = "foo", bar = {"foo" : "foo", "bar" = "bar"})
 */'],
        ]);
    }

    /**
     * @param string      $expected
     * @param null|string $input
     *
     * @dataProvider provideFixWithSpaceAfterArrayAssignmentEqualOnlyCases
     */
    public function testFixWithSpaceAfterArrayAssignmentEqualOnly($expected, $input = null)
    {
        $this->fixer->configure([
            'around_parentheses' => false,
            'around_commas' => false,
            'before_argument_assignments' => null,
            'after_argument_assignments' => null,
            'before_array_assignments_equals' => null,
            'after_array_assignments_equals' => true,
            'before_array_assignments_colon' => null,
            'after_array_assignments_colon' => null,
        ]);
        $this->doTest($expected, $input);
    }

    /**
     * @param string      $expected
     * @param null|string $input
     *
     * @dataProvider provideFixWithSpaceAfterArrayAssignmentEqualOnlyCases
     */
    public function testFixWithSpaceAfterArrayAssignmentEqualOnlyWithDifferentLineEnding($expected, $input = null)
    {
        $expected = str_replace("\n", "\r\n", $expected);
        if (null !== $input) {
            $input = str_replace("\n", "\r\n", $input);
        }

        $this->testFixWithSpaceAfterArrayAssignmentEqualOnly($expected, $input);
    }

    public function provideFixWithSpaceAfterArrayAssignmentEqualOnlyCases()
    {
        return $this->createTestCases([
            ['
/**
 * @Foo(foo="foo", bar={"foo":"foo", "bar"= "bar"})
 */', '
/**
 * @Foo(foo="foo", bar={"foo":"foo", "bar"="bar"})
 */'],
            ['
/**
 * @Foo(foo = "foo", bar = {"foo" : "foo", "bar" = "bar"})
 */'],
        ]);
    }

    /**
     * @param string      $expected
     * @param null|string $input
     *
     * @dataProvider provideFixWithoutSpaceAfterArrayAssignmentEqualOnlyCases
     */
    public function testFixWithoutSpaceAfterArrayAssignmentEqualOnly($expected, $input = null)
    {
        $this->fixer->configure([
            'around_parentheses' => false,
            'around_commas' => false,
            'before_argument_assignments' => null,
            'after_argument_assignments' => null,
            'before_array_assignments_equals' => null,
            'after_array_assignments_equals' => false,
            'before_array_assignments_colon' => null,
            'after_array_assignments_colon' => null,
        ]);
        $this->doTest($expected, $input);
    }

    /**
     * @param string      $expected
     * @param null|string $input
     *
     * @dataProvider provideFixWithoutSpaceAfterArrayAssignmentEqualOnlyCases
     */
    public function testFixWithoutSpaceAfterArrayAssignmentEqualOnlyWithDifferentLineEnding($expected, $input = null)
    {
        $expected = str_replace("\n", "\r\n", $expected);
        if (null !== $input) {
            $input = str_replace("\n", "\r\n", $input);
        }

        $this->testFixWithoutSpaceAfterArrayAssignmentEqualOnly($expected, $input);
    }

    public function provideFixWithoutSpaceAfterArrayAssignmentEqualOnlyCases()
    {
        return $this->createTestCases([
            ['
/**
 * @Foo(foo="foo", bar={"foo":"foo", "bar"="bar"})
 */'],
            ['
/**
 * @Foo(foo = "foo", bar = {"foo" : "foo", "bar" ="bar"})
 */', '
/**
 * @Foo(foo = "foo", bar = {"foo" : "foo", "bar" = "bar"})
 */'],
        ]);
    }

    /**
     * @param string      $expected
     * @param null|string $input
     *
     * @dataProvider provideFixWithSpaceBeforeArrayAssignmentColonOnlyCases
     */
    public function testFixWithSpaceBeforeArrayAssignmentColonOnly($expected, $input = null)
    {
        $this->fixer->configure([
            'around_parentheses' => false,
            'around_commas' => false,
            'before_argument_assignments' => null,
            'after_argument_assignments' => null,
            'before_array_assignments_equals' => null,
            'after_array_assignments_equals' => null,
            'before_array_assignments_colon' => true,
            'after_array_assignments_colon' => null,
        ]);
        $this->doTest($expected, $input);
    }

    /**
     * @param string      $expected
     * @param null|string $input
     *
     * @dataProvider provideFixWithSpaceBeforeArrayAssignmentColonOnlyCases
     */
    public function testFixWithSpaceBeforeArrayAssignmentColonOnlyWithDifferentLineEnding($expected, $input = null)
    {
        $expected = str_replace("\n", "\r\n", $expected);
        if (null !== $input) {
            $input = str_replace("\n", "\r\n", $input);
        }

        $this->testFixWithSpaceBeforeArrayAssignmentColonOnly($expected, $input);
    }

    public function provideFixWithSpaceBeforeArrayAssignmentColonOnlyCases()
    {
        return $this->createTestCases([
            ['
/**
 * @Foo(foo="foo", bar={"foo" :"foo", "bar"="bar"})
 */', '
/**
 * @Foo(foo="foo", bar={"foo":"foo", "bar"="bar"})
 */'],
            ['
/**
 * @Foo(foo = "foo", bar = {"foo" : "foo", "bar" = "bar"})
 */'],
        ]);
    }

    /**
     * @param string      $expected
     * @param null|string $input
     *
     * @dataProvider provideFixWithoutSpaceBeforeArrayAssignmentColonOnlyCases
     */
    public function testFixWithoutSpaceBeforeArrayAssignmentColonOnly($expected, $input = null)
    {
        $this->fixer->configure([
            'around_parentheses' => false,
            'around_commas' => false,
            'before_argument_assignments' => null,
            'after_argument_assignments' => null,
            'before_array_assignments_equals' => null,
            'after_array_assignments_equals' => null,
            'before_array_assignments_colon' => false,
            'after_array_assignments_colon' => null,
        ]);
        $this->doTest($expected, $input);
    }

    /**
     * @param string      $expected
     * @param null|string $input
     *
     * @dataProvider provideFixWithoutSpaceBeforeArrayAssignmentColonOnlyCases
     */
    public function testFixWithoutSpaceBeforeArrayAssignmentColonOnlyWithDifferentLineEnding($expected, $input = null)
    {
        $expected = str_replace("\n", "\r\n", $expected);
        if (null !== $input) {
            $input = str_replace("\n", "\r\n", $input);
        }

        $this->testFixWithoutSpaceBeforeArrayAssignmentColonOnly($expected, $input);
    }

    public function provideFixWithoutSpaceBeforeArrayAssignmentColonOnlyCases()
    {
        return $this->createTestCases([
            ['
/**
 * @Foo(foo="foo", bar={"foo":"foo", "bar"="bar"})
 */'],
            ['
/**
 * @Foo(foo = "foo", bar = {"foo": "foo", "bar" = "bar"})
 */', '
/**
 * @Foo(foo = "foo", bar = {"foo" : "foo", "bar" = "bar"})
 */'],
        ]);
    }

    /**
     * @param string      $expected
     * @param null|string $input
     *
     * @dataProvider provideFixWithSpaceAfterArrayAssignmentColonOnlyCases
     */
    public function testFixWithSpaceAfterArrayAssignmentColonOnly($expected, $input = null)
    {
        $this->fixer->configure([
            'around_parentheses' => false,
            'around_commas' => false,
            'before_argument_assignments' => null,
            'after_argument_assignments' => null,
            'before_array_assignments_equals' => null,
            'after_array_assignments_equals' => null,
            'before_array_assignments_colon' => null,
            'after_array_assignments_colon' => true,
        ]);
        $this->doTest($expected, $input);
    }

    /**
     * @param string      $expected
     * @param null|string $input
     *
     * @dataProvider provideFixWithSpaceAfterArrayAssignmentColonOnlyCases
     */
    public function testFixWithSpaceAfterArrayAssignmentColonOnlyWithDifferentLineEnding($expected, $input = null)
    {
        $expected = str_replace("\n", "\r\n", $expected);
        if (null !== $input) {
            $input = str_replace("\n", "\r\n", $input);
        }

        $this->testFixWithSpaceAfterArrayAssignmentColonOnly($expected, $input);
    }

    public function provideFixWithSpaceAfterArrayAssignmentColonOnlyCases()
    {
        return $this->createTestCases([
            ['
/**
 * @Foo(foo="foo", bar={"foo": "foo", "bar"="bar"})
 */', '
/**
 * @Foo(foo="foo", bar={"foo":"foo", "bar"="bar"})
 */'],
            ['
/**
 * @Foo(foo = "foo", bar = {"foo" : "foo", "bar" = "bar"})
 */'],
        ]);
    }

    /**
     * @param string      $expected
     * @param null|string $input
     *
     * @dataProvider provideFixWithoutSpaceAfterArrayAssignmentColonOnlyCases
     */
    public function testFixWithoutSpaceAfterArrayAssignmentColonOnly($expected, $input = null)
    {
        $this->fixer->configure([
            'around_parentheses' => false,
            'around_commas' => false,
            'before_argument_assignments' => null,
            'after_argument_assignments' => null,
            'before_array_assignments_equals' => null,
            'after_array_assignments_equals' => null,
            'before_array_assignments_colon' => null,
            'after_array_assignments_colon' => false,
        ]);
        $this->doTest($expected, $input);
    }

    /**
     * @param string      $expected
     * @param null|string $input
     *
     * @dataProvider provideFixWithoutSpaceAfterArrayAssignmentColonOnlyCases
     */
    public function testFixWithoutSpaceAfterArrayAssignmentColonOnlyWithDifferentLineEnding($expected, $input = null)
    {
        $expected = str_replace("\n", "\r\n", $expected);
        if (null !== $input) {
            $input = str_replace("\n", "\r\n", $input);
        }

        $this->testFixWithoutSpaceAfterArrayAssignmentColonOnly($expected, $input);
    }

    public function provideFixWithoutSpaceAfterArrayAssignmentColonOnlyCases()
    {
        return $this->createTestCases([
            ['
/**
 * @Foo(foo="foo", bar={"foo":"foo", "bar"="bar"})
 */'],
            ['
/**
 * @Foo(foo = "foo", bar = {"foo" :"foo", "bar" = "bar"})
 */', '
/**
 * @Foo(foo = "foo", bar = {"foo" : "foo", "bar" = "bar"})
 */'],
        ]);
    }
}<|MERGE_RESOLUTION|>--- conflicted
+++ resolved
@@ -107,24 +107,19 @@
      */
     public function provideFixAllCases()
     {
-<<<<<<< HEAD
-        return $this->createTestCases([
-            ['
-=======
-        $edgeCases = array(
-            array(
+        $edgeCases = [
+            [
                 '<?php
 
 /**
  * @see \User getId()
  */
 ',
-            ),
-        );
-
-        return $edgeCases + $this->createTestCases(array(
-            array('
->>>>>>> cfbd18d4
+            ],
+        ];
+
+        return $edgeCases + $this->createTestCases([
+            ['
 /**
  * @Foo
  */'],
