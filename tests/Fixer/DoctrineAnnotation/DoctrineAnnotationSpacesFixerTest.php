<?php

/*
 * This file is part of PHP CS Fixer.
 *
 * (c) Fabien Potencier <fabien@symfony.com>
 *     Dariusz Rumiński <dariusz.ruminski@gmail.com>
 *
 * This source file is subject to the MIT license that is bundled
 * with this source code in the file LICENSE.
 */

namespace PhpCsFixer\Tests\Fixer\DoctrineAnnotation;

use PhpCsFixer\Tests\AbstractDoctrineAnnotationFixerTestCase;

/**
 * @internal
 *
 * @covers \PhpCsFixer\AbstractDoctrineAnnotationFixer
 * @covers \PhpCsFixer\Fixer\DoctrineAnnotation\DoctrineAnnotationSpacesFixer
 */
final class DoctrineAnnotationSpacesFixerTest extends AbstractDoctrineAnnotationFixerTestCase
{
    /**
     * @param string      $expected
     * @param null|string $input
     *
<<<<<<< HEAD
     * @dataProvider getFixAllCases
     * @group legacy
     * @expectedDeprecation Option "around_argument_assignments" is deprecated and will be removed in 3.0, use options "before_argument_assignments" and "after_argument_assignments" instead.
     * @expectedDeprecation Option "around_array_assignments" is deprecated and will be removed in 3.0, use options "before_array_assignments_equals", "after_array_assignments_equals", "before_array_assignments_colon" and "after_array_assignments_colon" instead.
=======
     * @dataProvider provideFixAllCases
>>>>>>> c6603299
     */
    public function testLegacyFixAll($expected, $input = null)
    {
        $this->doTest($expected, $input);

        $this->fixer->configure([
            'around_parentheses' => true,
            'around_commas' => true,
            'around_argument_assignments' => true,
            'around_array_assignments' => true,
        ]);
        $this->doTest($expected, $input);
    }

    /**
     * @param string      $expected
     * @param null|string $input
     *
     * @dataProvider provideFixAllCases
     */
    public function testFixAll($expected, $input = null)
    {
        $this->doTest($expected, $input);

        $this->fixer->configure([
            'around_parentheses' => true,
            'around_commas' => true,
            'before_argument_assignments' => false,
            'after_argument_assignments' => false,
            'before_array_assignments_equals' => true,
            'after_array_assignments_equals' => true,
            'before_array_assignments_colon' => true,
            'after_array_assignments_colon' => true,
        ]);
        $this->doTest($expected, $input);
    }

    /**
     * @param string      $expected
     * @param null|string $input
     *
     * @dataProvider getFixAllCases
     * @group legacy
     * @expectedDeprecation Option "around_argument_assignments" is deprecated and will be removed in 3.0, use options "before_argument_assignments" and "after_argument_assignments" instead.
     * @expectedDeprecation Option "around_array_assignments" is deprecated and will be removed in 3.0, use options "before_array_assignments_equals", "after_array_assignments_equals", "before_array_assignments_colon" and "after_array_assignments_colon" instead.
     */
    public function testLegacyFixAllWithDifferentLineEnding($expected, $input = null)
    {
        $expected = str_replace("\n", "\r\n", $expected);
        if (null !== $input) {
            $input = str_replace("\n", "\r\n", $input);
        }

        $this->testLegacyFixAll($expected, $input);
    }

    /**
     * @param string      $expected
     * @param null|string $input
     *
     * @dataProvider getFixAllCases
     */
    public function testFixAllWithDifferentLineEnding($expected, $input = null)
    {
        $expected = str_replace("\n", "\r\n", $expected);
        if (null !== $input) {
            $input = str_replace("\n", "\r\n", $input);
        }

        $this->testFixAll($expected, $input);
    }

    /**
     * @return array
     */
    public function provideFixAllCases()
    {
        return $this->createTestCases([
            ['
/**
 * @Foo
 */'],
            ['
/**
 * @Foo()
 */'],
            ['
/**
 * Foo.
 *
 * @author John Doe
 *
 * @Foo(foo="foo", bar="bar")
 */', '
/**
 * Foo.
 *
 * @author John Doe
 *
 * @Foo ( foo = "foo" ,bar = "bar" )
 */'],
            ['
/**
 * @Foo(
 *     foo="foo",
 *     bar="bar"
 * )
 */', '
/**
 * @Foo (
 *     foo = "foo" ,
 *     bar = "bar"
 * )
 */'],
            ['
/**
 * @Foo(
 *     @Bar("foo", "bar"),
 *     @Baz
 * )
 */', '
/**
 * @Foo(
 *     @Bar ( "foo" ,"bar") ,
 *     @Baz
 * )
 */'],
            ['
/**
 * @Foo({"bar", "baz"})
 */', '
/**
 * @Foo( {"bar" ,"baz"} )
 */'],
            ['
/**
 * @Foo(foo="=foo", bar={"foo" : "=foo", "bar" = "=bar"})
 */', '
/**
 * @Foo(foo = "=foo" ,bar = {"foo" : "=foo", "bar"="=bar"})
 */'],
            [
                '/** @Foo(foo="foo", bar={"foo" : "foo", "bar" = "bar"}) */',
                '/** @Foo ( foo = "foo" ,bar = {"foo" : "foo", "bar"="bar"} ) */',
            ],
            ['
/**
 * @Foo(
 *     foo="foo",
 *     bar={
 *         "foo" : "foo",
 *         "bar" = "bar"
 *     }
 * )
 */', '
/**
 * @Foo(
 *     foo = "foo"
 *     ,
 *     bar = {
 *         "foo":"foo",
 *         "bar"="bar"
 *     }
 * )
 */'],
            ['
/**
 * @Foo(
 *     foo="foo",
 *     bar={
 *         "foo" : "foo",
 *         "bar" = "bar"
 *     }
 * )
 */', '
/**
 * @Foo
 * (
 *     foo
 *     =
 *     "foo",
 *     bar
 *     =
 *     {
 *         "foo"
 *         :
 *         "foo",
 *         "bar"
 *         =
 *         "bar"
 *     }
 * )
 */'],
            ['
/**
 * @Foo(foo="foo", "bar"=@Bar\Baz({"foo" : true, "bar" = false}))
 */', '
/**
 * @Foo   (   foo = "foo", "bar" = @Bar\Baz({"foo":true, "bar"=false})   )
 */'],
            ['
/**
 * @Foo(foo = "foo" ,bar="bar"
 */'],
            ['
/**
 * Comment , with a comma.
 */'],
            ['
/**
 * Description with a single " character.
 *
 * @Foo(foo="string "" with inner quote", bar="string "" with inner quote")
 *
 * @param mixed description with a single " character.
 */', '
/**
 * Description with a single " character.
 *
 * @Foo( foo="string "" with inner quote" ,bar="string "" with inner quote" )
 *
 * @param mixed description with a single " character.
 */'],
            ['
/**
 * // PHPDocumentor 1
 * @abstract ( foo,bar  =  "baz" )
 * @access ( foo,bar  =  "baz" )
 * @code ( foo,bar  =  "baz" )
 * @deprec ( foo,bar  =  "baz" )
 * @encode ( foo,bar  =  "baz" )
 * @exception ( foo,bar  =  "baz" )
 * @final ( foo,bar  =  "baz" )
 * @ingroup ( foo,bar  =  "baz" )
 * @inheritdoc ( foo,bar  =  "baz" )
 * @inheritDoc ( foo,bar  =  "baz" )
 * @magic ( foo,bar  =  "baz" )
 * @name ( foo,bar  =  "baz" )
 * @toc ( foo,bar  =  "baz" )
 * @tutorial ( foo,bar  =  "baz" )
 * @private ( foo,bar  =  "baz" )
 * @static ( foo,bar  =  "baz" )
 * @staticvar ( foo,bar  =  "baz" )
 * @staticVar ( foo,bar  =  "baz" )
 * @throw ( foo,bar  =  "baz" )
 *
 * // PHPDocumentor 2
 * @api ( foo,bar  =  "baz" )
 * @author ( foo,bar  =  "baz" )
 * @category ( foo,bar  =  "baz" )
 * @copyright ( foo,bar  =  "baz" )
 * @deprecated ( foo,bar  =  "baz" )
 * @example ( foo,bar  =  "baz" )
 * @filesource ( foo,bar  =  "baz" )
 * @global ( foo,bar  =  "baz" )
 * @ignore ( foo,bar  =  "baz" )
 * @internal ( foo,bar  =  "baz" )
 * @license ( foo,bar  =  "baz" )
 * @link ( foo,bar  =  "baz" )
 * @method ( foo,bar  =  "baz" )
 * @package ( foo,bar  =  "baz" )
 * @param ( foo,bar  =  "baz" )
 * @property ( foo,bar  =  "baz" )
 * @property-read ( foo,bar  =  "baz" )
 * @property-write ( foo,bar  =  "baz" )
 * @return ( foo,bar  =  "baz" )
 * @see ( foo,bar  =  "baz" )
 * @since ( foo,bar  =  "baz" )
 * @source ( foo,bar  =  "baz" )
 * @subpackage ( foo,bar  =  "baz" )
 * @throws ( foo,bar  =  "baz" )
 * @todo ( foo,bar  =  "baz" )
 * @TODO ( foo,bar  =  "baz" )
 * @usedBy ( foo,bar  =  "baz" )
 * @uses ( foo,bar  =  "baz" )
 * @var ( foo,bar  =  "baz" )
 * @version ( foo,bar  =  "baz" )
 *
 * // PHPUnit
 * @after ( foo,bar  =  "baz" )
 * @afterClass ( foo,bar  =  "baz" )
 * @backupGlobals ( foo,bar  =  "baz" )
 * @backupStaticAttributes ( foo,bar  =  "baz" )
 * @before ( foo,bar  =  "baz" )
 * @beforeClass ( foo,bar  =  "baz" )
 * @codeCoverageIgnore ( foo,bar  =  "baz" )
 * @codeCoverageIgnoreStart ( foo,bar  =  "baz" )
 * @codeCoverageIgnoreEnd ( foo,bar  =  "baz" )
 * @covers ( foo,bar  =  "baz" )
 * @coversDefaultClass ( foo,bar  =  "baz" )
 * @coversNothing ( foo,bar  =  "baz" )
 * @dataProvider ( foo,bar  =  "baz" )
 * @depends ( foo,bar  =  "baz" )
 * @expectedException ( foo,bar  =  "baz" )
 * @expectedExceptionCode ( foo,bar  =  "baz" )
 * @expectedExceptionMessage ( foo,bar  =  "baz" )
 * @expectedExceptionMessageRegExp ( foo,bar  =  "baz" )
 * @group ( foo,bar  =  "baz" )
 * @large ( foo,bar  =  "baz" )
 * @medium ( foo,bar  =  "baz" )
 * @preserveGlobalState ( foo,bar  =  "baz" )
 * @requires ( foo,bar  =  "baz" )
 * @runTestsInSeparateProcesses ( foo,bar  =  "baz" )
 * @runInSeparateProcess ( foo,bar  =  "baz" )
 * @small ( foo,bar  =  "baz" )
 * @test ( foo,bar  =  "baz" )
 * @testdox ( foo,bar  =  "baz" )
 * @ticket ( foo,bar  =  "baz" )
 * @uses ( foo,bar  =  "baz" )
 *
 * // PHPCheckStyle
 * @SuppressWarnings ( foo,bar  =  "baz" )
 *
 * // PHPStorm
 * @noinspection ( foo,bar  =  "baz" )
 *
 * // PEAR
 * @package_version ( foo,bar  =  "baz" )
 *
 * // PlantUML
 * @enduml ( foo,bar  =  "baz" )
 * @startuml ( foo,bar  =  "baz" )
 *
 * // other
 * @fix ( foo,bar  =  "baz" )
 * @FIXME ( foo,bar  =  "baz" )
 * @fixme ( foo,bar  =  "baz" )
 * @override
 */'],
            ['
/**
 * @Transform /^(\d+)$/

 */'],
        ]);
    }

    /**
     * @param string      $expected
     * @param null|string $input
     *
<<<<<<< HEAD
     * @dataProvider getFixAroundParenthesesOnlyCases
     * @group legacy
     * @expectedDeprecation Option "around_argument_assignments" is deprecated and will be removed in 3.0, use options "before_argument_assignments" and "after_argument_assignments" instead.
     * @expectedDeprecation Option "around_array_assignments" is deprecated and will be removed in 3.0, use options "before_array_assignments_equals", "after_array_assignments_equals", "before_array_assignments_colon" and "after_array_assignments_colon" instead.
=======
     * @dataProvider provideFixAroundParenthesesOnlyCases
>>>>>>> c6603299
     */
    public function testLegacyFixAroundParenthesesOnly($expected, $input = null)
    {
        $this->fixer->configure([
            'around_commas' => false,
            'around_argument_assignments' => false,
            'around_array_assignments' => false,
        ]);
        $this->doTest($expected, $input);

        $this->fixer->configure([
            'around_parentheses' => true,
            'around_commas' => false,
            'around_argument_assignments' => false,
            'around_array_assignments' => false,
        ]);
        $this->doTest($expected, $input);
    }

    /**
     * @param string      $expected
     * @param null|string $input
     *
     * @dataProvider provideFixAroundParenthesesOnlyCases
     */
    public function testFixAroundParenthesesOnly($expected, $input = null)
    {
        $this->fixer->configure([
            'around_commas' => false,
            'before_argument_assignments' => null,
            'after_argument_assignments' => null,
            'before_array_assignments_equals' => null,
            'after_array_assignments_equals' => null,
            'before_array_assignments_colon' => null,
            'after_array_assignments_colon' => null,
        ]);
        $this->doTest($expected, $input);

        $this->fixer->configure([
            'around_parentheses' => true,
            'around_commas' => false,
            'before_argument_assignments' => null,
            'after_argument_assignments' => null,
            'before_array_assignments_equals' => null,
            'after_array_assignments_equals' => null,
            'before_array_assignments_colon' => null,
            'after_array_assignments_colon' => null,
        ]);
        $this->doTest($expected, $input);
    }

    /**
     * @param string      $expected
     * @param null|string $input
     *
     * @dataProvider getFixAroundParenthesesOnlyCases
     * @group legacy
     * @expectedDeprecation Option "around_argument_assignments" is deprecated and will be removed in 3.0, use options "before_argument_assignments" and "after_argument_assignments" instead.
     * @expectedDeprecation Option "around_array_assignments" is deprecated and will be removed in 3.0, use options "before_array_assignments_equals", "after_array_assignments_equals", "before_array_assignments_colon" and "after_array_assignments_colon" instead.
     */
    public function testLegacyFixAroundParenthesesOnlyWithDifferentLineEnding($expected, $input = null)
    {
        $expected = str_replace("\n", "\r\n", $expected);
        if (null !== $input) {
            $input = str_replace("\n", "\r\n", $input);
        }

        $this->testLegacyFixAroundParenthesesOnly($expected, $input);
    }

    /**
     * @param string      $expected
     * @param null|string $input
     *
     * @dataProvider getFixAroundParenthesesOnlyCases
     */
    public function testFixAroundParenthesesOnlyWithDifferentLineEnding($expected, $input = null)
    {
        $expected = str_replace("\n", "\r\n", $expected);
        if (null !== $input) {
            $input = str_replace("\n", "\r\n", $input);
        }

        $this->testFixAroundParenthesesOnly($expected, $input);
    }

    /**
     * @return array
     */
    public function provideFixAroundParenthesesOnlyCases()
    {
        return $this->createTestCases([
            ['
/**
 * @Foo
 */'],
            ['
/**
 * Foo.
 *
 * @author John Doe
 *
 * @Foo()
 */', '
/**
 * Foo.
 *
 * @author John Doe
 *
 * @Foo ( )
 */'],
            ['
/**
 * @Foo("bar")
 */', '
/**
 * @Foo( "bar" )
 */'],
            ['
/**
 * @Foo("bar", "baz")
 */', '
/**
 * @Foo( "bar", "baz" )
 */'],
            [
                '/** @Foo("bar", "baz") */',
                '/** @Foo( "bar", "baz" ) */',
            ],
            ['
/**
 * @Foo("bar", "baz")
 */', '
/**
 * @Foo(     "bar", "baz"     )
 */'],
            ['
/**
 * @Foo("bar", "baz")
 */', '
/**
 * @Foo    (     "bar", "baz"     )
 */'],
            ['
/**
 * @Foo(
 *     "bar",
 *     "baz"
 * )
 */', '
/**
 * @Foo
 * (
 *     "bar",
 *     "baz"
 * )
 */'],
            ['
/**
 * @Foo(
 *     @Bar("baz")
 * )
 */', '
/**
 * @Foo
 * (
 *     @Bar ( "baz" )
 * )
 */'],
            ['
/**
 * @Foo ( @Bar ( "bar" )
 */'],
            ['
/**
 * Foo ( Bar Baz )
 */'],
            ['
/**
 * Description with a single " character.
 *
 * @Foo("string "" with inner quote")
 *
 * @param mixed description with a single " character.
 */', '
/**
 * Description with a single " character.
 *
 * @Foo ( "string "" with inner quote" )
 *
 * @param mixed description with a single " character.
 */'],
            ['
/**
 * // PHPDocumentor 1
 * @abstract ( foo,bar  =  "baz" )
 * @access ( foo,bar  =  "baz" )
 * @code ( foo,bar  =  "baz" )
 * @deprec ( foo,bar  =  "baz" )
 * @encode ( foo,bar  =  "baz" )
 * @exception ( foo,bar  =  "baz" )
 * @final ( foo,bar  =  "baz" )
 * @ingroup ( foo,bar  =  "baz" )
 * @inheritdoc ( foo,bar  =  "baz" )
 * @inheritDoc ( foo,bar  =  "baz" )
 * @magic ( foo,bar  =  "baz" )
 * @name ( foo,bar  =  "baz" )
 * @toc ( foo,bar  =  "baz" )
 * @tutorial ( foo,bar  =  "baz" )
 * @private ( foo,bar  =  "baz" )
 * @static ( foo,bar  =  "baz" )
 * @staticvar ( foo,bar  =  "baz" )
 * @staticVar ( foo,bar  =  "baz" )
 * @throw ( foo,bar  =  "baz" )
 *
 * // PHPDocumentor 2
 * @api ( foo,bar  =  "baz" )
 * @author ( foo,bar  =  "baz" )
 * @category ( foo,bar  =  "baz" )
 * @copyright ( foo,bar  =  "baz" )
 * @deprecated ( foo,bar  =  "baz" )
 * @example ( foo,bar  =  "baz" )
 * @filesource ( foo,bar  =  "baz" )
 * @global ( foo,bar  =  "baz" )
 * @ignore ( foo,bar  =  "baz" )
 * @internal ( foo,bar  =  "baz" )
 * @license ( foo,bar  =  "baz" )
 * @link ( foo,bar  =  "baz" )
 * @method ( foo,bar  =  "baz" )
 * @package ( foo,bar  =  "baz" )
 * @param ( foo,bar  =  "baz" )
 * @property ( foo,bar  =  "baz" )
 * @property-read ( foo,bar  =  "baz" )
 * @property-write ( foo,bar  =  "baz" )
 * @return ( foo,bar  =  "baz" )
 * @see ( foo,bar  =  "baz" )
 * @since ( foo,bar  =  "baz" )
 * @source ( foo,bar  =  "baz" )
 * @subpackage ( foo,bar  =  "baz" )
 * @throws ( foo,bar  =  "baz" )
 * @todo ( foo,bar  =  "baz" )
 * @TODO ( foo,bar  =  "baz" )
 * @usedBy ( foo,bar  =  "baz" )
 * @uses ( foo,bar  =  "baz" )
 * @var ( foo,bar  =  "baz" )
 * @version ( foo,bar  =  "baz" )
 *
 * // PHPUnit
 * @after ( foo,bar  =  "baz" )
 * @afterClass ( foo,bar  =  "baz" )
 * @backupGlobals ( foo,bar  =  "baz" )
 * @backupStaticAttributes ( foo,bar  =  "baz" )
 * @before ( foo,bar  =  "baz" )
 * @beforeClass ( foo,bar  =  "baz" )
 * @codeCoverageIgnore ( foo,bar  =  "baz" )
 * @codeCoverageIgnoreStart ( foo,bar  =  "baz" )
 * @codeCoverageIgnoreEnd ( foo,bar  =  "baz" )
 * @covers ( foo,bar  =  "baz" )
 * @coversDefaultClass ( foo,bar  =  "baz" )
 * @coversNothing ( foo,bar  =  "baz" )
 * @dataProvider ( foo,bar  =  "baz" )
 * @depends ( foo,bar  =  "baz" )
 * @expectedException ( foo,bar  =  "baz" )
 * @expectedExceptionCode ( foo,bar  =  "baz" )
 * @expectedExceptionMessage ( foo,bar  =  "baz" )
 * @expectedExceptionMessageRegExp ( foo,bar  =  "baz" )
 * @group ( foo,bar  =  "baz" )
 * @large ( foo,bar  =  "baz" )
 * @medium ( foo,bar  =  "baz" )
 * @preserveGlobalState ( foo,bar  =  "baz" )
 * @requires ( foo,bar  =  "baz" )
 * @runTestsInSeparateProcesses ( foo,bar  =  "baz" )
 * @runInSeparateProcess ( foo,bar  =  "baz" )
 * @small ( foo,bar  =  "baz" )
 * @test ( foo,bar  =  "baz" )
 * @testdox ( foo,bar  =  "baz" )
 * @ticket ( foo,bar  =  "baz" )
 * @uses ( foo,bar  =  "baz" )
 *
 * // PHPCheckStyle
 * @SuppressWarnings ( foo,bar  =  "baz" )
 *
 * // PHPStorm
 * @noinspection ( foo,bar  =  "baz" )
 *
 * // PEAR
 * @package_version ( foo,bar  =  "baz" )
 *
 * // PlantUML
 * @enduml ( foo,bar  =  "baz" )
 * @startuml ( foo,bar  =  "baz" )
 *
 * // other
 * @fix ( foo,bar  =  "baz" )
 * @FIXME ( foo,bar  =  "baz" )
 * @fixme ( foo,bar  =  "baz" )
 * @override
 */'],
        ]);
    }

    /**
     * @param string      $expected
     * @param null|string $input
     *
<<<<<<< HEAD
     * @dataProvider getFixAroundCommasOnlyCases
     * @group legacy
     * @expectedDeprecation Option "around_argument_assignments" is deprecated and will be removed in 3.0, use options "before_argument_assignments" and "after_argument_assignments" instead.
     * @expectedDeprecation Option "around_array_assignments" is deprecated and will be removed in 3.0, use options "before_array_assignments_equals", "after_array_assignments_equals", "before_array_assignments_colon" and "after_array_assignments_colon" instead.
=======
     * @dataProvider provideFixAroundCommasOnlyCases
>>>>>>> c6603299
     */
    public function testLegacyFixAroundCommasOnly($expected, $input = null)
    {
        $this->fixer->configure([
            'around_parentheses' => false,
            'around_argument_assignments' => false,
            'around_array_assignments' => false,
        ]);
        $this->doTest($expected, $input);

        $this->fixer->configure([
            'around_parentheses' => false,
            'around_commas' => true,
            'around_argument_assignments' => false,
            'around_array_assignments' => false,
        ]);
        $this->doTest($expected, $input);
    }

    /**
     * @param string      $expected
     * @param null|string $input
     *
     * @dataProvider provideFixAroundCommasOnlyCases
     */
    public function testFixAroundCommasOnly($expected, $input = null)
    {
        $this->fixer->configure([
            'around_parentheses' => false,
            'before_argument_assignments' => null,
            'after_argument_assignments' => null,
            'before_array_assignments_equals' => null,
            'after_array_assignments_equals' => null,
            'before_array_assignments_colon' => null,
            'after_array_assignments_colon' => null,
        ]);
        $this->doTest($expected, $input);

        $this->fixer->configure([
            'around_parentheses' => false,
            'around_commas' => true,
            'before_argument_assignments' => null,
            'after_argument_assignments' => null,
            'before_array_assignments_equals' => null,
            'after_array_assignments_equals' => null,
            'before_array_assignments_colon' => null,
            'after_array_assignments_colon' => null,
        ]);
        $this->doTest($expected, $input);
    }

    /**
     * @param string      $expected
     * @param null|string $input
     *
     * @dataProvider getFixAroundCommasOnlyCases
     * @group legacy
     * @expectedDeprecation Option "around_argument_assignments" is deprecated and will be removed in 3.0, use options "before_argument_assignments" and "after_argument_assignments" instead.
     * @expectedDeprecation Option "around_array_assignments" is deprecated and will be removed in 3.0, use options "before_array_assignments_equals", "after_array_assignments_equals", "before_array_assignments_colon" and "after_array_assignments_colon" instead.
     */
    public function testLegacyFixAroundCommasOnlyWithDifferentLineEnding($expected, $input = null)
    {
        $expected = str_replace("\n", "\r\n", $expected);
        if (null !== $input) {
            $input = str_replace("\n", "\r\n", $input);
        }

        $this->testLegacyFixAroundCommasOnly($expected, $input);
    }

    /**
     * @param string      $expected
     * @param null|string $input
     *
     * @dataProvider getFixAroundCommasOnlyCases
     */
    public function testFixAroundCommasOnlyWithDifferentLineEnding($expected, $input = null)
    {
        $expected = str_replace("\n", "\r\n", $expected);
        if (null !== $input) {
            $input = str_replace("\n", "\r\n", $input);
        }

        $this->testFixAroundCommasOnly($expected, $input);
    }

    /**
     * @return array
     */
    public function provideFixAroundCommasOnlyCases()
    {
        return $this->createTestCases([
            ['
/**
 * @Foo
 */'],
            ['
/**
 * @Foo()
 */'],
            ['
/**
 * @Foo ()
 */'],
            ['
/**
 * @Foo( "bar" )
 */'],
            ['
/**
 * Foo.
 *
 * @author John Doe
 *
 * @Foo( "bar", "baz")
 */', '
/**
 * Foo.
 *
 * @author John Doe
 *
 * @Foo( "bar" ,"baz")
 */'],
            [
                '/** @Foo( "bar", "baz") */',
                '/** @Foo( "bar" ,"baz") */',
            ],
            ['
/**
 * @Foo( "bar", "baz")
 */', '
/**
 * @Foo( "bar" , "baz")
 */'],
            ['
/**
 * @Foo(
 *     "bar",
 *     "baz"
 * )
 */', '
/**
 * @Foo(
 *     "bar" ,
 *     "baz"
 * )
 */'],
            ['
/**
 * @Foo(
 *     "bar",
 *     "baz"
 * )
 */', '
/**
 * @Foo(
 *     "bar"
 *     ,
 *     "baz"
 * )
 */'],
            ['
/**
 * @Foo("bar ,", "baz,")
 */'],
            ['
/**
 * @Foo(
 *     @Bar ( "foo", "bar"),
 *     @Baz
 * )
 */', '
/**
 * @Foo(
 *     @Bar ( "foo" ,"bar") ,
 *     @Baz
 * )
 */'],
            ['
/**
 * @Foo({"bar", "baz"})
 */', '
/**
 * @Foo({"bar" ,"baz"})
 */'],
            ['
/**
 * @Foo(foo="foo", bar="bar")
 */', '
/**
 * @Foo(foo="foo" ,bar="bar")
 */'],
            ['
/**
 * @Foo(foo="foo" ,bar="bar"
 */'],
            ['
/**
 * Comment , with a comma.
 */'],
            ['
/**
 * Description with a single " character.
 *
 * @Foo(foo="string "" with inner quote", bar="string "" with inner quote")
 *
 * @param mixed description with a single " character.
 */', '
/**
 * Description with a single " character.
 *
 * @Foo(foo="string "" with inner quote" ,bar="string "" with inner quote")
 *
 * @param mixed description with a single " character.
 */'],
            ['
/**
 * // PHPDocumentor 1
 * @abstract ( foo,bar  =  "baz" )
 * @access ( foo,bar  =  "baz" )
 * @code ( foo,bar  =  "baz" )
 * @deprec ( foo,bar  =  "baz" )
 * @encode ( foo,bar  =  "baz" )
 * @exception ( foo,bar  =  "baz" )
 * @final ( foo,bar  =  "baz" )
 * @ingroup ( foo,bar  =  "baz" )
 * @inheritdoc ( foo,bar  =  "baz" )
 * @inheritDoc ( foo,bar  =  "baz" )
 * @magic ( foo,bar  =  "baz" )
 * @name ( foo,bar  =  "baz" )
 * @toc ( foo,bar  =  "baz" )
 * @tutorial ( foo,bar  =  "baz" )
 * @private ( foo,bar  =  "baz" )
 * @static ( foo,bar  =  "baz" )
 * @staticvar ( foo,bar  =  "baz" )
 * @staticVar ( foo,bar  =  "baz" )
 * @throw ( foo,bar  =  "baz" )
 *
 * // PHPDocumentor 2
 * @api ( foo,bar  =  "baz" )
 * @author ( foo,bar  =  "baz" )
 * @category ( foo,bar  =  "baz" )
 * @copyright ( foo,bar  =  "baz" )
 * @deprecated ( foo,bar  =  "baz" )
 * @example ( foo,bar  =  "baz" )
 * @filesource ( foo,bar  =  "baz" )
 * @global ( foo,bar  =  "baz" )
 * @ignore ( foo,bar  =  "baz" )
 * @internal ( foo,bar  =  "baz" )
 * @license ( foo,bar  =  "baz" )
 * @link ( foo,bar  =  "baz" )
 * @method ( foo,bar  =  "baz" )
 * @package ( foo,bar  =  "baz" )
 * @param ( foo,bar  =  "baz" )
 * @property ( foo,bar  =  "baz" )
 * @property-read ( foo,bar  =  "baz" )
 * @property-write ( foo,bar  =  "baz" )
 * @return ( foo,bar  =  "baz" )
 * @see ( foo,bar  =  "baz" )
 * @since ( foo,bar  =  "baz" )
 * @source ( foo,bar  =  "baz" )
 * @subpackage ( foo,bar  =  "baz" )
 * @throws ( foo,bar  =  "baz" )
 * @todo ( foo,bar  =  "baz" )
 * @TODO ( foo,bar  =  "baz" )
 * @usedBy ( foo,bar  =  "baz" )
 * @uses ( foo,bar  =  "baz" )
 * @var ( foo,bar  =  "baz" )
 * @version ( foo,bar  =  "baz" )
 *
 * // PHPUnit
 * @after ( foo,bar  =  "baz" )
 * @afterClass ( foo,bar  =  "baz" )
 * @backupGlobals ( foo,bar  =  "baz" )
 * @backupStaticAttributes ( foo,bar  =  "baz" )
 * @before ( foo,bar  =  "baz" )
 * @beforeClass ( foo,bar  =  "baz" )
 * @codeCoverageIgnore ( foo,bar  =  "baz" )
 * @codeCoverageIgnoreStart ( foo,bar  =  "baz" )
 * @codeCoverageIgnoreEnd ( foo,bar  =  "baz" )
 * @covers ( foo,bar  =  "baz" )
 * @coversDefaultClass ( foo,bar  =  "baz" )
 * @coversNothing ( foo,bar  =  "baz" )
 * @dataProvider ( foo,bar  =  "baz" )
 * @depends ( foo,bar  =  "baz" )
 * @expectedException ( foo,bar  =  "baz" )
 * @expectedExceptionCode ( foo,bar  =  "baz" )
 * @expectedExceptionMessage ( foo,bar  =  "baz" )
 * @expectedExceptionMessageRegExp ( foo,bar  =  "baz" )
 * @group ( foo,bar  =  "baz" )
 * @large ( foo,bar  =  "baz" )
 * @medium ( foo,bar  =  "baz" )
 * @preserveGlobalState ( foo,bar  =  "baz" )
 * @requires ( foo,bar  =  "baz" )
 * @runTestsInSeparateProcesses ( foo,bar  =  "baz" )
 * @runInSeparateProcess ( foo,bar  =  "baz" )
 * @small ( foo,bar  =  "baz" )
 * @test ( foo,bar  =  "baz" )
 * @testdox ( foo,bar  =  "baz" )
 * @ticket ( foo,bar  =  "baz" )
 * @uses ( foo,bar  =  "baz" )
 *
 * // PHPCheckStyle
 * @SuppressWarnings ( foo,bar  =  "baz" )
 *
 * // PHPStorm
 * @noinspection ( foo,bar  =  "baz" )
 *
 * // PEAR
 * @package_version ( foo,bar  =  "baz" )
 *
 * // PlantUML
 * @enduml ( foo,bar  =  "baz" )
 * @startuml ( foo,bar  =  "baz" )
 *
 * // other
 * @fix ( foo,bar  =  "baz" )
 * @FIXME ( foo,bar  =  "baz" )
 * @fixme ( foo,bar  =  "baz" )
 * @override
 */'],
        ]);
    }

    /**
     * @param string      $expected
     * @param null|string $input
     *
<<<<<<< HEAD
     * @dataProvider getFixAroundArgumentAssignmentsOnlyCases
     * @group legacy
     * @expectedDeprecation Option "around_argument_assignments" is deprecated and will be removed in 3.0, use options "before_argument_assignments" and "after_argument_assignments" instead.
     * @expectedDeprecation Option "around_array_assignments" is deprecated and will be removed in 3.0, use options "before_array_assignments_equals", "after_array_assignments_equals", "before_array_assignments_colon" and "after_array_assignments_colon" instead.
=======
     * @dataProvider provideFixAroundArgumentAssignmentsOnlyCases
>>>>>>> c6603299
     */
    public function testLegacyFixAroundArgumentAssignmentsOnly($expected, $input = null)
    {
        $this->fixer->configure([
            'around_parentheses' => false,
            'around_commas' => false,
            'around_array_assignments' => false,
        ]);
        $this->doTest($expected, $input);

        $this->fixer->configure([
            'around_parentheses' => false,
            'around_commas' => false,
            'around_argument_assignments' => true,
            'around_array_assignments' => false,
        ]);
        $this->doTest($expected, $input);
    }

    /**
     * @param string      $expected
     * @param null|string $input
     *
<<<<<<< HEAD
     * @dataProvider getFixAroundArgumentAssignmentsOnlyCases
     * @group legacy
     * @expectedDeprecation Option "around_argument_assignments" is deprecated and will be removed in 3.0, use options "before_argument_assignments" and "after_argument_assignments" instead.
     * @expectedDeprecation Option "around_array_assignments" is deprecated and will be removed in 3.0, use options "before_array_assignments_equals", "after_array_assignments_equals", "before_array_assignments_colon" and "after_array_assignments_colon" instead.
=======
     * @dataProvider provideFixAroundArgumentAssignmentsOnlyCases
>>>>>>> c6603299
     */
    public function testLegacyFixAroundArgumentAssignmentsOnlyWithDifferentLineEnding($expected, $input = null)
    {
        $expected = str_replace("\n", "\r\n", $expected);
        if (null !== $input) {
            $input = str_replace("\n", "\r\n", $input);
        }

        $this->testLegacyFixAroundArgumentAssignmentsOnly($expected, $input);
    }

    /**
     * @return array
     */
    public function provideFixAroundArgumentAssignmentsOnlyCases()
    {
        return $this->createTestCases([
            ['
/**
 * @Foo (foo="foo", bar="bar")
 */'],
            ['
/**
 * Foo.
 *
 * @author John Doe
 *
 * @Foo(foo="foo", bar="bar")
 */', '
/**
 * Foo.
 *
 * @author John Doe
 *
 * @Foo(foo = "foo", bar = "bar")
 */'],
            ['
/**
 * @Foo(
 *     foo="foo",
 *     bar="bar"
 * )
 */', '
/**
 * @Foo(
 *     foo = "foo",
 *     bar = "bar"
 * )
 */'],
            ['
/**
 * @Foo(foo="foo", bar={"foo" : "foo", "bar"="bar"})
 */', '
/**
 * @Foo(foo = "foo", bar = {"foo" : "foo", "bar"="bar"})
 */'],
            [
                '/** @Foo(foo="foo", bar={"foo" : "foo", "bar"="bar"}) */',
                '/** @Foo(foo = "foo", bar = {"foo" : "foo", "bar"="bar"}) */',
            ],
            ['
/**
 * @Foo(
 *     foo="foo",
 *     bar={
 *         "foo":"foo",
 *         "bar"="bar"
 *     }
 * )
 */', '
/**
 * @Foo(
 *     foo = "foo",
 *     bar = {
 *         "foo":"foo",
 *         "bar"="bar"
 *     }
 * )
 */'],
            ['
/**
 * @Foo(
 *     foo="foo",
 *     bar={
 *         "foo"
 *         :
 *         "foo",
 *         "bar"
 *         =
 *         "bar"
 *     }
 * )
 */', '
/**
 * @Foo(
 *     foo
 *     =
 *     "foo",
 *     bar
 *     =
 *     {
 *         "foo"
 *         :
 *         "foo",
 *         "bar"
 *         =
 *         "bar"
 *     }
 * )
 */'],
            ['
/**
 * @Foo(foo="foo", "bar"=@Bar\Baz({"foo":true, "bar"=false}))
 */', '
/**
 * @Foo(foo = "foo", "bar" = @Bar\Baz({"foo":true, "bar"=false}))
 */'],
            ['
/**
 * Description with a single " character.
 *
 * @Foo(foo="string "" with inner quote")
 *
 * @param mixed description with a single " character.
 */', '
/**
 * Description with a single " character.
 *
 * @Foo(foo = "string "" with inner quote")
 *
 * @param mixed description with a single " character.
 */'],
            ['
/**
 * // PHPDocumentor 1
 * @abstract ( foo,bar  =  "baz" )
 * @access ( foo,bar  =  "baz" )
 * @code ( foo,bar  =  "baz" )
 * @deprec ( foo,bar  =  "baz" )
 * @encode ( foo,bar  =  "baz" )
 * @exception ( foo,bar  =  "baz" )
 * @final ( foo,bar  =  "baz" )
 * @ingroup ( foo,bar  =  "baz" )
 * @inheritdoc ( foo,bar  =  "baz" )
 * @inheritDoc ( foo,bar  =  "baz" )
 * @magic ( foo,bar  =  "baz" )
 * @name ( foo,bar  =  "baz" )
 * @toc ( foo,bar  =  "baz" )
 * @tutorial ( foo,bar  =  "baz" )
 * @private ( foo,bar  =  "baz" )
 * @static ( foo,bar  =  "baz" )
 * @staticvar ( foo,bar  =  "baz" )
 * @staticVar ( foo,bar  =  "baz" )
 * @throw ( foo,bar  =  "baz" )
 *
 * // PHPDocumentor 2
 * @api ( foo,bar  =  "baz" )
 * @author ( foo,bar  =  "baz" )
 * @category ( foo,bar  =  "baz" )
 * @copyright ( foo,bar  =  "baz" )
 * @deprecated ( foo,bar  =  "baz" )
 * @example ( foo,bar  =  "baz" )
 * @filesource ( foo,bar  =  "baz" )
 * @global ( foo,bar  =  "baz" )
 * @ignore ( foo,bar  =  "baz" )
 * @internal ( foo,bar  =  "baz" )
 * @license ( foo,bar  =  "baz" )
 * @link ( foo,bar  =  "baz" )
 * @method ( foo,bar  =  "baz" )
 * @package ( foo,bar  =  "baz" )
 * @param ( foo,bar  =  "baz" )
 * @property ( foo,bar  =  "baz" )
 * @property-read ( foo,bar  =  "baz" )
 * @property-write ( foo,bar  =  "baz" )
 * @return ( foo,bar  =  "baz" )
 * @see ( foo,bar  =  "baz" )
 * @since ( foo,bar  =  "baz" )
 * @source ( foo,bar  =  "baz" )
 * @subpackage ( foo,bar  =  "baz" )
 * @throws ( foo,bar  =  "baz" )
 * @todo ( foo,bar  =  "baz" )
 * @TODO ( foo,bar  =  "baz" )
 * @usedBy ( foo,bar  =  "baz" )
 * @uses ( foo,bar  =  "baz" )
 * @var ( foo,bar  =  "baz" )
 * @version ( foo,bar  =  "baz" )
 *
 * // PHPUnit
 * @after ( foo,bar  =  "baz" )
 * @afterClass ( foo,bar  =  "baz" )
 * @backupGlobals ( foo,bar  =  "baz" )
 * @backupStaticAttributes ( foo,bar  =  "baz" )
 * @before ( foo,bar  =  "baz" )
 * @beforeClass ( foo,bar  =  "baz" )
 * @codeCoverageIgnore ( foo,bar  =  "baz" )
 * @codeCoverageIgnoreStart ( foo,bar  =  "baz" )
 * @codeCoverageIgnoreEnd ( foo,bar  =  "baz" )
 * @covers ( foo,bar  =  "baz" )
 * @coversDefaultClass ( foo,bar  =  "baz" )
 * @coversNothing ( foo,bar  =  "baz" )
 * @dataProvider ( foo,bar  =  "baz" )
 * @depends ( foo,bar  =  "baz" )
 * @expectedException ( foo,bar  =  "baz" )
 * @expectedExceptionCode ( foo,bar  =  "baz" )
 * @expectedExceptionMessage ( foo,bar  =  "baz" )
 * @expectedExceptionMessageRegExp ( foo,bar  =  "baz" )
 * @group ( foo,bar  =  "baz" )
 * @large ( foo,bar  =  "baz" )
 * @medium ( foo,bar  =  "baz" )
 * @preserveGlobalState ( foo,bar  =  "baz" )
 * @requires ( foo,bar  =  "baz" )
 * @runTestsInSeparateProcesses ( foo,bar  =  "baz" )
 * @runInSeparateProcess ( foo,bar  =  "baz" )
 * @small ( foo,bar  =  "baz" )
 * @test ( foo,bar  =  "baz" )
 * @testdox ( foo,bar  =  "baz" )
 * @ticket ( foo,bar  =  "baz" )
 * @uses ( foo,bar  =  "baz" )
 *
 * // PHPCheckStyle
 * @SuppressWarnings ( foo,bar  =  "baz" )
 *
 * // PHPStorm
 * @noinspection ( foo,bar  =  "baz" )
 *
 * // PEAR
 * @package_version ( foo,bar  =  "baz" )
 *
 * // PlantUML
 * @enduml ( foo,bar  =  "baz" )
 * @startuml ( foo,bar  =  "baz" )
 *
 * // other
 * @fix ( foo,bar  =  "baz" )
 * @FIXME ( foo,bar  =  "baz" )
 * @fixme ( foo,bar  =  "baz" )
 * @override
 */'],
        ]);
    }

    /**
     * @param string      $expected
     * @param null|string $input
     *
<<<<<<< HEAD
     * @dataProvider getFixAroundArrayAssignmentsOnlyCases
     * @group legacy
     * @expectedDeprecation Option "around_argument_assignments" is deprecated and will be removed in 3.0, use options "before_argument_assignments" and "after_argument_assignments" instead.
     * @expectedDeprecation Option "around_array_assignments" is deprecated and will be removed in 3.0, use options "before_array_assignments_equals", "after_array_assignments_equals", "before_array_assignments_colon" and "after_array_assignments_colon" instead.
=======
     * @dataProvider provideFixAroundArrayAssignmentsOnlyCases
>>>>>>> c6603299
     */
    public function testLegacyFixAroundArrayAssignmentsOnly($expected, $input = null)
    {
        $this->fixer->configure([
            'around_parentheses' => false,
            'around_commas' => false,
            'around_argument_assignments' => false,
        ]);
        $this->doTest($expected, $input);

        $this->fixer->configure([
            'around_parentheses' => false,
            'around_commas' => false,
            'around_argument_assignments' => false,
            'around_array_assignments' => true,
        ]);
        $this->doTest($expected, $input);
    }

    /**
     * @param string      $expected
     * @param null|string $input
     *
<<<<<<< HEAD
     * @dataProvider getFixAroundArrayAssignmentsOnlyCases
     * @group legacy
     * @expectedDeprecation Option "around_argument_assignments" is deprecated and will be removed in 3.0, use options "before_argument_assignments" and "after_argument_assignments" instead.
     * @expectedDeprecation Option "around_array_assignments" is deprecated and will be removed in 3.0, use options "before_array_assignments_equals", "after_array_assignments_equals", "before_array_assignments_colon" and "after_array_assignments_colon" instead.
=======
     * @dataProvider provideFixAroundArrayAssignmentsOnlyCases
>>>>>>> c6603299
     */
    public function testLegacyFixAroundArrayAssignmentsOnlyWithDifferentLineEnding($expected, $input = null)
    {
        $expected = str_replace("\n", "\r\n", $expected);
        if (null !== $input) {
            $input = str_replace("\n", "\r\n", $input);
        }

        $this->testLegacyFixAroundArrayAssignmentsOnly($expected, $input);
    }

    /**
     * @return array
     */
    public function provideFixAroundArrayAssignmentsOnlyCases()
    {
        return $this->createTestCases([
            ['
/**
 * @Foo (foo="foo", bar="bar")
 */'],
            ['
/**
 * Foo.
 *
 * @author John Doe
 *
 * @Foo(foo = "foo", bar = "bar")
 */'],
            ['
/**
 * @Foo(
 *     foo = "foo",
 *     bar = "bar"
 * )
 */'],
            ['
/**
 * @Foo(foo = "foo", bar = {"foo" : "foo", "bar" = "bar"})
 */', '
/**
 * @Foo(foo = "foo", bar = {"foo" : "foo", "bar"="bar"})
 */'],
            [
                '/** @Foo(foo = "foo", bar = {"foo" : "foo", "bar" = "bar"}) */',
                '/** @Foo(foo = "foo", bar = {"foo" : "foo", "bar"="bar"}) */',
            ],
            ['
/**
 * @Foo(
 *     foo = "foo",
 *     bar = {
 *         "foo" : "foo",
 *         "bar" = "bar"
 *     }
 * )
 */', '
/**
 * @Foo(
 *     foo = "foo",
 *     bar = {
 *         "foo":"foo",
 *         "bar"="bar"
 *     }
 * )
 */'],
            ['
/**
 * @Foo(
 *     foo
 *     =
 *     "foo",
 *     bar
 *     =
 *     {
 *         "foo" : "foo",
 *         "bar" = "bar"
 *     }
 * )
 */', '
/**
 * @Foo(
 *     foo
 *     =
 *     "foo",
 *     bar
 *     =
 *     {
 *         "foo"
 *         :
 *         "foo",
 *         "bar"
 *         =
 *         "bar"
 *     }
 * )
 */'],
            ['
/**
 * @Foo(foo = "foo", "bar" = @Bar\Baz({"foo" : true, "bar" = false}))
 */', '
/**
 * @Foo(foo = "foo", "bar" = @Bar\Baz({"foo":true, "bar"=false}))
 */'],
            ['
/**
 * Description with a single " character.
 *
 * @Foo(foo = "string "" with inner quote")
 *
 * @param mixed description with a single " character.
 */'],
            ['
/**
 * // PHPDocumentor 1
 * @abstract ( foo,bar  =  "baz" )
 * @access ( foo,bar  =  "baz" )
 * @code ( foo,bar  =  "baz" )
 * @deprec ( foo,bar  =  "baz" )
 * @encode ( foo,bar  =  "baz" )
 * @exception ( foo,bar  =  "baz" )
 * @final ( foo,bar  =  "baz" )
 * @ingroup ( foo,bar  =  "baz" )
 * @inheritdoc ( foo,bar  =  "baz" )
 * @inheritDoc ( foo,bar  =  "baz" )
 * @magic ( foo,bar  =  "baz" )
 * @name ( foo,bar  =  "baz" )
 * @toc ( foo,bar  =  "baz" )
 * @tutorial ( foo,bar  =  "baz" )
 * @private ( foo,bar  =  "baz" )
 * @static ( foo,bar  =  "baz" )
 * @staticvar ( foo,bar  =  "baz" )
 * @staticVar ( foo,bar  =  "baz" )
 * @throw ( foo,bar  =  "baz" )
 *
 * // PHPDocumentor 2
 * @api ( foo,bar  =  "baz" )
 * @author ( foo,bar  =  "baz" )
 * @category ( foo,bar  =  "baz" )
 * @copyright ( foo,bar  =  "baz" )
 * @deprecated ( foo,bar  =  "baz" )
 * @example ( foo,bar  =  "baz" )
 * @filesource ( foo,bar  =  "baz" )
 * @global ( foo,bar  =  "baz" )
 * @ignore ( foo,bar  =  "baz" )
 * @internal ( foo,bar  =  "baz" )
 * @license ( foo,bar  =  "baz" )
 * @link ( foo,bar  =  "baz" )
 * @method ( foo,bar  =  "baz" )
 * @package ( foo,bar  =  "baz" )
 * @param ( foo,bar  =  "baz" )
 * @property ( foo,bar  =  "baz" )
 * @property-read ( foo,bar  =  "baz" )
 * @property-write ( foo,bar  =  "baz" )
 * @return ( foo,bar  =  "baz" )
 * @see ( foo,bar  =  "baz" )
 * @since ( foo,bar  =  "baz" )
 * @source ( foo,bar  =  "baz" )
 * @subpackage ( foo,bar  =  "baz" )
 * @throws ( foo,bar  =  "baz" )
 * @todo ( foo,bar  =  "baz" )
 * @TODO ( foo,bar  =  "baz" )
 * @usedBy ( foo,bar  =  "baz" )
 * @uses ( foo,bar  =  "baz" )
 * @var ( foo,bar  =  "baz" )
 * @version ( foo,bar  =  "baz" )
 *
 * // PHPUnit
 * @after ( foo,bar  =  "baz" )
 * @afterClass ( foo,bar  =  "baz" )
 * @backupGlobals ( foo,bar  =  "baz" )
 * @backupStaticAttributes ( foo,bar  =  "baz" )
 * @before ( foo,bar  =  "baz" )
 * @beforeClass ( foo,bar  =  "baz" )
 * @codeCoverageIgnore ( foo,bar  =  "baz" )
 * @codeCoverageIgnoreStart ( foo,bar  =  "baz" )
 * @codeCoverageIgnoreEnd ( foo,bar  =  "baz" )
 * @covers ( foo,bar  =  "baz" )
 * @coversDefaultClass ( foo,bar  =  "baz" )
 * @coversNothing ( foo,bar  =  "baz" )
 * @dataProvider ( foo,bar  =  "baz" )
 * @depends ( foo,bar  =  "baz" )
 * @expectedException ( foo,bar  =  "baz" )
 * @expectedExceptionCode ( foo,bar  =  "baz" )
 * @expectedExceptionMessage ( foo,bar  =  "baz" )
 * @expectedExceptionMessageRegExp ( foo,bar  =  "baz" )
 * @group ( foo,bar  =  "baz" )
 * @large ( foo,bar  =  "baz" )
 * @medium ( foo,bar  =  "baz" )
 * @preserveGlobalState ( foo,bar  =  "baz" )
 * @requires ( foo,bar  =  "baz" )
 * @runTestsInSeparateProcesses ( foo,bar  =  "baz" )
 * @runInSeparateProcess ( foo,bar  =  "baz" )
 * @small ( foo,bar  =  "baz" )
 * @test ( foo,bar  =  "baz" )
 * @testdox ( foo,bar  =  "baz" )
 * @ticket ( foo,bar  =  "baz" )
 * @uses ( foo,bar  =  "baz" )
 *
 * // PHPCheckStyle
 * @SuppressWarnings ( foo,bar  =  "baz" )
 *
 * // PHPStorm
 * @noinspection ( foo,bar  =  "baz" )
 *
 * // PEAR
 * @package_version ( foo,bar  =  "baz" )
 *
 * // PlantUML
 * @enduml ( foo,bar  =  "baz" )
 * @startuml ( foo,bar  =  "baz" )
 *
 * // other
 * @fix ( foo,bar  =  "baz" )
 * @FIXME ( foo,bar  =  "baz" )
 * @fixme ( foo,bar  =  "baz" )
 * @override
 */'],
        ]);
    }

    /**
     * @param string      $expected
     * @param null|string $input
     *
     * @dataProvider getFixWithSpaceBeforeArgumentAssignmentOnlyCases
     */
    public function testFixWithSpaceBeforeArgumentAssignmentOnly($expected, $input = null)
    {
        $this->fixer->configure([
            'around_parentheses' => false,
            'around_commas' => false,
            'before_argument_assignments' => true,
            'after_argument_assignments' => null,
            'before_array_assignments_equals' => null,
            'after_array_assignments_equals' => null,
            'before_array_assignments_colon' => null,
            'after_array_assignments_colon' => null,
        ]);
        $this->doTest($expected, $input);
    }

    /**
     * @param string      $expected
     * @param null|string $input
     *
     * @dataProvider getFixWithSpaceBeforeArgumentAssignmentOnlyCases
     */
    public function testFixWithSpaceBeforeArgumentAssignmentOnlyWithDifferentLineEnding($expected, $input = null)
    {
        $expected = str_replace("\n", "\r\n", $expected);
        if (null !== $input) {
            $input = str_replace("\n", "\r\n", $input);
        }

        $this->testFixWithSpaceBeforeArgumentAssignmentOnly($expected, $input);
    }

    public function getFixWithSpaceBeforeArgumentAssignmentOnlyCases()
    {
        return $this->createTestCases([
            ['
/**
 * @Foo(foo ="foo", bar ={"foo":"foo", "bar"="bar"})
 */', '
/**
 * @Foo(foo="foo", bar={"foo":"foo", "bar"="bar"})
 */'],
            ['
/**
 * @Foo(foo = "foo", bar = {"foo" : "foo", "bar" = "bar"})
 */'],
        ]);
    }

    /**
     * @param string      $expected
     * @param null|string $input
     *
     * @dataProvider getFixWithoutSpaceBeforeArgumentAssignmentOnlyCases
     */
    public function testFixWithoutSpaceBeforeArgumentAssignmentOnly($expected, $input = null)
    {
        $this->fixer->configure([
            'around_parentheses' => false,
            'around_commas' => false,
            'before_argument_assignments' => false,
            'after_argument_assignments' => null,
            'before_array_assignments_equals' => null,
            'after_array_assignments_equals' => null,
            'before_array_assignments_colon' => null,
            'after_array_assignments_colon' => null,
        ]);
        $this->doTest($expected, $input);
    }

    /**
     * @param string      $expected
     * @param null|string $input
     *
     * @dataProvider getFixWithoutSpaceBeforeArgumentAssignmentOnlyCases
     */
    public function testFixWithoutSpaceBeforeArgumentAssignmentOnlyWithDifferentLineEnding($expected, $input = null)
    {
        $expected = str_replace("\n", "\r\n", $expected);
        if (null !== $input) {
            $input = str_replace("\n", "\r\n", $input);
        }

        $this->testFixWithoutSpaceBeforeArgumentAssignmentOnly($expected, $input);
    }

    public function getFixWithoutSpaceBeforeArgumentAssignmentOnlyCases()
    {
        return $this->createTestCases([
            ['
/**
 * @Foo(foo="foo", bar={"foo":"foo", "bar"="bar"})
 */'],
            ['
/**
 * @Foo(foo= "foo", bar= {"foo" : "foo", "bar" = "bar"})
 */', '
/**
 * @Foo(foo = "foo", bar = {"foo" : "foo", "bar" = "bar"})
 */'],
        ]);
    }

    /**
     * @param string      $expected
     * @param null|string $input
     *
     * @dataProvider getFixWithSpaceAfterArgumentAssignmentOnlyCases
     */
    public function testFixWithSpaceAfterArgumentAssignmentOnly($expected, $input = null)
    {
        $this->fixer->configure([
            'around_parentheses' => false,
            'around_commas' => false,
            'before_argument_assignments' => null,
            'after_argument_assignments' => true,
            'before_array_assignments_equals' => null,
            'after_array_assignments_equals' => null,
            'before_array_assignments_colon' => null,
            'after_array_assignments_colon' => null,
        ]);
        $this->doTest($expected, $input);
    }

    /**
     * @param string      $expected
     * @param null|string $input
     *
     * @dataProvider getFixWithSpaceAfterArgumentAssignmentOnlyCases
     */
    public function testFixWithSpaceAfterArgumentAssignmentOnlyWithDifferentLineEnding($expected, $input = null)
    {
        $expected = str_replace("\n", "\r\n", $expected);
        if (null !== $input) {
            $input = str_replace("\n", "\r\n", $input);
        }

        $this->testFixWithSpaceAfterArgumentAssignmentOnly($expected, $input);
    }

    public function getFixWithSpaceAfterArgumentAssignmentOnlyCases()
    {
        return $this->createTestCases([
            ['
/**
 * @Foo(foo= "foo", bar= {"foo":"foo", "bar"="bar"})
 */', '
/**
 * @Foo(foo="foo", bar={"foo":"foo", "bar"="bar"})
 */'],
            ['
/**
 * @Foo(foo = "foo", bar = {"foo" : "foo", "bar" = "bar"})
 */'],
        ]);
    }

    /**
     * @param string      $expected
     * @param null|string $input
     *
     * @dataProvider getFixWithoutSpaceAfterArgumentAssignmentOnlyCases
     */
    public function testFixWithoutSpaceAfterArgumentAssignmentOnly($expected, $input = null)
    {
        $this->fixer->configure([
            'around_parentheses' => false,
            'around_commas' => false,
            'before_argument_assignments' => null,
            'after_argument_assignments' => false,
            'before_array_assignments_equals' => null,
            'after_array_assignments_equals' => null,
            'before_array_assignments_colon' => null,
            'after_array_assignments_colon' => null,
        ]);
        $this->doTest($expected, $input);
    }

    /**
     * @param string      $expected
     * @param null|string $input
     *
     * @dataProvider getFixWithoutSpaceAfterArgumentAssignmentOnlyCases
     */
    public function testFixWithoutSpaceAfterArgumentAssignmentOnlyWithDifferentLineEnding($expected, $input = null)
    {
        $expected = str_replace("\n", "\r\n", $expected);
        if (null !== $input) {
            $input = str_replace("\n", "\r\n", $input);
        }

        $this->testFixWithoutSpaceAfterArgumentAssignmentOnly($expected, $input);
    }

    public function getFixWithoutSpaceAfterArgumentAssignmentOnlyCases()
    {
        return $this->createTestCases([
            ['
/**
 * @Foo(foo="foo", bar={"foo":"foo", "bar"="bar"})
 */'],
            ['
/**
 * @Foo(foo ="foo", bar ={"foo" : "foo", "bar" = "bar"})
 */', '
/**
 * @Foo(foo = "foo", bar = {"foo" : "foo", "bar" = "bar"})
 */'],
        ]);
    }

    /**
     * @param string      $expected
     * @param null|string $input
     *
     * @dataProvider getFixWithSpaceBeforeArrayAssignmentEqualOnlyCases
     */
    public function testFixWithSpaceBeforeArrayAssignmentEqualOnly($expected, $input = null)
    {
        $this->fixer->configure([
            'around_parentheses' => false,
            'around_commas' => false,
            'before_argument_assignments' => null,
            'after_argument_assignments' => null,
            'before_array_assignments_equals' => true,
            'after_array_assignments_equals' => null,
            'before_array_assignments_colon' => null,
            'after_array_assignments_colon' => null,
        ]);
        $this->doTest($expected, $input);
    }

    /**
     * @param string      $expected
     * @param null|string $input
     *
     * @dataProvider getFixWithSpaceBeforeArrayAssignmentEqualOnlyCases
     */
    public function testFixWithSpaceBeforeArrayAssignmentEqualOnlyWithDifferentLineEnding($expected, $input = null)
    {
        $expected = str_replace("\n", "\r\n", $expected);
        if (null !== $input) {
            $input = str_replace("\n", "\r\n", $input);
        }

        $this->testFixWithSpaceBeforeArrayAssignmentEqualOnly($expected, $input);
    }

    public function getFixWithSpaceBeforeArrayAssignmentEqualOnlyCases()
    {
        return $this->createTestCases([
            ['
/**
 * @Foo(foo="foo", bar={"foo":"foo", "bar" ="bar"})
 */', '
/**
 * @Foo(foo="foo", bar={"foo":"foo", "bar"="bar"})
 */'],
            ['
/**
 * @Foo(foo = "foo", bar = {"foo" : "foo", "bar" = "bar"})
 */'],
        ]);
    }

    /**
     * @param string      $expected
     * @param null|string $input
     *
     * @dataProvider getFixWithoutSpaceBeforeArrayAssignmentEqualOnlyCases
     */
    public function testFixWithoutSpaceBeforeArrayAssignmentEqualOnly($expected, $input = null)
    {
        $this->fixer->configure([
            'around_parentheses' => false,
            'around_commas' => false,
            'before_argument_assignments' => null,
            'after_argument_assignments' => null,
            'before_array_assignments_equals' => false,
            'after_array_assignments_equals' => null,
            'before_array_assignments_colon' => null,
            'after_array_assignments_colon' => null,
        ]);
        $this->doTest($expected, $input);
    }

    /**
     * @param string      $expected
     * @param null|string $input
     *
     * @dataProvider getFixWithoutSpaceBeforeArrayAssignmentEqualOnlyCases
     */
    public function testFixWithoutSpaceBeforeArrayAssignmentEqualOnlyWithDifferentLineEnding($expected, $input = null)
    {
        $expected = str_replace("\n", "\r\n", $expected);
        if (null !== $input) {
            $input = str_replace("\n", "\r\n", $input);
        }

        $this->testFixWithoutSpaceBeforeArrayAssignmentEqualOnly($expected, $input);
    }

    public function getFixWithoutSpaceBeforeArrayAssignmentEqualOnlyCases()
    {
        return $this->createTestCases([
            ['
/**
 * @Foo(foo="foo", bar={"foo":"foo", "bar"="bar"})
 */'],
            ['
/**
 * @Foo(foo = "foo", bar = {"foo" : "foo", "bar"= "bar"})
 */', '
/**
 * @Foo(foo = "foo", bar = {"foo" : "foo", "bar" = "bar"})
 */'],
        ]);
    }

    /**
     * @param string      $expected
     * @param null|string $input
     *
     * @dataProvider getFixWithSpaceAfterArrayAssignmentEqualOnlyCases
     */
    public function testFixWithSpaceAfterArrayAssignmentEqualOnly($expected, $input = null)
    {
        $this->fixer->configure([
            'around_parentheses' => false,
            'around_commas' => false,
            'before_argument_assignments' => null,
            'after_argument_assignments' => null,
            'before_array_assignments_equals' => null,
            'after_array_assignments_equals' => true,
            'before_array_assignments_colon' => null,
            'after_array_assignments_colon' => null,
        ]);
        $this->doTest($expected, $input);
    }

    /**
     * @param string      $expected
     * @param null|string $input
     *
     * @dataProvider getFixWithSpaceAfterArrayAssignmentEqualOnlyCases
     */
    public function testFixWithSpaceAfterArrayAssignmentEqualOnlyWithDifferentLineEnding($expected, $input = null)
    {
        $expected = str_replace("\n", "\r\n", $expected);
        if (null !== $input) {
            $input = str_replace("\n", "\r\n", $input);
        }

        $this->testFixWithSpaceAfterArrayAssignmentEqualOnly($expected, $input);
    }

    public function getFixWithSpaceAfterArrayAssignmentEqualOnlyCases()
    {
        return $this->createTestCases([
            ['
/**
 * @Foo(foo="foo", bar={"foo":"foo", "bar"= "bar"})
 */', '
/**
 * @Foo(foo="foo", bar={"foo":"foo", "bar"="bar"})
 */'],
            ['
/**
 * @Foo(foo = "foo", bar = {"foo" : "foo", "bar" = "bar"})
 */'],
        ]);
    }

    /**
     * @param string      $expected
     * @param null|string $input
     *
     * @dataProvider getFixWithoutSpaceAfterArrayAssignmentEqualOnlyCases
     */
    public function testFixWithoutSpaceAfterArrayAssignmentEqualOnly($expected, $input = null)
    {
        $this->fixer->configure([
            'around_parentheses' => false,
            'around_commas' => false,
            'before_argument_assignments' => null,
            'after_argument_assignments' => null,
            'before_array_assignments_equals' => null,
            'after_array_assignments_equals' => false,
            'before_array_assignments_colon' => null,
            'after_array_assignments_colon' => null,
        ]);
        $this->doTest($expected, $input);
    }

    /**
     * @param string      $expected
     * @param null|string $input
     *
     * @dataProvider getFixWithoutSpaceAfterArrayAssignmentEqualOnlyCases
     */
    public function testFixWithoutSpaceAfterArrayAssignmentEqualOnlyWithDifferentLineEnding($expected, $input = null)
    {
        $expected = str_replace("\n", "\r\n", $expected);
        if (null !== $input) {
            $input = str_replace("\n", "\r\n", $input);
        }

        $this->testFixWithoutSpaceAfterArrayAssignmentEqualOnly($expected, $input);
    }

    public function getFixWithoutSpaceAfterArrayAssignmentEqualOnlyCases()
    {
        return $this->createTestCases([
            ['
/**
 * @Foo(foo="foo", bar={"foo":"foo", "bar"="bar"})
 */'],
            ['
/**
 * @Foo(foo = "foo", bar = {"foo" : "foo", "bar" ="bar"})
 */', '
/**
 * @Foo(foo = "foo", bar = {"foo" : "foo", "bar" = "bar"})
 */'],
        ]);
    }

    /**
     * @param string      $expected
     * @param null|string $input
     *
     * @dataProvider getFixWithSpaceBeforeArrayAssignmentColonOnlyCases
     */
    public function testFixWithSpaceBeforeArrayAssignmentColonOnly($expected, $input = null)
    {
        $this->fixer->configure([
            'around_parentheses' => false,
            'around_commas' => false,
            'before_argument_assignments' => null,
            'after_argument_assignments' => null,
            'before_array_assignments_equals' => null,
            'after_array_assignments_equals' => null,
            'before_array_assignments_colon' => true,
            'after_array_assignments_colon' => null,
        ]);
        $this->doTest($expected, $input);
    }

    /**
     * @param string      $expected
     * @param null|string $input
     *
     * @dataProvider getFixWithSpaceBeforeArrayAssignmentColonOnlyCases
     */
    public function testFixWithSpaceBeforeArrayAssignmentColonOnlyWithDifferentLineEnding($expected, $input = null)
    {
        $expected = str_replace("\n", "\r\n", $expected);
        if (null !== $input) {
            $input = str_replace("\n", "\r\n", $input);
        }

        $this->testFixWithSpaceBeforeArrayAssignmentColonOnly($expected, $input);
    }

    public function getFixWithSpaceBeforeArrayAssignmentColonOnlyCases()
    {
        return $this->createTestCases([
            ['
/**
 * @Foo(foo="foo", bar={"foo" :"foo", "bar"="bar"})
 */', '
/**
 * @Foo(foo="foo", bar={"foo":"foo", "bar"="bar"})
 */'],
            ['
/**
 * @Foo(foo = "foo", bar = {"foo" : "foo", "bar" = "bar"})
 */'],
        ]);
    }

    /**
     * @param string      $expected
     * @param null|string $input
     *
     * @dataProvider getFixWithoutSpaceBeforeArrayAssignmentColonOnlyCases
     */
    public function testFixWithoutSpaceBeforeArrayAssignmentColonOnly($expected, $input = null)
    {
        $this->fixer->configure([
            'around_parentheses' => false,
            'around_commas' => false,
            'before_argument_assignments' => null,
            'after_argument_assignments' => null,
            'before_array_assignments_equals' => null,
            'after_array_assignments_equals' => null,
            'before_array_assignments_colon' => false,
            'after_array_assignments_colon' => null,
        ]);
        $this->doTest($expected, $input);
    }

    /**
     * @param string      $expected
     * @param null|string $input
     *
     * @dataProvider getFixWithoutSpaceBeforeArrayAssignmentColonOnlyCases
     */
    public function testFixWithoutSpaceBeforeArrayAssignmentColonOnlyWithDifferentLineEnding($expected, $input = null)
    {
        $expected = str_replace("\n", "\r\n", $expected);
        if (null !== $input) {
            $input = str_replace("\n", "\r\n", $input);
        }

        $this->testFixWithoutSpaceBeforeArrayAssignmentColonOnly($expected, $input);
    }

    public function getFixWithoutSpaceBeforeArrayAssignmentColonOnlyCases()
    {
        return $this->createTestCases([
            ['
/**
 * @Foo(foo="foo", bar={"foo":"foo", "bar"="bar"})
 */'],
            ['
/**
 * @Foo(foo = "foo", bar = {"foo": "foo", "bar" = "bar"})
 */', '
/**
 * @Foo(foo = "foo", bar = {"foo" : "foo", "bar" = "bar"})
 */'],
        ]);
    }

    /**
     * @param string      $expected
     * @param null|string $input
     *
     * @dataProvider getFixWithSpaceAfterArrayAssignmentColonOnlyCases
     */
    public function testFixWithSpaceAfterArrayAssignmentColonOnly($expected, $input = null)
    {
        $this->fixer->configure([
            'around_parentheses' => false,
            'around_commas' => false,
            'before_argument_assignments' => null,
            'after_argument_assignments' => null,
            'before_array_assignments_equals' => null,
            'after_array_assignments_equals' => null,
            'before_array_assignments_colon' => null,
            'after_array_assignments_colon' => true,
        ]);
        $this->doTest($expected, $input);
    }

    /**
     * @param string      $expected
     * @param null|string $input
     *
     * @dataProvider getFixWithSpaceAfterArrayAssignmentColonOnlyCases
     */
    public function testFixWithSpaceAfterArrayAssignmentColonOnlyWithDifferentLineEnding($expected, $input = null)
    {
        $expected = str_replace("\n", "\r\n", $expected);
        if (null !== $input) {
            $input = str_replace("\n", "\r\n", $input);
        }

        $this->testFixWithSpaceAfterArrayAssignmentColonOnly($expected, $input);
    }

    public function getFixWithSpaceAfterArrayAssignmentColonOnlyCases()
    {
        return $this->createTestCases([
            ['
/**
 * @Foo(foo="foo", bar={"foo": "foo", "bar"="bar"})
 */', '
/**
 * @Foo(foo="foo", bar={"foo":"foo", "bar"="bar"})
 */'],
            ['
/**
 * @Foo(foo = "foo", bar = {"foo" : "foo", "bar" = "bar"})
 */'],
        ]);
    }

    /**
     * @param string      $expected
     * @param null|string $input
     *
     * @dataProvider getFixWithoutSpaceAfterArrayAssignmentColonOnlyCases
     */
    public function testFixWithoutSpaceAfterArrayAssignmentColonOnly($expected, $input = null)
    {
        $this->fixer->configure([
            'around_parentheses' => false,
            'around_commas' => false,
            'before_argument_assignments' => null,
            'after_argument_assignments' => null,
            'before_array_assignments_equals' => null,
            'after_array_assignments_equals' => null,
            'before_array_assignments_colon' => null,
            'after_array_assignments_colon' => false,
        ]);
        $this->doTest($expected, $input);
    }

    /**
     * @param string      $expected
     * @param null|string $input
     *
     * @dataProvider getFixWithoutSpaceAfterArrayAssignmentColonOnlyCases
     */
    public function testFixWithoutSpaceAfterArrayAssignmentColonOnlyWithDifferentLineEnding($expected, $input = null)
    {
        $expected = str_replace("\n", "\r\n", $expected);
        if (null !== $input) {
            $input = str_replace("\n", "\r\n", $input);
        }

        $this->testFixWithoutSpaceAfterArrayAssignmentColonOnly($expected, $input);
    }

    public function getFixWithoutSpaceAfterArrayAssignmentColonOnlyCases()
    {
        return $this->createTestCases([
            ['
/**
 * @Foo(foo="foo", bar={"foo":"foo", "bar"="bar"})
 */'],
            ['
/**
 * @Foo(foo = "foo", bar = {"foo" :"foo", "bar" = "bar"})
 */', '
/**
 * @Foo(foo = "foo", bar = {"foo" : "foo", "bar" = "bar"})
 */'],
        ]);
    }
}<|MERGE_RESOLUTION|>--- conflicted
+++ resolved
@@ -26,14 +26,10 @@
      * @param string      $expected
      * @param null|string $input
      *
-<<<<<<< HEAD
-     * @dataProvider getFixAllCases
+     * @dataProvider provideFixAllCases
      * @group legacy
      * @expectedDeprecation Option "around_argument_assignments" is deprecated and will be removed in 3.0, use options "before_argument_assignments" and "after_argument_assignments" instead.
      * @expectedDeprecation Option "around_array_assignments" is deprecated and will be removed in 3.0, use options "before_array_assignments_equals", "after_array_assignments_equals", "before_array_assignments_colon" and "after_array_assignments_colon" instead.
-=======
-     * @dataProvider provideFixAllCases
->>>>>>> c6603299
      */
     public function testLegacyFixAll($expected, $input = null)
     {
@@ -75,7 +71,7 @@
      * @param string      $expected
      * @param null|string $input
      *
-     * @dataProvider getFixAllCases
+     * @dataProvider provideFixAllCases
      * @group legacy
      * @expectedDeprecation Option "around_argument_assignments" is deprecated and will be removed in 3.0, use options "before_argument_assignments" and "after_argument_assignments" instead.
      * @expectedDeprecation Option "around_array_assignments" is deprecated and will be removed in 3.0, use options "before_array_assignments_equals", "after_array_assignments_equals", "before_array_assignments_colon" and "after_array_assignments_colon" instead.
@@ -94,7 +90,7 @@
      * @param string      $expected
      * @param null|string $input
      *
-     * @dataProvider getFixAllCases
+     * @dataProvider provideFixAllCases
      */
     public function testFixAllWithDifferentLineEnding($expected, $input = null)
     {
@@ -375,14 +371,10 @@
      * @param string      $expected
      * @param null|string $input
      *
-<<<<<<< HEAD
-     * @dataProvider getFixAroundParenthesesOnlyCases
+     * @dataProvider provideFixAroundParenthesesOnlyCases
      * @group legacy
      * @expectedDeprecation Option "around_argument_assignments" is deprecated and will be removed in 3.0, use options "before_argument_assignments" and "after_argument_assignments" instead.
      * @expectedDeprecation Option "around_array_assignments" is deprecated and will be removed in 3.0, use options "before_array_assignments_equals", "after_array_assignments_equals", "before_array_assignments_colon" and "after_array_assignments_colon" instead.
-=======
-     * @dataProvider provideFixAroundParenthesesOnlyCases
->>>>>>> c6603299
      */
     public function testLegacyFixAroundParenthesesOnly($expected, $input = null)
     {
@@ -438,7 +430,7 @@
      * @param string      $expected
      * @param null|string $input
      *
-     * @dataProvider getFixAroundParenthesesOnlyCases
+     * @dataProvider provideFixAroundParenthesesOnlyCases
      * @group legacy
      * @expectedDeprecation Option "around_argument_assignments" is deprecated and will be removed in 3.0, use options "before_argument_assignments" and "after_argument_assignments" instead.
      * @expectedDeprecation Option "around_array_assignments" is deprecated and will be removed in 3.0, use options "before_array_assignments_equals", "after_array_assignments_equals", "before_array_assignments_colon" and "after_array_assignments_colon" instead.
@@ -457,7 +449,7 @@
      * @param string      $expected
      * @param null|string $input
      *
-     * @dataProvider getFixAroundParenthesesOnlyCases
+     * @dataProvider provideFixAroundParenthesesOnlyCases
      */
     public function testFixAroundParenthesesOnlyWithDifferentLineEnding($expected, $input = null)
     {
@@ -688,14 +680,10 @@
      * @param string      $expected
      * @param null|string $input
      *
-<<<<<<< HEAD
-     * @dataProvider getFixAroundCommasOnlyCases
+     * @dataProvider provideFixAroundCommasOnlyCases
      * @group legacy
      * @expectedDeprecation Option "around_argument_assignments" is deprecated and will be removed in 3.0, use options "before_argument_assignments" and "after_argument_assignments" instead.
      * @expectedDeprecation Option "around_array_assignments" is deprecated and will be removed in 3.0, use options "before_array_assignments_equals", "after_array_assignments_equals", "before_array_assignments_colon" and "after_array_assignments_colon" instead.
-=======
-     * @dataProvider provideFixAroundCommasOnlyCases
->>>>>>> c6603299
      */
     public function testLegacyFixAroundCommasOnly($expected, $input = null)
     {
@@ -751,7 +739,7 @@
      * @param string      $expected
      * @param null|string $input
      *
-     * @dataProvider getFixAroundCommasOnlyCases
+     * @dataProvider provideFixAroundCommasOnlyCases
      * @group legacy
      * @expectedDeprecation Option "around_argument_assignments" is deprecated and will be removed in 3.0, use options "before_argument_assignments" and "after_argument_assignments" instead.
      * @expectedDeprecation Option "around_array_assignments" is deprecated and will be removed in 3.0, use options "before_array_assignments_equals", "after_array_assignments_equals", "before_array_assignments_colon" and "after_array_assignments_colon" instead.
@@ -770,7 +758,7 @@
      * @param string      $expected
      * @param null|string $input
      *
-     * @dataProvider getFixAroundCommasOnlyCases
+     * @dataProvider provideFixAroundCommasOnlyCases
      */
     public function testFixAroundCommasOnlyWithDifferentLineEnding($expected, $input = null)
     {
@@ -1024,14 +1012,10 @@
      * @param string      $expected
      * @param null|string $input
      *
-<<<<<<< HEAD
-     * @dataProvider getFixAroundArgumentAssignmentsOnlyCases
+     * @dataProvider provideFixAroundArgumentAssignmentsOnlyCases
      * @group legacy
      * @expectedDeprecation Option "around_argument_assignments" is deprecated and will be removed in 3.0, use options "before_argument_assignments" and "after_argument_assignments" instead.
      * @expectedDeprecation Option "around_array_assignments" is deprecated and will be removed in 3.0, use options "before_array_assignments_equals", "after_array_assignments_equals", "before_array_assignments_colon" and "after_array_assignments_colon" instead.
-=======
-     * @dataProvider provideFixAroundArgumentAssignmentsOnlyCases
->>>>>>> c6603299
      */
     public function testLegacyFixAroundArgumentAssignmentsOnly($expected, $input = null)
     {
@@ -1055,14 +1039,10 @@
      * @param string      $expected
      * @param null|string $input
      *
-<<<<<<< HEAD
-     * @dataProvider getFixAroundArgumentAssignmentsOnlyCases
+     * @dataProvider provideFixAroundArgumentAssignmentsOnlyCases
      * @group legacy
      * @expectedDeprecation Option "around_argument_assignments" is deprecated and will be removed in 3.0, use options "before_argument_assignments" and "after_argument_assignments" instead.
      * @expectedDeprecation Option "around_array_assignments" is deprecated and will be removed in 3.0, use options "before_array_assignments_equals", "after_array_assignments_equals", "before_array_assignments_colon" and "after_array_assignments_colon" instead.
-=======
-     * @dataProvider provideFixAroundArgumentAssignmentsOnlyCases
->>>>>>> c6603299
      */
     public function testLegacyFixAroundArgumentAssignmentsOnlyWithDifferentLineEnding($expected, $input = null)
     {
@@ -1308,14 +1288,10 @@
      * @param string      $expected
      * @param null|string $input
      *
-<<<<<<< HEAD
-     * @dataProvider getFixAroundArrayAssignmentsOnlyCases
+     * @dataProvider provideFixAroundArrayAssignmentsOnlyCases
      * @group legacy
      * @expectedDeprecation Option "around_argument_assignments" is deprecated and will be removed in 3.0, use options "before_argument_assignments" and "after_argument_assignments" instead.
      * @expectedDeprecation Option "around_array_assignments" is deprecated and will be removed in 3.0, use options "before_array_assignments_equals", "after_array_assignments_equals", "before_array_assignments_colon" and "after_array_assignments_colon" instead.
-=======
-     * @dataProvider provideFixAroundArrayAssignmentsOnlyCases
->>>>>>> c6603299
      */
     public function testLegacyFixAroundArrayAssignmentsOnly($expected, $input = null)
     {
@@ -1339,14 +1315,10 @@
      * @param string      $expected
      * @param null|string $input
      *
-<<<<<<< HEAD
-     * @dataProvider getFixAroundArrayAssignmentsOnlyCases
+     * @dataProvider provideFixAroundArrayAssignmentsOnlyCases
      * @group legacy
      * @expectedDeprecation Option "around_argument_assignments" is deprecated and will be removed in 3.0, use options "before_argument_assignments" and "after_argument_assignments" instead.
      * @expectedDeprecation Option "around_array_assignments" is deprecated and will be removed in 3.0, use options "before_array_assignments_equals", "after_array_assignments_equals", "before_array_assignments_colon" and "after_array_assignments_colon" instead.
-=======
-     * @dataProvider provideFixAroundArrayAssignmentsOnlyCases
->>>>>>> c6603299
      */
     public function testLegacyFixAroundArrayAssignmentsOnlyWithDifferentLineEnding($expected, $input = null)
     {
@@ -1572,7 +1544,7 @@
      * @param string      $expected
      * @param null|string $input
      *
-     * @dataProvider getFixWithSpaceBeforeArgumentAssignmentOnlyCases
+     * @dataProvider provideFixWithSpaceBeforeArgumentAssignmentOnlyCases
      */
     public function testFixWithSpaceBeforeArgumentAssignmentOnly($expected, $input = null)
     {
@@ -1593,7 +1565,7 @@
      * @param string      $expected
      * @param null|string $input
      *
-     * @dataProvider getFixWithSpaceBeforeArgumentAssignmentOnlyCases
+     * @dataProvider provideFixWithSpaceBeforeArgumentAssignmentOnlyCases
      */
     public function testFixWithSpaceBeforeArgumentAssignmentOnlyWithDifferentLineEnding($expected, $input = null)
     {
@@ -1605,7 +1577,7 @@
         $this->testFixWithSpaceBeforeArgumentAssignmentOnly($expected, $input);
     }
 
-    public function getFixWithSpaceBeforeArgumentAssignmentOnlyCases()
+    public function provideFixWithSpaceBeforeArgumentAssignmentOnlyCases()
     {
         return $this->createTestCases([
             ['
@@ -1626,7 +1598,7 @@
      * @param string      $expected
      * @param null|string $input
      *
-     * @dataProvider getFixWithoutSpaceBeforeArgumentAssignmentOnlyCases
+     * @dataProvider provideFixWithoutSpaceBeforeArgumentAssignmentOnlyCases
      */
     public function testFixWithoutSpaceBeforeArgumentAssignmentOnly($expected, $input = null)
     {
@@ -1647,7 +1619,7 @@
      * @param string      $expected
      * @param null|string $input
      *
-     * @dataProvider getFixWithoutSpaceBeforeArgumentAssignmentOnlyCases
+     * @dataProvider provideFixWithoutSpaceBeforeArgumentAssignmentOnlyCases
      */
     public function testFixWithoutSpaceBeforeArgumentAssignmentOnlyWithDifferentLineEnding($expected, $input = null)
     {
@@ -1659,7 +1631,7 @@
         $this->testFixWithoutSpaceBeforeArgumentAssignmentOnly($expected, $input);
     }
 
-    public function getFixWithoutSpaceBeforeArgumentAssignmentOnlyCases()
+    public function provideFixWithoutSpaceBeforeArgumentAssignmentOnlyCases()
     {
         return $this->createTestCases([
             ['
@@ -1680,7 +1652,7 @@
      * @param string      $expected
      * @param null|string $input
      *
-     * @dataProvider getFixWithSpaceAfterArgumentAssignmentOnlyCases
+     * @dataProvider provideFixWithSpaceAfterArgumentAssignmentOnlyCases
      */
     public function testFixWithSpaceAfterArgumentAssignmentOnly($expected, $input = null)
     {
@@ -1701,7 +1673,7 @@
      * @param string      $expected
      * @param null|string $input
      *
-     * @dataProvider getFixWithSpaceAfterArgumentAssignmentOnlyCases
+     * @dataProvider provideFixWithSpaceAfterArgumentAssignmentOnlyCases
      */
     public function testFixWithSpaceAfterArgumentAssignmentOnlyWithDifferentLineEnding($expected, $input = null)
     {
@@ -1713,7 +1685,7 @@
         $this->testFixWithSpaceAfterArgumentAssignmentOnly($expected, $input);
     }
 
-    public function getFixWithSpaceAfterArgumentAssignmentOnlyCases()
+    public function provideFixWithSpaceAfterArgumentAssignmentOnlyCases()
     {
         return $this->createTestCases([
             ['
@@ -1734,7 +1706,7 @@
      * @param string      $expected
      * @param null|string $input
      *
-     * @dataProvider getFixWithoutSpaceAfterArgumentAssignmentOnlyCases
+     * @dataProvider provideFixWithoutSpaceAfterArgumentAssignmentOnlyCases
      */
     public function testFixWithoutSpaceAfterArgumentAssignmentOnly($expected, $input = null)
     {
@@ -1755,7 +1727,7 @@
      * @param string      $expected
      * @param null|string $input
      *
-     * @dataProvider getFixWithoutSpaceAfterArgumentAssignmentOnlyCases
+     * @dataProvider provideFixWithoutSpaceAfterArgumentAssignmentOnlyCases
      */
     public function testFixWithoutSpaceAfterArgumentAssignmentOnlyWithDifferentLineEnding($expected, $input = null)
     {
@@ -1767,7 +1739,7 @@
         $this->testFixWithoutSpaceAfterArgumentAssignmentOnly($expected, $input);
     }
 
-    public function getFixWithoutSpaceAfterArgumentAssignmentOnlyCases()
+    public function provideFixWithoutSpaceAfterArgumentAssignmentOnlyCases()
     {
         return $this->createTestCases([
             ['
@@ -1788,7 +1760,7 @@
      * @param string      $expected
      * @param null|string $input
      *
-     * @dataProvider getFixWithSpaceBeforeArrayAssignmentEqualOnlyCases
+     * @dataProvider provideFixWithSpaceBeforeArrayAssignmentEqualOnlyCases
      */
     public function testFixWithSpaceBeforeArrayAssignmentEqualOnly($expected, $input = null)
     {
@@ -1809,7 +1781,7 @@
      * @param string      $expected
      * @param null|string $input
      *
-     * @dataProvider getFixWithSpaceBeforeArrayAssignmentEqualOnlyCases
+     * @dataProvider provideFixWithSpaceBeforeArrayAssignmentEqualOnlyCases
      */
     public function testFixWithSpaceBeforeArrayAssignmentEqualOnlyWithDifferentLineEnding($expected, $input = null)
     {
@@ -1821,7 +1793,7 @@
         $this->testFixWithSpaceBeforeArrayAssignmentEqualOnly($expected, $input);
     }
 
-    public function getFixWithSpaceBeforeArrayAssignmentEqualOnlyCases()
+    public function provideFixWithSpaceBeforeArrayAssignmentEqualOnlyCases()
     {
         return $this->createTestCases([
             ['
@@ -1842,7 +1814,7 @@
      * @param string      $expected
      * @param null|string $input
      *
-     * @dataProvider getFixWithoutSpaceBeforeArrayAssignmentEqualOnlyCases
+     * @dataProvider provideFixWithoutSpaceBeforeArrayAssignmentEqualOnlyCases
      */
     public function testFixWithoutSpaceBeforeArrayAssignmentEqualOnly($expected, $input = null)
     {
@@ -1863,7 +1835,7 @@
      * @param string      $expected
      * @param null|string $input
      *
-     * @dataProvider getFixWithoutSpaceBeforeArrayAssignmentEqualOnlyCases
+     * @dataProvider provideFixWithoutSpaceBeforeArrayAssignmentEqualOnlyCases
      */
     public function testFixWithoutSpaceBeforeArrayAssignmentEqualOnlyWithDifferentLineEnding($expected, $input = null)
     {
@@ -1875,7 +1847,7 @@
         $this->testFixWithoutSpaceBeforeArrayAssignmentEqualOnly($expected, $input);
     }
 
-    public function getFixWithoutSpaceBeforeArrayAssignmentEqualOnlyCases()
+    public function provideFixWithoutSpaceBeforeArrayAssignmentEqualOnlyCases()
     {
         return $this->createTestCases([
             ['
@@ -1896,7 +1868,7 @@
      * @param string      $expected
      * @param null|string $input
      *
-     * @dataProvider getFixWithSpaceAfterArrayAssignmentEqualOnlyCases
+     * @dataProvider provideFixWithSpaceAfterArrayAssignmentEqualOnlyCases
      */
     public function testFixWithSpaceAfterArrayAssignmentEqualOnly($expected, $input = null)
     {
@@ -1917,7 +1889,7 @@
      * @param string      $expected
      * @param null|string $input
      *
-     * @dataProvider getFixWithSpaceAfterArrayAssignmentEqualOnlyCases
+     * @dataProvider provideFixWithSpaceAfterArrayAssignmentEqualOnlyCases
      */
     public function testFixWithSpaceAfterArrayAssignmentEqualOnlyWithDifferentLineEnding($expected, $input = null)
     {
@@ -1929,7 +1901,7 @@
         $this->testFixWithSpaceAfterArrayAssignmentEqualOnly($expected, $input);
     }
 
-    public function getFixWithSpaceAfterArrayAssignmentEqualOnlyCases()
+    public function provideFixWithSpaceAfterArrayAssignmentEqualOnlyCases()
     {
         return $this->createTestCases([
             ['
@@ -1950,7 +1922,7 @@
      * @param string      $expected
      * @param null|string $input
      *
-     * @dataProvider getFixWithoutSpaceAfterArrayAssignmentEqualOnlyCases
+     * @dataProvider provideFixWithoutSpaceAfterArrayAssignmentEqualOnlyCases
      */
     public function testFixWithoutSpaceAfterArrayAssignmentEqualOnly($expected, $input = null)
     {
@@ -1971,7 +1943,7 @@
      * @param string      $expected
      * @param null|string $input
      *
-     * @dataProvider getFixWithoutSpaceAfterArrayAssignmentEqualOnlyCases
+     * @dataProvider provideFixWithoutSpaceAfterArrayAssignmentEqualOnlyCases
      */
     public function testFixWithoutSpaceAfterArrayAssignmentEqualOnlyWithDifferentLineEnding($expected, $input = null)
     {
@@ -1983,7 +1955,7 @@
         $this->testFixWithoutSpaceAfterArrayAssignmentEqualOnly($expected, $input);
     }
 
-    public function getFixWithoutSpaceAfterArrayAssignmentEqualOnlyCases()
+    public function provideFixWithoutSpaceAfterArrayAssignmentEqualOnlyCases()
     {
         return $this->createTestCases([
             ['
@@ -2004,7 +1976,7 @@
      * @param string      $expected
      * @param null|string $input
      *
-     * @dataProvider getFixWithSpaceBeforeArrayAssignmentColonOnlyCases
+     * @dataProvider provideFixWithSpaceBeforeArrayAssignmentColonOnlyCases
      */
     public function testFixWithSpaceBeforeArrayAssignmentColonOnly($expected, $input = null)
     {
@@ -2025,7 +1997,7 @@
      * @param string      $expected
      * @param null|string $input
      *
-     * @dataProvider getFixWithSpaceBeforeArrayAssignmentColonOnlyCases
+     * @dataProvider provideFixWithSpaceBeforeArrayAssignmentColonOnlyCases
      */
     public function testFixWithSpaceBeforeArrayAssignmentColonOnlyWithDifferentLineEnding($expected, $input = null)
     {
@@ -2037,7 +2009,7 @@
         $this->testFixWithSpaceBeforeArrayAssignmentColonOnly($expected, $input);
     }
 
-    public function getFixWithSpaceBeforeArrayAssignmentColonOnlyCases()
+    public function provideFixWithSpaceBeforeArrayAssignmentColonOnlyCases()
     {
         return $this->createTestCases([
             ['
@@ -2058,7 +2030,7 @@
      * @param string      $expected
      * @param null|string $input
      *
-     * @dataProvider getFixWithoutSpaceBeforeArrayAssignmentColonOnlyCases
+     * @dataProvider provideFixWithoutSpaceBeforeArrayAssignmentColonOnlyCases
      */
     public function testFixWithoutSpaceBeforeArrayAssignmentColonOnly($expected, $input = null)
     {
@@ -2079,7 +2051,7 @@
      * @param string      $expected
      * @param null|string $input
      *
-     * @dataProvider getFixWithoutSpaceBeforeArrayAssignmentColonOnlyCases
+     * @dataProvider provideFixWithoutSpaceBeforeArrayAssignmentColonOnlyCases
      */
     public function testFixWithoutSpaceBeforeArrayAssignmentColonOnlyWithDifferentLineEnding($expected, $input = null)
     {
@@ -2091,7 +2063,7 @@
         $this->testFixWithoutSpaceBeforeArrayAssignmentColonOnly($expected, $input);
     }
 
-    public function getFixWithoutSpaceBeforeArrayAssignmentColonOnlyCases()
+    public function provideFixWithoutSpaceBeforeArrayAssignmentColonOnlyCases()
     {
         return $this->createTestCases([
             ['
@@ -2112,7 +2084,7 @@
      * @param string      $expected
      * @param null|string $input
      *
-     * @dataProvider getFixWithSpaceAfterArrayAssignmentColonOnlyCases
+     * @dataProvider provideFixWithSpaceAfterArrayAssignmentColonOnlyCases
      */
     public function testFixWithSpaceAfterArrayAssignmentColonOnly($expected, $input = null)
     {
@@ -2133,7 +2105,7 @@
      * @param string      $expected
      * @param null|string $input
      *
-     * @dataProvider getFixWithSpaceAfterArrayAssignmentColonOnlyCases
+     * @dataProvider provideFixWithSpaceAfterArrayAssignmentColonOnlyCases
      */
     public function testFixWithSpaceAfterArrayAssignmentColonOnlyWithDifferentLineEnding($expected, $input = null)
     {
@@ -2145,7 +2117,7 @@
         $this->testFixWithSpaceAfterArrayAssignmentColonOnly($expected, $input);
     }
 
-    public function getFixWithSpaceAfterArrayAssignmentColonOnlyCases()
+    public function provideFixWithSpaceAfterArrayAssignmentColonOnlyCases()
     {
         return $this->createTestCases([
             ['
@@ -2166,7 +2138,7 @@
      * @param string      $expected
      * @param null|string $input
      *
-     * @dataProvider getFixWithoutSpaceAfterArrayAssignmentColonOnlyCases
+     * @dataProvider provideFixWithoutSpaceAfterArrayAssignmentColonOnlyCases
      */
     public function testFixWithoutSpaceAfterArrayAssignmentColonOnly($expected, $input = null)
     {
@@ -2187,7 +2159,7 @@
      * @param string      $expected
      * @param null|string $input
      *
-     * @dataProvider getFixWithoutSpaceAfterArrayAssignmentColonOnlyCases
+     * @dataProvider provideFixWithoutSpaceAfterArrayAssignmentColonOnlyCases
      */
     public function testFixWithoutSpaceAfterArrayAssignmentColonOnlyWithDifferentLineEnding($expected, $input = null)
     {
@@ -2199,7 +2171,7 @@
         $this->testFixWithoutSpaceAfterArrayAssignmentColonOnly($expected, $input);
     }
 
-    public function getFixWithoutSpaceAfterArrayAssignmentColonOnlyCases()
+    public function provideFixWithoutSpaceAfterArrayAssignmentColonOnlyCases()
     {
         return $this->createTestCases([
             ['
