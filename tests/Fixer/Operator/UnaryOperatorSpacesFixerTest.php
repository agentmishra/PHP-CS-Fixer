--- conflicted
+++ resolved
@@ -99,55 +99,8 @@
             [
                 '<?php function foo(&$a, array &$b, Bar &$c) {}',
                 '<?php function foo(& $a, array & $b, Bar & $c) {}',
-<<<<<<< HEAD
             ],
             [
-=======
-            ),
-        );
-
-        return $cases;
-    }
-
-    /**
-     * @param string      $expected
-     * @param null|string $input
-     *
-     * @dataProvider provideFixLT54Cases
-     * @requires PHP <5.4
-     */
-    public function testFixLT54($expected, $input = null)
-    {
-        $this->doTest($expected, $input);
-    }
-
-    public function provideFixLT54Cases()
-    {
-        return array(
-            array(
-                '<?php function foo() {} foo(+$a, -2,-$b, &$c);',
-                '<?php function foo() {} foo(+ $a, - 2,- $b, & $c);',
-            ),
-        );
-    }
-
-    /**
-     * @param string      $expected
-     * @param null|string $input
-     *
-     * @dataProvider provideFix56Cases
-     * @requires PHP 5.6
-     */
-    public function testFix56($expected, $input = null)
-    {
-        $this->doTest($expected, $input);
-    }
-
-    public function provideFix56Cases()
-    {
-        return array(
-            array(
->>>>>>> 10c9393a
                 '<?php function foo($a, ...$b) {}',
                 '<?php function foo($a, ... $b) {}',
             ],
