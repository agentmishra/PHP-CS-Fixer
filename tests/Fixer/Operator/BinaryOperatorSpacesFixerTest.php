--- conflicted
+++ resolved
@@ -375,13 +375,8 @@
     public function testWrongConfigValue()
     {
         $this->setExpectedExceptionRegExp(
-<<<<<<< HEAD
             \PhpCsFixer\ConfigurationException\InvalidFixerConfigurationException::class,
-            '/^\[binary_operator_spaces\] Invalid configuration: The option "align_double_arrow" with value 123 is invalid. Accepted values are: true, false, null\.$/'
-=======
-            'PhpCsFixer\ConfigurationException\InvalidFixerConfigurationException',
             '/^\[binary_operator_spaces\] Invalid configuration: The option "align_double_arrow" with value 123 is invalid\. Accepted values are: true, false, null\.$/'
->>>>>>> c566cc7e
         );
 
         $this->fixer->configure(['align_double_arrow' => 123]);
