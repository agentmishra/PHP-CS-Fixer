<?php

/*
 * This file is part of PHP CS Fixer.
 *
 * (c) Fabien Potencier <fabien@symfony.com>
 *     Dariusz Rumiński <dariusz.ruminski@gmail.com>
 *
 * This source file is subject to the MIT license that is bundled
 * with this source code in the file LICENSE.
 */

namespace PhpCsFixer\Tests\Fixer\CastNotation;

use PhpCsFixer\Tests\Test\AbstractFixerTestCase;

/**
 * @internal
 *
 * @covers \PhpCsFixer\Fixer\CastNotation\CastSpacesFixer
 */
final class CastSpacesFixerTest extends AbstractFixerTestCase
{
    public function testInvalidConfigMissingKey()
    {
        $this->setExpectedExceptionRegExp(
            \PhpCsFixer\ConfigurationException\InvalidFixerConfigurationException::class,
            '#^\[cast_spaces\] Invalid configuration: The option "a" does not exist\. Defined options are: "space"\.$#'
        );

        $this->fixer->configure(['a' => 1]);
    }

    public function testInvalidConfigValue()
    {
        $this->setExpectedExceptionRegExp(
            \PhpCsFixer\ConfigurationException\InvalidFixerConfigurationException::class,
            '#^\[cast_spaces\] Invalid configuration: The option "space" with value "double" is invalid\. Accepted values are: "none", "single"\.$#'
        );

        $this->fixer->configure(['space' => 'double']);
    }

    /**
     * @param string      $expected
     * @param null|string $input
     *
     * @dataProvider providerFixCasts
     */
    public function testFixCastsWithDefaultConfiguration($expected, $input = null)
    {
        $this->doTest($expected, $input);
    }

    /**
     * @param string      $expected
     * @param null|string $input
     *
     * @dataProvider provideFixCases
     */
<<<<<<< HEAD
    public function testFixCastsSingleSpace($expected, $input = null)
=======
    public function testFix($expected, $input = null)
>>>>>>> 10c9393a
    {
        $this->fixer->configure(['space' => 'single']);
        $this->doTest($expected, $input);
    }

    public function provideFixCases()
    {
        return [
            [
                '<?php echo "( int ) $foo";',
            ],
            [
                '<?php $bar = (int) $foo;',
                '<?php $bar = ( int)$foo;',
            ],
            [
                '<?php $bar = (int) $foo;',
                '<?php $bar = (	int)$foo;',
            ],
            [
                '<?php $bar = (int) $foo;',
                '<?php $bar = (int)	$foo;',
            ],
            [
                '<?php $bar = (string) (int) $foo;',
                '<?php $bar = ( string )( int )$foo;',
            ],
            [
                '<?php $bar = (string) (int) $foo;',
                '<?php $bar = (string)(int)$foo;',
            ],
            [
                '<?php $bar = (string) (int) $foo;',
                '<?php $bar = ( string   )    (   int )$foo;',
            ],
            [
                '<?php $bar = (string) $foo;',
                '<?php $bar = ( string )   $foo;',
            ],
            [
                '<?php $bar = (float) Foo::bar();',
                '<?php $bar = (float )Foo::bar();',
            ],
            [
                '<?php $bar = Foo::baz((float) Foo::bar());',
                '<?php $bar = Foo::baz((float )Foo::bar());',
            ],
            [
                '<?php $bar = $query["params"] = (array) $query["params"];',
                '<?php $bar = $query["params"] = (array)$query["params"];',
            ],
            [
                "<?php \$bar = (int)\n \$foo;",
            ],
            [
                "<?php \$bar = (int)\r\n \$foo;",
            ],
        ];
    }

    /**
     * @param string      $expected
     * @param null|string $input
     *
     * @dataProvider provideNoneSpaceFix
     */
    public function testFixCastsNoneSpace($expected, $input = null)
    {
        $this->fixer->configure(['space' => 'none']);
        $this->doTest($expected, $input);
    }

    public function provideNoneSpaceFix()
    {
        return [
            [
                '<?php echo "( int ) $foo";',
            ],
            [
                '<?php $bar = (int)$foo;',
                '<?php $bar = ( int)$foo;',
            ],
            [
                '<?php $bar = (int)$foo;',
                '<?php $bar = (	int)$foo;',
            ],
            [
                '<?php $bar = (int)$foo;',
                '<?php $bar = (int)	$foo;',
            ],
            [
                '<?php $bar = (string)(int)$foo;',
                '<?php $bar = ( string )( int )$foo;',
            ],
            [
                '<?php $bar = (string)(int)$foo;',
            ],
            [
                '<?php $bar = (string)(int)$foo;',
                '<?php $bar = ( string   )    (   int )$foo;',
            ],
            [
                '<?php $bar = (string)$foo;',
                '<?php $bar = ( string )   $foo;',
            ],
            [
                '<?php $bar = (float)Foo::bar();',
                '<?php $bar = (float )Foo::bar();',
            ],
            [
                '<?php $bar = Foo::baz((float)Foo::bar());',
                '<?php $bar = Foo::baz((float )Foo::bar());',
            ],
            [
                '<?php $bar = $query["params"] = (array)$query["params"];',
            ],
            [
                '<?php $bar = (int)$foo;',
                "<?php \$bar = (int)\n \$foo;",
            ],
            [
                '<?php $bar = (int)$foo;',
                "<?php \$bar = (int)\r\n \$foo;",
            ],
        ];
    }
}<|MERGE_RESOLUTION|>--- conflicted
+++ resolved
@@ -45,7 +45,7 @@
      * @param string      $expected
      * @param null|string $input
      *
-     * @dataProvider providerFixCasts
+     * @dataProvider provideFixCastsCases
      */
     public function testFixCastsWithDefaultConfiguration($expected, $input = null)
     {
@@ -56,19 +56,15 @@
      * @param string      $expected
      * @param null|string $input
      *
-     * @dataProvider provideFixCases
+     * @dataProvider provideFixCastsCases
      */
-<<<<<<< HEAD
     public function testFixCastsSingleSpace($expected, $input = null)
-=======
-    public function testFix($expected, $input = null)
->>>>>>> 10c9393a
     {
         $this->fixer->configure(['space' => 'single']);
         $this->doTest($expected, $input);
     }
 
-    public function provideFixCases()
+    public function provideFixCastsCases()
     {
         return [
             [
@@ -127,7 +123,7 @@
      * @param string      $expected
      * @param null|string $input
      *
-     * @dataProvider provideNoneSpaceFix
+     * @dataProvider provideNoneSpaceFixCases
      */
     public function testFixCastsNoneSpace($expected, $input = null)
     {
@@ -135,7 +131,7 @@
         $this->doTest($expected, $input);
     }
 
-    public function provideNoneSpaceFix()
+    public function provideNoneSpaceFixCases()
     {
         return [
             [
