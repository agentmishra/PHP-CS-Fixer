<?php

/*
 * This file is part of PHP CS Fixer.
 *
 * (c) Fabien Potencier <fabien@symfony.com>
 *     Dariusz Rumiński <dariusz.ruminski@gmail.com>
 *
 * This source file is subject to the MIT license that is bundled
 * with this source code in the file LICENSE.
 */

namespace PhpCsFixer\Tests\Fixer\NamespaceNotation;

use PhpCsFixer\Tests\Test\AbstractFixerTestCase;
use PhpCsFixer\WhitespacesFixerConfig;

/**
 * @author Graham Campbell <graham@alt-three.com>
 *
 * @internal
 *
 * @covers \PhpCsFixer\AbstractLinesBeforeNamespaceFixer
 * @covers \PhpCsFixer\Fixer\NamespaceNotation\SingleBlankLineBeforeNamespaceFixer
 */
final class SingleBlankLineBeforeNamespaceFixerTest extends AbstractFixerTestCase
{
    /**
     * @dataProvider provideFixCases
     *
     * @param string                      $expected
     * @param null|string                 $input
     * @param null|WhitespacesFixerConfig $whitespaces
     */
    public function testFix($expected, $input = null, WhitespacesFixerConfig $whitespaces = null)
    {
        if (null !== $whitespaces) {
            $this->fixer->setWhitespacesConfig($whitespaces);
        }
        $this->doTest($expected, $input);
    }

    /**
     * @return array
     */
    public function provideFixCases()
    {
<<<<<<< HEAD
        return [
            ["<?php\n\nnamespace X;"],
            ["<?php\n\nnamespace X;", "<?php\n\n\n\nnamespace X;"],
            ["<?php\r\n\r\nnamespace X;"],
            ["<?php\r\n\nnamespace X;", "<?php\r\n\r\n\r\n\r\nnamespace X;"],
            ["<?php\n\nfoo();\nnamespace\\bar\\baz();"],
        ];
=======
        return array(
            array("<?php\n\nnamespace X;"),
            array("<?php\n\nnamespace X;", "<?php\n\n\n\nnamespace X;"),
            array("<?php\r\n\r\nnamespace X;"),
            array("<?php\n\nnamespace X;", "<?php\r\n\r\n\r\n\r\nnamespace X;"),
            array("<?php\n\nfoo();\nnamespace\\bar\\baz();"),
            array("<?php\n\nnamespace X;", "<?php\nnamespace X;"),
            array("<?php\n\nnamespace X;", '<?php namespace X;'),
            array("<?php\n\nnamespace X;", "<?php\t\nnamespace X;"),
            array("<?php \n\nnamespace X;"),
            array("<?php\r\n\r\nnamespace X;", '<?php namespace X;', new WhitespacesFixerConfig('    ', "\r\n")),
            array("<?php\r\n\r\nnamespace X;", "<?php\nnamespace X;", new WhitespacesFixerConfig('    ', "\r\n")),
            array("<?php\r\n\r\nnamespace X;", "<?php\n\n\n\nnamespace X;", new WhitespacesFixerConfig('    ', "\r\n")),
            array("<?php\r\n\r\nnamespace X;", "<?php\r\n\n\nnamespace X;", new WhitespacesFixerConfig('    ', "\r\n")),
        );
>>>>>>> df142797
    }

    public function testFixExampleWithCommentTooMuch()
    {
        $expected = <<<'EOF'
<?php

/*
 * This file is part of the PHP CS utility.
 *
 * (c) Fabien Potencier <fabien@symfony.com>
 *
 * This source file is subject to the MIT license that is bundled
 * with this source code in the file LICENSE.
 */

namespace PhpCsFixer\Fixer\Contrib;

EOF;

        $input = <<<'EOF'
<?php

/*
 * This file is part of the PHP CS utility.
 *
 * (c) Fabien Potencier <fabien@symfony.com>
 *
 * This source file is subject to the MIT license that is bundled
 * with this source code in the file LICENSE.
 */


namespace PhpCsFixer\Fixer\Contrib;

EOF;

        $this->doTest($expected, $input);
    }

    public function testFixExampleWithCommentTooLittle()
    {
        $expected = <<<'EOF'
<?php

/*
 * This file is part of the PHP CS utility.
 *
 * (c) Fabien Potencier <fabien@symfony.com>
 *
 * This source file is subject to the MIT license that is bundled
 * with this source code in the file LICENSE.
 */

namespace PhpCsFixer\Fixer\Contrib;

EOF;

        $input = <<<'EOF'
<?php

/*
 * This file is part of the PHP CS utility.
 *
 * (c) Fabien Potencier <fabien@symfony.com>
 *
 * This source file is subject to the MIT license that is bundled
 * with this source code in the file LICENSE.
 */
namespace PhpCsFixer\Fixer\Contrib;

EOF;

        $this->doTest($expected, $input);
    }
}<|MERGE_RESOLUTION|>--- conflicted
+++ resolved
@@ -45,31 +45,21 @@
      */
     public function provideFixCases()
     {
-<<<<<<< HEAD
         return [
             ["<?php\n\nnamespace X;"],
             ["<?php\n\nnamespace X;", "<?php\n\n\n\nnamespace X;"],
             ["<?php\r\n\r\nnamespace X;"],
-            ["<?php\r\n\nnamespace X;", "<?php\r\n\r\n\r\n\r\nnamespace X;"],
+            ["<?php\n\nnamespace X;", "<?php\r\n\r\n\r\n\r\nnamespace X;"],
             ["<?php\n\nfoo();\nnamespace\\bar\\baz();"],
+            ["<?php\n\nnamespace X;", "<?php\nnamespace X;"],
+            ["<?php\n\nnamespace X;", '<?php namespace X;'],
+            ["<?php\n\nnamespace X;", "<?php\t\nnamespace X;"],
+            ["<?php \n\nnamespace X;"],
+            ["<?php\r\n\r\nnamespace X;", '<?php namespace X;', new WhitespacesFixerConfig('    ', "\r\n")],
+            ["<?php\r\n\r\nnamespace X;", "<?php\nnamespace X;", new WhitespacesFixerConfig('    ', "\r\n")],
+            ["<?php\r\n\r\nnamespace X;", "<?php\n\n\n\nnamespace X;", new WhitespacesFixerConfig('    ', "\r\n")],
+            ["<?php\r\n\r\nnamespace X;", "<?php\r\n\n\nnamespace X;", new WhitespacesFixerConfig('    ', "\r\n")],
         ];
-=======
-        return array(
-            array("<?php\n\nnamespace X;"),
-            array("<?php\n\nnamespace X;", "<?php\n\n\n\nnamespace X;"),
-            array("<?php\r\n\r\nnamespace X;"),
-            array("<?php\n\nnamespace X;", "<?php\r\n\r\n\r\n\r\nnamespace X;"),
-            array("<?php\n\nfoo();\nnamespace\\bar\\baz();"),
-            array("<?php\n\nnamespace X;", "<?php\nnamespace X;"),
-            array("<?php\n\nnamespace X;", '<?php namespace X;'),
-            array("<?php\n\nnamespace X;", "<?php\t\nnamespace X;"),
-            array("<?php \n\nnamespace X;"),
-            array("<?php\r\n\r\nnamespace X;", '<?php namespace X;', new WhitespacesFixerConfig('    ', "\r\n")),
-            array("<?php\r\n\r\nnamespace X;", "<?php\nnamespace X;", new WhitespacesFixerConfig('    ', "\r\n")),
-            array("<?php\r\n\r\nnamespace X;", "<?php\n\n\n\nnamespace X;", new WhitespacesFixerConfig('    ', "\r\n")),
-            array("<?php\r\n\r\nnamespace X;", "<?php\r\n\n\nnamespace X;", new WhitespacesFixerConfig('    ', "\r\n")),
-        );
->>>>>>> df142797
     }
 
     public function testFixExampleWithCommentTooMuch()
