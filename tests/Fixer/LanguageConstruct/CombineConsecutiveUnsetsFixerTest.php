--- conflicted
+++ resolved
@@ -58,15 +58,9 @@
             [
                 '<?php UNSET($a, $b,$c/**/); ',
                 '<?php UNSET($a); unset($b,$c/**/);',
-<<<<<<< HEAD
             ],
             [
-              '<?php
-=======
-            ),
-            array(
                 '<?php
->>>>>>> 3e7a9653
               $config = array();
               if ($config) {
               }
