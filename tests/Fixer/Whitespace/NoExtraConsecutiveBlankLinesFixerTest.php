<?php

/*
 * This file is part of PHP CS Fixer.
 *
 * (c) Fabien Potencier <fabien@symfony.com>
 *     Dariusz Rumiński <dariusz.ruminski@gmail.com>
 *
 * This source file is subject to the MIT license that is bundled
 * with this source code in the file LICENSE.
 */

namespace PhpCsFixer\Tests\Fixer\Whitespace;

use PhpCsFixer\Tests\Test\AbstractFixerTestCase;
use PhpCsFixer\WhitespacesFixerConfig;

/**
 * @internal
 *
 * @covers \PhpCsFixer\Fixer\Whitespace\NoExtraConsecutiveBlankLinesFixer
 */
final class NoExtraConsecutiveBlankLinesFixerTest extends AbstractFixerTestCase
{
    private $template = <<<'EOF'
<?php
use \DateTime;

use \stdClass;

use \InvalidArgumentException;

class Test {

    public function testThrow($a)
    {
        if ($a) {
            throw new InvalidArgumentException('test'); // test

        }
        $date = new DateTime();
        $class = new stdClass();
        $class = (string) $class;
        $e = new InvalidArgumentException($class.$date->format('Y'));
        throw $e;

    }



    public function testBreak($a)
    {
        switch($a) {
            case 1:
                echo $a;
                break;

            case 2:
                echo 'test';
                break;
        }
    }

    protected static function testContinueAndReturn($a, $b)
    {
        while($a < 100) {
            if ($b < time()) {

                continue;

            }

            return $b;

        }

        return $a;

    }

    private function test(){

        // comment
    }

    private function test123(){
        // comment
    }
}
EOF;

    /**
     * @group legacy
     * @expectedDeprecation Passing NULL to set default configuration is deprecated and will not be supported in 3.0, use an empty array instead.
     */
    public function testLegacyConfigNull()
    {
        $this->fixer->configure(null);

        $this->doTest($this->removeLinesFromString($this->template, [23, 24]), $this->template);
    }

    /**
     * @param int[]         $lineNumberRemoved Line numbers expected to be removed after fixing
     * @param null|string[] $config
     *
     * @group legacy
     * @dataProvider provideWithConfigCases
     * @expectedDeprecation Passing "tokens" at the root of the configuration is deprecated and will not be supported in 3.0, use "tokens" => array(...) option instead.
     */
    public function testLegacyWithConfig(array $lineNumberRemoved, array $config)
    {
        $this->fixer->configure($config);

        $this->doTest($this->removeLinesFromString($this->template, $lineNumberRemoved), $this->template);
    }

    /**
     * @param int[]         $lineNumberRemoved Line numbers expected to be removed after fixing
     * @param null|string[] $config
     *
     * @dataProvider provideWithConfigCases
     */
    public function testWithConfig(array $lineNumberRemoved, array $config)
    {
        $this->fixer->configure(['tokens' => $config]);

        $this->doTest($this->removeLinesFromString($this->template, $lineNumberRemoved), $this->template);
    }

    public function provideWithConfigCases()
    {
        $tests = [
            [
                [9, 14, 21, 43, 45, 49, 53, 57],
                ['curly_brace_block'],
            ],
            [
                [3, 5],
                ['use'],
            ],
            [
                [23, 24],
                ['extra'],
            ],
            [
                [49, 53],
                ['return'],
            ],
            [
                [45],
                ['continue'],
            ],
            [
                [32],
                ['break'],
            ],
            [
                [14, 21],
                ['throw'],
            ],
        ];

        $all = [[], []];
        foreach ($tests as $test) {
            $all[0] = array_merge($test[0], $all[0]);
            $all[1] = array_merge($test[1], $all[1]);
        }
        $tests[] = $all;

        return $tests;
    }

    public function testFix()
    {
        $expected = <<<'EOF'
<?php
$a = new Bar();

$a = new FooBaz();
EOF;

        $input = <<<'EOF'
<?php
$a = new Bar();


$a = new FooBaz();
EOF;

        $this->doTest($expected, $input);
    }

    public function testFixWithManyEmptyLines()
    {
        $expected = <<<'EOF'
<?php
$a = new Bar();

$a = new FooBaz();
EOF;

        $input = <<<'EOF'
<?php
$a = new Bar();






$a = new FooBaz();
EOF;

        $this->doTest($expected, $input);
    }

    public function testFixWithHeredoc()
    {
        $expected = '
<?php
$b = <<<TEXT
Foo TEXT
Bar


FooFoo
TEXT;
';

        $this->doTest($expected);
    }

    public function testFixWithNowdoc()
    {
        $expected = '
<?php
$b = <<<\'TEXT\'
Foo TEXT;
Bar1}


FooFoo
TEXT;
';

        $this->doTest($expected);
    }

    public function testFixWithEncapsulatedNowdoc()
    {
        $expected = '
<?php
$b = <<<\'TEXT\'
Foo TEXT
Bar

<<<\'TEMPLATE\'
BarFooBar TEMPLATE


TEMPLATE;


FooFoo
TEXT;
';

        $this->doTest($expected);
    }

    public function testFixWithMultilineString()
    {
        $expected = <<<'EOF'
<?php
$a = 'Foo


Bar';
EOF;

        $this->doTest($expected);
    }

    public function testFixWithTrickyMultilineStrings()
    {
        $expected = <<<'EOF'
<?php
$a = 'Foo';

$b = 'Bar


Here\'s an escaped quote '

.

'


FooFoo';
EOF;

        $input = <<<'EOF'
<?php
$a = 'Foo';


$b = 'Bar


Here\'s an escaped quote '


.


'


FooFoo';
EOF;

        $this->doTest($expected, $input);
    }

    public function testFixWithCommentWithQuote()
    {
        $expected = <<<'EOF'
<?php
$a = 'foo';

// my comment's must have a quote
$b = 'foobar';

$c = 'bar';
EOF;

        $input = <<<'EOF'
<?php
$a = 'foo';


// my comment's must have a quote
$b = 'foobar';


$c = 'bar';
EOF;

        $this->doTest($expected, $input);
    }

    public function testFixWithTrailingInlineBlock()
    {
        $expected = "
<?php
    echo 'hello';
?>

\$a = 0;



//a

<?php

\$a = 0;

\$b = 1;

//a
?>



";
        $this->doTest($expected);
    }

    /**
     * @param string $expected
     * @param string $input
     *
     * @dataProvider provideCommentCases
     */
    public function testFixWithComments($expected, $input)
    {
        $this->doTest($expected, $input);
    }

    public function provideCommentCases()
    {
<<<<<<< HEAD
        return [
            [
<<<'EOF'
=======
        return array(
            array(
                <<<'EOF'
>>>>>>> 3e7a9653
<?php
//class Test
$a; //

$b;
/***/

$c;
//

$d;
EOF
                ,
                <<<'EOF'
<?php
//class Test
$a; //




$b;
/***/



$c;
//



$d;
EOF
            ],
            [
                "<?php\n//a\n\n\$a =1;",
                "<?php\n//a\n\n\n\n\$a =1;",
            ],
        ];
    }

    public function testFixWithWindowsLineBreaks()
    {
        $input = "<?php\r\n//a\r\n\r\n\r\n\r\n\$a =1;";
        $expected = "<?php\r\n//a\n\n\$a =1;";
        $this->doTest($expected, $input);
    }

    public function testWrongConfig()
    {
        $this->expectException(\PhpCsFixer\ConfigurationException\InvalidFixerConfigurationException::class);
        $this->expectExceptionMessageRegExp('/^\[no_extra_consecutive_blank_lines\] Invalid configuration: The option "tokens" .*\.$/');

        $this->fixer->configure(['tokens' => ['__TEST__']]);
    }

    /**
     * @param string      $expected
     * @param null|string $input
     *
     * @dataProvider provideBetweenUseCases
     */
    public function testBetweenUse($expected, $input = null)
    {
        $this->fixer->configure(['tokens' => ['use']]);
        $this->doTest($expected, $input);
    }

    public function provideBetweenUseCases()
    {
        return [
            ['<?php use A\B;'],
            ['<?php use A\B?>'],
            ['<?php use A\B;use A\D; return 1;'],
            [
                '<?php
                    use A\B;
                    use A\C;',
                '<?php
                    use A\B;

                    use A\C;',
            ],
            [
                '<?php use A\E;use A\Z;
                    use C;
                return 1;
                ',
                '<?php use A\E;use A\Z;

                    use C;
                return 1;
                ',
            ],
            [
                '<?php
                class Test {
                    use A;

                    use B;
                }',
            ],
            [
                '<?php
                    $example = function () use ($message) { var_dump($message); };

                    $example = function () use ($message) { var_dump($message); };
                ',
            ],
        ];
    }

    public function testRemoveLinesBetweenUseStatements()
    {
        $expected = <<<'EOF'
<?php

use Zxy\Qux;
use Zoo\Bar as Bar2;
use Foo\Bar as Bar1;
use Foo\Zar\Baz;

$c = 1;

use Foo\Quxx as Quxx1;
use Foo\Zar\Quxx;

$a = new Bar1();
$a = new Bar2();
$a = new Baz();
$a = new Qux();
EOF
        ;

        $input = <<<'EOF'
<?php

use Zxy\Qux;

use Zoo\Bar as Bar2;

use Foo\Bar as Bar1;
use Foo\Zar\Baz;

$c = 1;

use Foo\Quxx as Quxx1;

use Foo\Zar\Quxx;

$a = new Bar1();
$a = new Bar2();
$a = new Baz();
$a = new Qux();
EOF
        ;

        $this->fixer->configure(['tokens' => ['use']]);
        $this->doTest($expected, $input);
    }

    /**
     * @param string      $expected
     * @param null|string $input
     *
     * @dataProvider provideRemoveLinesBetweenUseStatements70Cases
     * @requires PHP 7.0
     */
    public function testRemoveLinesBetweenUseStatements70($expected, $input = null)
    {
        $this->fixer->configure(['tokens' => ['use']]);
        $this->doTest($expected, $input);
    }

    public function provideRemoveLinesBetweenUseStatements70Cases()
    {
        return [
            [
                '<?php
use some\a\{ClassA, ClassB, ClassC as C};
use function some\a\{fn_a, fn_b, fn_c};
use const some\a\{ConstA, ConstB, ConstC};
',
                '<?php
use some\a\{ClassA, ClassB, ClassC as C};

use function some\a\{fn_a, fn_b, fn_c};

use const some\a\{ConstA, ConstB, ConstC};
',
            ],
        ];
    }

    /**
     * @param string $expected
     *
     * @dataProvider provideWithoutUsesCases
     */
    public function testWithoutUses($expected)
    {
        $this->fixer->configure(['tokens' => ['use']]);
        $this->doTest($expected);
    }

    public function provideWithoutUsesCases()
    {
        return [
            [
                '<?php

$c = 1;

$a = new Baz();
$a = new Qux();',
            ],
            [
                '<?php use A\B;',
            ],
            [
                '<?php use A\B?>',
            ],
            [
                '<?php use A\B;?>',
            ],
        ];
    }

    public function testRemoveBetweenUseTraits()
    {
        $this->fixer->configure(['tokens' => ['use_trait']]);
        $this->doTest(
            '<?php
            namespace T\A;
            use V;


            use W;

            class Test {
                use A;
                use B;

                private function test($b) {

                    $a = function() use ($b) { echo $b;};

                    $b = function() use ($b) { echo $b;};

                }
            }',
            '<?php
            namespace T\A;
            use V;


            use W;

            class Test {
                use A;

                use B;

                private function test($b) {

                    $a = function() use ($b) { echo $b;};

                    $b = function() use ($b) { echo $b;};

                }
            }'
        );
    }

    /**
     * @group legacy
     * @expectedDeprecation Token "useTrait" is deprecated and will be removed in 3.0, use "use_trait" instead.
     */
    public function testRemoveBetweenUseTraitsDeprecatedToken()
    {
        $this->fixer->configure(['tokens' => ['useTrait']]);
        $this->doTest(
            '<?php
            namespace T\A;
            use V;


            use W;

            class Test {
                use A;
                use B;

                private function test($b) {

                    $a = function() use ($b) { echo $b;};

                    $b = function() use ($b) { echo $b;};

                }
            }',
            '<?php
            namespace T\A;
            use V;


            use W;

            class Test {
                use A;

                use B;

                private function test($b) {

                    $a = function() use ($b) { echo $b;};

                    $b = function() use ($b) { echo $b;};

                }
            }'
        );
    }

    /**
     * @param string      $expected
     * @param null|string $input
     *
     * @dataProvider provideOneAndInLineCases
     */
    public function testOneOrInLineCases($expected, $input = null)
    {
        $this->fixer->configure(['tokens' => [
            'break',
            'continue',
            'return',
            'throw',
            'curly_brace_block',
            'square_brace_block',
            'parenthesis_brace_block',
        ]]);

        $this->doTest($expected, $input);
    }

    public function provideOneAndInLineCases()
    {
        return [
            [
                "<?php\n\n\$a = function() use (\$b) { while(3<1)break; \$c = \$b[1]; while(\$b<1)continue; if (true) throw \$e; return 1; };\n\n",
            ],
            [
                "<?php throw new \\Exception('do not import');\n",
                "<?php throw new \\Exception('do not import');\n\n",
            ],
            [
                "<?php\n\n\$a = \$b{0};\n\n",
            ],
            [
                "<?php\n\n\$a->{'Test'};\nfunction test(){}\n",
            ],
        ];
    }

    /**
     * @param string      $expected
     * @param null|string $input
     *
     * @dataProvider provideOneAndInLine70Cases
     * @requires PHP 7.0
     */
    public function testOneOrInLine70Cases($expected, $input = null)
    {
        $this->fixer->configure(['tokens' => [
            'break',
            'continue',
            'return',
            'throw',
            'curly_brace_block',
            'square_brace_block',
            'parenthesis_brace_block',
        ]]);

        $this->doTest($expected, $input);
    }

    public function provideOneAndInLine70Cases()
    {
        return [
            [
                "<?php\n\n\$a = new class { public function a () { while(4<1)break; while(3<1)continue; if (true) throw \$e; return 1; }};\n\n",
            ],
        ];
    }

    /**
     * @param string      $expected
     * @param null|string $input
     *
     * @dataProvider provideBraceCases
     */
    public function testBraces(array $config = null, $expected, $input = null)
    {
        $this->fixer->configure(['tokens' => $config]);
        $this->doTest($expected, $input);
    }

    public function provideBraceCases()
    {
        return [
            [
                ['curly_brace_block'],
                "<?php function test()\n\n{}\n\necho 789;",
            ],
            [
                ['curly_brace_block'],
                "<?php switch(\$a){\ncase 1:echo 789;}",
                "<?php switch(\$a){\n   \ncase 1:echo 789;}",
            ],
            [
                ['parenthesis_brace_block'],
                '<?php
is_int(
1);
function test(
$a,
$b,
$c
)
{


}',
                '<?php
is_int(

1);
function test(

$a,
$b,
$c


)
{


}',
            ],
            [
                ['parenthesis_brace_block'],
                "<?php array(\n1,\n2,\n3,\n);",
                "<?php array(\n  \n1,\n2,\n3,\n\n\n);",
            ],
            [
                ['parenthesis_brace_block'],
                '<?php
    function a()
    {
        $b->d(e(
        ));

        foreach ($a as $x) {
        }
    }',
            ],
            [
                ['return'],
                '<?php
class Foo
{
    public function bar() {return 1;}

    public function baz() {return 2;
    }
}',
                '<?php
class Foo
{
    public function bar() {return 1;}

    public function baz() {return 2;

    }
}',
            ],
            [
                ['square_brace_block'],
                "<?php \$c = \$b[0];\n\n\n\$a = [\n   1,\n2];\necho 1;\n\$b = [];\n\n\n//a\n",
                "<?php \$c = \$b[0];\n\n\n\$a = [\n\n   1,\n2];\necho 1;\n\$b = [];\n\n\n//a\n",
            ],
        ];
    }

    /**
     * @param array       $config
     * @param string      $expected
     * @param null|string $input
     *
     * @dataProvider provideMessyWhitespacesCases
     */
    public function testMessyWhitespaces(array $config, $expected, $input = null)
    {
        $this->fixer->setWhitespacesConfig(new WhitespacesFixerConfig("\t", "\r\n"));
        $this->fixer->configure($config);

        $this->doTest($expected, $input);
    }

    public function provideMessyWhitespacesCases()
    {
        return [
            [
                [],
                "<?php\r\nuse AAA;\r\n\r\nuse BBB;\r\n\r\n",
                "<?php\r\nuse AAA;\r\n\r\n\r\n\r\nuse BBB;\r\n\r\n",
            ],
            [
                ['tokens' => ['parenthesis_brace_block']],
                "<?php is_int(\r\n1);",
                "<?php is_int(\r\n\r\n\r\n\r\n1);",
            ],
            [
                ['tokens' => ['square_brace_block']],
                "<?php \$c = \$b[0];\r\n\r\n\r\n\$a = [\r\n   1,\r\n2];\r\necho 1;\r\n\$b = [];\r\n\r\n\r\n//a\r\n",
                "<?php \$c = \$b[0];\r\n\r\n\r\n\$a = [\r\n\r\n   1,\r\n2];\r\necho 1;\r\n\$b = [];\r\n\r\n\r\n//a\r\n",
            ],
            [
                ['tokens' => ['square_brace_block']],
                "<?php \$c = \$b[0];\r\n\r\n\r\n\$a = [\r\n\t1,\r\n2];",
                "<?php \$c = \$b[0];\r\n\r\n\r\n\$a = [\r\n\r\n\t1,\r\n2];",
            ],
        ];
    }

    /**
     * @param array       $config
     * @param string      $expected
     * @param null|string $input
     *
     * @dataProvider provideSwitchCases
     */
    public function testInSwitchStatement(array $config, $expected, $input = null)
    {
        $this->fixer->configure(['tokens' => $config]);
        $this->doTest($expected, $input);
    }

    public function provideSwitchCases()
    {
        return [
            [
                [
                    'break',
                    'continue',
                    'extra',
                    'return',
                    'throw',
                ],
                '<?php
                    /** a  */
                    switch ($a) {
                        case 1:
                            break;
                        case 2:
                            continue;
                        case 3:
                            return 1;
                        case 4:
                            throw $e;
                        case 5:
                            throw new \Exception();
                        case Token::STRING_TYPE:
                            echo 123;

                            return new ConstantNode($token->getValue());
                        case 7:
                            return new ConstantNode($token->getValue());
                        case 8:
                            return 8;
                        default:
                            echo 1;
                    }',
                '<?php
                    /** a  */
                    switch ($a) {
                        case 1:
                            break;

                        case 2:
                            continue;

                        case 3:
                            return 1;

                        case 4:
                            throw $e;

                        case 5:
                            throw new \Exception();

                        case Token::STRING_TYPE:
                            echo 123;

                            return new ConstantNode($token->getValue());

                        case 7:
                            return new ConstantNode($token->getValue());
        '.'
                        case 8:
                            return 8;
                        '.'
                        default:
                            echo 1;
                    }',
            ],
            [
                [
                    'switch',
                    'case',
                    'default',
                ],
                '<?php
                    switch($a) {
                        case 0:
                        case 1:
                        default:
                            return 1;
                    }',
                '<?php
                    switch($a) {

                        case 0:

                        case 1:

                        default:

                            return 1;
                    }',
            ],
            [
                [
                    'switch',
                    'case',
                    'default',
                ],
                '<?php
                    switch($a) { case 2: echo 3;
                    default: return 1;}


                    // above stays empty',
                '<?php
                    switch($a) { case 2: echo 3;

                    default: return 1;}


                    // above stays empty',
            ],
        ];
    }

    /**
     * @param string $expected
     * @param string $input
     *
     * @dataProvider provideFix72Cases
     * @requires PHP 7.2
     */
    public function testFix72($expected, $input)
    {
        $this->fixer->configure(['tokens' => ['use']]);
        $this->doTest($expected, $input);
    }

    public function provideFix72Cases()
    {
        return [
            [
                '<?php
use some\a\{ClassA, ClassB, ClassC as C,};
use function some\a\{fn_a, fn_b, fn_c,};
use const some\a\{ConstA,ConstB,ConstC
,
};
use const some\Z\{ConstA,ConstB,ConstC,};
',
                '<?php
use some\a\{ClassA, ClassB, ClassC as C,};


use function some\a\{fn_a, fn_b, fn_c,};

use const some\a\{ConstA,ConstB,ConstC
,
};
  '.'
use const some\Z\{ConstA,ConstB,ConstC,};
',
            ],
        ];
    }

    private function removeLinesFromString($input, array $lineNumbers)
    {
        sort($lineNumbers);
        $lines = explode("\n", $input);
        foreach ($lineNumbers as $lineNumber) {
            --$lineNumber;

            unset($lines[$lineNumber]);
        }

        return implode("\n", $lines);
    }
}<|MERGE_RESOLUTION|>--- conflicted
+++ resolved
@@ -392,15 +392,9 @@
 
     public function provideCommentCases()
     {
-<<<<<<< HEAD
         return [
             [
-<<<'EOF'
-=======
-        return array(
-            array(
                 <<<'EOF'
->>>>>>> 3e7a9653
 <?php
 //class Test
 $a; //
