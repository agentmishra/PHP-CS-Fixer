--- conflicted
+++ resolved
@@ -409,7 +409,6 @@
             ],
             [
                 '<?php
-<<<<<<< HEAD
                     function A()
                     {
                         return $f[1]->a();
@@ -422,13 +421,14 @@
                         return $a;
                     }
                 ',
-=======
+                [
+                    '<?php
                     function a($foos) {
                         return array_map(function ($foo) {
                             return (string) $foo;
                         }, $foos);
                     }',
-                '<?php
+                    '<?php
                     function a($foos) {
                         $bars = array_map(function ($foo) {
                             return (string) $foo;
@@ -436,18 +436,19 @@
 
                         return $bars;
                     }',
-            ],
-            [
-                '<?php
+                ],
+                [
+                    '<?php
                     function a($foos) {
                         return ($foos = [\'bar\']);
                     }',
-                '<?php
+                    '<?php
                     function a($foos) {
                         $bars = ($foos = [\'bar\']);
 
                         return $bars;
                     }',
+                ],
             ],
         ];
     }
@@ -482,7 +483,6 @@
 
                         return $bars;
                     }',
->>>>>>> 566b69e9
             ],
         ];
     }
