<?php

/*
 * This file is part of PHP CS Fixer.
 *
 * (c) Fabien Potencier <fabien@symfony.com>
 *     Dariusz Rumiński <dariusz.ruminski@gmail.com>
 *
 * This source file is subject to the MIT license that is bundled
 * with this source code in the file LICENSE.
 */

namespace PhpCsFixer\Tests\Fixer\Basic;

use PhpCsFixer\Tests\Test\AbstractFixerTestCase;
use PhpCsFixer\WhitespacesFixerConfig;

/**
 * @author Dariusz Rumiński <dariusz.ruminski@gmail.com>
 *
 * @internal
 *
 * @covers \PhpCsFixer\Fixer\Basic\BracesFixer
 */
final class BracesFixerTest extends AbstractFixerTestCase
{
    private static $configurationOopPositionSameLine = ['position_after_functions_and_oop_constructs' => 'same'];

    public function testInvalidConfigurationClassyConstructs()
    {
        $this->setExpectedExceptionRegExp(
            \PhpCsFixer\ConfigurationException\InvalidFixerConfigurationException::class,
            '#^\[braces\] Invalid configuration: The option "position_after_functions_and_oop_constructs" with value "neither" is invalid\. Accepted values are: "next", "same"\.$#'
        );

        $this->fixer->configure(['position_after_functions_and_oop_constructs' => 'neither']);
    }

    /**
     * @param string      $expected
     * @param null|string $input
     * @param null|array  $configuration
     *
     * @dataProvider provideFixControlContinuationBracesCases
     */
    public function testFixControlContinuationBraces($expected, $input = null, array $configuration = null)
    {
        if (null !== $configuration) {
            $this->fixer->configure($configuration);
        }

        $this->doTest($expected, $input);
    }

    public function provideFixControlContinuationBracesCases()
    {
        return [
            [
                '<?php
    $a = function() {
        $a = 1;
        while (false);
    };',
            ],
            [
                '<?php
    $a = function() {
        $a = 1;
        for ($i=0;$i<5;++$i);
    };',
            ],
            [
                '<?php
    class Foo
    {
        public function A()
        {
            ?>
            Test<?php echo $foobar; ?>Test
            <?php
            $a = 1;
        }
    }',
            ],
            [
                '<?php
    if (true) {
        $a = 1;
    } else {
        $b = 2;
    }',
                '<?php
    if (true) {
        $a = 1;
    }
    else {
        $b = 2;
    }',
            ],
            [
                '<?php
    try {
        throw new \Exception();
    } catch (\LogicException $e) {
        // do nothing
    } catch (\Exception $e) {
        // do nothing
    }',
                '<?php
    try {
        throw new \Exception();
    }catch (\LogicException $e) {
        // do nothing
    }
    catch (\Exception $e) {
        // do nothing
    }',
            ],
            [
                '<?php
    if (true) {
        echo 1;
    } elseif (true) {
        echo 2;
    }',
                '<?php
    if (true) {
        echo 1;
    } elseif (true)
    {
        echo 2;
    }',
            ],
            [
                '<?php
    try {
        echo 1;
    } catch (Exception $e) {
        echo 2;
    }',
                '<?php
    try
    {
        echo 1;
    }
    catch (Exception $e)
    {
        echo 2;
    }',
            ],
            [
                '<?php
    class Foo
    {
        public function bar(
            FooInterface $foo,
            BarInterface $bar,
            array $data = []
        ) {
        }
    }',
                '<?php
    class Foo
    {
        public function bar(
            FooInterface $foo,
            BarInterface $bar,
            array $data = []
        ){
        }
    }',
            ],
            [
                '<?php
    if (1) {
        self::${$key} = $val;
        self::${$type}[$rule] = $pattern;
        self::${$type}[$rule] = array_merge($pattern, self::${$type}[$rule]);
        self::${$type}[$rule] = $pattern + self::${$type}["rules"];
    }
                ',
            ],
            [
                '<?php
    if (1) {
        do {
            $a = 1;
        } while (true);
    }',
            ],
            [
                '<?php
    if /* 1 */ (2) {
    }',
                '<?php
    if /* 1 */ (2) {}',
            ],
            [
                '<?php
                    if (1) {
                        echo $items{0}->foo;
                        echo $collection->items{1}->property;
                    }
                ',
            ],
            [
                '<?php
    $a = function() {
        $a = 1;
        while (false);
    };',
                null,
                self::$configurationOopPositionSameLine,
            ],
            [
                '<?php
    $a = function() {
        $a = 1;
        for ($i=0;$i<5;++$i);
    };',
                null,
                self::$configurationOopPositionSameLine,
            ],
            [
                '<?php
    class Foo {
        public function A() {
            ?>
            Test<?php echo $foobar; ?>Test
            <?php
            $a = 1;
        }
    }',
                '<?php
    class Foo
    {
        public function A()
        {
            ?>
            Test<?php echo $foobar; ?>Test
            <?php
            $a = 1;
        }
    }',
                self::$configurationOopPositionSameLine,
            ],
            [
                '<?php
    if (true) {
        $a = 1;
    } else {
        $b = 2;
    }',
                '<?php
    if (true) {
        $a = 1;
    }
    else {
        $b = 2;
    }',
                self::$configurationOopPositionSameLine,
            ],
            [
                '<?php
    try {
        throw new \Exception();
    } catch (\LogicException $e) {
        // do nothing
    } catch (\Exception $e) {
        // do nothing
    }',
                '<?php
    try {
        throw new \Exception();
    }catch (\LogicException $e) {
        // do nothing
    }
    catch (\Exception $e) {
        // do nothing
    }',
                self::$configurationOopPositionSameLine,
            ],
            [
                '<?php
    if (true) {
        echo 1;
    } elseif (true) {
        echo 2;
    }',
                '<?php
    if (true) {
        echo 1;
    } elseif (true)
    {
        echo 2;
    }',
                self::$configurationOopPositionSameLine,
            ],
            [
                '<?php
    try {
        echo 1;
    } catch (Exception $e) {
        echo 2;
    }',
                '<?php
    try
    {
        echo 1;
    }
    catch (Exception $e)
    {
        echo 2;
    }',
                self::$configurationOopPositionSameLine,
            ],
            [
                '<?php
    class Foo {
        public function bar(
            FooInterface $foo,
            BarInterface $bar,
            array $data = []
        ) {
        }
    }',
                '<?php
    class Foo
    {
        public function bar(
            FooInterface $foo,
            BarInterface $bar,
            array $data = []
        ){
        }
    }',
                self::$configurationOopPositionSameLine,
            ],
            [
                '<?php
    if (1) {
        self::${$key} = $val;
        self::${$type}[$rule] = $pattern;
        self::${$type}[$rule] = array_merge($pattern, self::${$type}[$rule]);
        self::${$type}[$rule] = $pattern + self::${$type}["rules"];
    }
                ',
                null,
                self::$configurationOopPositionSameLine,
            ],
            [
                '<?php
    if (1) {
        do {
            $a = 1;
        } while (true);
    }',
                null,
                self::$configurationOopPositionSameLine,
            ],
            [
                '<?php
    if /* 1 */ (2) {
    }',
                '<?php
    if /* 1 */ (2) {}',
                self::$configurationOopPositionSameLine,
            ],
            [
                '<?php
                    if (1) {
                        echo $items{0}->foo;
                        echo $collection->items{1}->property;
                    }
                ',
                null,
                self::$configurationOopPositionSameLine,
            ],
            [
                '<?php class A
/** */
{
}',
                null,
                self::$configurationOopPositionSameLine,
<<<<<<< HEAD
            ],
        ];
=======
            ),
            array(
                '<?php
class Foo
{
    public function foo()
    {
        foo();

        // baz
        bar();
    }
}',
                '<?php
class Foo
{
    public function foo(){
    foo();

    // baz
    bar();
    }
}',
            ),
            array(
                '<?php
class Foo
{
    public function foo($foo)
    {
        return $foo // foo
            ? \'foo\'
            : \'bar\'
        ;
    }
}',
            ),
            array(
                '<?php
class Foo
{
    /**
     * Foo.
     */
    public $foo;

    /**
     * Bar.
     */
    public $bar;
}',
                '<?php
class Foo {
  /**
   * Foo.
   */
  public $foo;

  /**
   * Bar.
   */
  public $bar;
}',
            ),
            array(
                '<?php
class Foo
{
    /*
     * Foo.
     */
    public $foo;

    /*
     * Bar.
     */
    public $bar;
}',
                '<?php
class Foo {
  /*
   * Foo.
   */
  public $foo;

  /*
   * Bar.
   */
  public $bar;
}',
            ),
            array(
                '<?php
if (1==1) {
    $a = 1;
    // test
    $b = 2;
}',
                '<?php
if (1==1) {
 $a = 1;
  // test
  $b = 2;
}',
            ),
            array(
                '<?php
if (1==1) {
    $a = 1;
    # test
    $b = 2;
}',
                '<?php
if (1==1) {
 $a = 1;
  # test
  $b = 2;
}',
            ),
            array(
                '<?php
if (1==1) {
    $a = 1;
    /** @var int $b */
    $b = a();
}',
                '<?php
if (1==1) {
    $a = 1;
    /** @var int $b */
$b = a();
}',
            ),
            array(
'<?php
    if ($b) {
        if (1==1) {
            $a = 1;
            // test
            $b = 2;
        }
    }
',
'<?php
    if ($b) {
        if (1==1) {
         $a = 1;
          // test
          $b = 2;
        }
    }
',
            ),
            array(
'<?php
    if ($b) {
        if (1==1) {
            $a = 1;
            /* test */
            $b = 2;
            echo 123;//
        }
    }
',
'<?php
    if ($b) {
        if (1==1) {
         $a = 1;
          /* test */
          $b = 2;
          echo 123;//
        }
    }
',
            ),
            array(
                '<?php
class A
{
    public function B()
    {/*
        */
        $a = 1;
    }
}',
                '<?php
class A {
    public function B()
    {/*
        */
      $a = 1;
    }
}',
            ),
            array(
                '<?php
class B
{
    public function B()
    {
        /*
            *//**/
        $a = 1;
    }
}',
                '<?php
class B {
    public function B()
    {
    /*
        *//**/
       $a = 1;
    }
}',
            ),
            array(
                '<?php
class C
{
    public function C()
    {
        /* */#
        $a = 1;
    }
}',
                '<?php
class C {
    public function C()
    {
    /* */#
       $a = 1;
    }
}',
            ),
            array(
                '<?php
if ($a) { /*
*/
    echo 1;
}',
                '<?php
if ($a){ /*
*/
echo 1;
}',
            ),
            array(
                '<?php
if ($a) { /**/ /*
*/
    echo 1;
    echo 2;
}',
                '<?php
if ($a){ /**/ /*
*/
echo 1;
echo 2;
}',
            ),
            array(
                '<?php
foreach ($foo as $bar) {
    if (true) {
    }
    // comment
    elseif (false) {
    }
}',
            ),
            array(
                '<?php
function foo()
{
    $bar = 1;                   // multiline ...
                                // ... comment
    $baz  = 2;                  // next comment
}',
            ),
            array(
                '<?php
function foo()
{
    $foo = 1;

    // multiline...
    // ... comment
    return $foo;
}',
                '<?php
function foo()
{
        $foo = 1;

        // multiline...
        // ... comment
        return $foo;
}',
            ),
            array(
                '<?php
function foo()
{
    $bar = 1;     /* bar */     // multiline ...
                                // ... comment
    $baz  = 2;    /* baz */     // next comment
}',
            ),
        );
>>>>>>> 42fea384
    }

    /**
     * @param string      $expected
     * @param null|string $input
     * @param null|array  $configuration
     *
     * @dataProvider provideFixMissingBracesAndIndentCases
     */
    public function testFixMissingBracesAndIndent($expected, $input = null, array $configuration = null)
    {
        if (null !== $configuration) {
            $this->fixer->configure($configuration);
        }

        $this->doTest($expected, $input);
    }

    public function provideFixMissingBracesAndIndentCases()
    {
        return [
            [
                '<?php
if (true):
    $foo = 0;
endif;',
            ],
            [
                '<?php
if (true)  :
    $foo = 0;
endif;',
            ],
            [
                '<?php
    if (true) : $foo = 1; endif;',
            ],
            [
                '<?php
if (true) {
    $foo = 1;
}',
                '<?php
if (true)$foo = 1;',
            ],
            [
                '<?php
if (true) {
    $foo = 2;
}',
                '<?php
if (true)    $foo = 2;',
            ],
            [
                '<?php
if (true) {
    $foo = 3;
}',
                '<?php
if (true){$foo = 3;}',
            ],
            [
                '<?php
if (true) {
    echo 1;
} else {
    echo 2;
}',
                '<?php
if(true) { echo 1; } else echo 2;',
            ],
            [
                '<?php
if (true) {
    echo 3;
} else {
    echo 4;
}',
                '<?php
if(true) echo 3; else { echo 4; }',
            ],
            [
                '<?php
if (true) {
    echo 5;
} else {
    echo 6;
}',
                '<?php
if (true) echo 5; else echo 6;',
            ],
            [
                '<?php
if (true) {
    while (true) {
        $foo = 1;
        $bar = 2;
    }
}',
                '<?php
if (true) while (true) { $foo = 1; $bar = 2;}',
            ],
            [
                '<?php
if (true) {
    if (true) {
        echo 1;
    } else {
        echo 2;
    }
} else {
    echo 3;
}',
                '<?php
if (true) if (true) echo 1; else echo 2; else echo 3;',
            ],
            [
                '<?php
if (true) {
    // sth here...

    if ($a && ($b || $c)) {
        $d = 1;
    }
}',
                '<?php
if (true) {
    // sth here...

    if ($a && ($b || $c)) $d = 1;
}',
            ],
            [
                '<?php
for ($i = 1; $i < 10; ++$i) {
    echo $i;
}
for ($i = 1; $i < 10; ++$i) {
    echo $i;
}',
                '<?php
for ($i = 1; $i < 10; ++$i) echo $i;
for ($i = 1; $i < 10; ++$i) { echo $i; }',
            ],
            [
                '<?php
for ($i = 1; $i < 5; ++$i) {
    for ($i = 1; $i < 10; ++$i) {
        echo $i;
    }
}',
                '<?php
for ($i = 1; $i < 5; ++$i) for ($i = 1; $i < 10; ++$i) { echo $i; }',
            ],
            [
                '<?php
do {
    echo 1;
} while (false);',
                '<?php
do { echo 1; } while (false);',
            ],
            [
                '<?php
while ($foo->next());',
            ],
            [
                '<?php
foreach ($foo as $bar) {
    echo $bar;
}',
                '<?php
foreach ($foo as $bar) echo $bar;',
            ],
            [
                '<?php
if (true) {
    $a = 1;
}',
                '<?php
if (true) {$a = 1;}',
            ],
            [
                '<?php
if (true) {
    $a = 1;
}',
                '<?php
if (true) {
 $a = 1;
}',
            ],
            [
                '<?php
if (true) {
    $a = 1;
    $b = 2;
    while (true) {
        $c = 3;
    }
    $d = 4;
}',
                '<?php
if (true) {
 $a = 1;
        $b = 2;
  while (true) {
            $c = 3;
                        }
        $d = 4;
}',
            ],
            [
                '<?php
if (true) {
    $a = 1;


    $b = 2;
}',
            ],
            [
                '<?php
if (1) {
    $a = 1;

    // comment at end
}',
            ],
            [
                '<?php
if (1) {
    if (2) {
        $a = "a";
    } elseif (3) {
        $b = "b";
        // comment
    } else {
        $c = "c";
    }
    $d = "d";
}',
            ],
            [
                '<?php
foreach ($numbers as $num) {
    for ($i = 0; $i < $num; ++$i) {
        $a = "a";
    }
    $b = "b";
}',
            ],
            [
                '<?php
if (1) {
    if (2) {
        $foo = 2;

        if (3) {
            $foo = 3;
        }
    }
}',
            ],
            [
                '<?php
    declare(ticks = 1) {
        $ticks = 1;
    }',
                '<?php
    declare  (
    ticks = 1  ) {
  $ticks = 1;
    }',
            ],
            [
                '<?php
    if (true) {
        foo();
    } elseif (true) {
        bar();
    }',
                '<?php
    if (true)
    {
        foo();
    } elseif (true)
    {
        bar();
    }',
            ],
            [
                '<?php
    while (true) {
        foo();
    }',
                '<?php
    while (true)
    {
        foo();
    }',
            ],
            [
                '<?php
    do {
        echo $test;
    } while ($test = $this->getTest());',
                '<?php
    do
    {
        echo $test;
    }
    while ($test = $this->getTest());',
            ],
            [
                '<?php
    do {
        echo $test;
    } while ($test = $this->getTest());',
                '<?php
    do
    {
        echo $test;
    }while ($test = $this->getTest());',
            ],
            [
                '<?php
    class ClassName
    {




        /**
         * comment
         */
        public $foo = null;
    }',
                '<?php
    class ClassName
    {




        /**
         * comment
         */
        public $foo = null;


    }',
            ],
            [
                '<?php
    while ($true) {
        try {
            throw new \Exception();
        } catch (\Exception $e) {
            // do nothing
        }
    }',
            ],
            [
                '<?php
    interface Foo
    {
        public function setConfig(ConfigInterface $config);
    }',
            ],
            [
                '<?php
function bar()
{
    $a = 1; //comment
}',
            ],
            [
                '<?php

function & lambda()
{
    return function () {
    };
}',
            ],
            [
                '<?php
function nested()
{
    $a = "a{$b->c()}d";
}',
            ],
            [
                '<?php
function foo()
{
    $a = $b->{$c->d}($e);
    $f->{$g} = $h;
    $i->{$j}[$k] = $l;
    $m = $n->{$o};
    $p = array($q->{$r}, $s->{$t});
    $u->{$v}->w = 1;
}',
            ],
            [
                '<?php
function mixed()
{
    $a = $b->{"a{$c}d"}();
}',
            ],
            [
                '<?php
function mixedComplex()
{
    $a = $b->{"a{$c->{\'foo-bar\'}()}d"}();
}',
            ],
            [
                '<?php
function mixedComplex()
{
    $a = ${"b{$foo}"}->{"a{$c->{\'foo-bar\'}()}d"}();
}',
            ],
            [
                '<?php
    if (true):
        echo 1;
    else:
        echo 2;
    endif;
',
            ],
            [
                '<?php
    if ($test) { //foo
        echo 1;
    }',
            ],
            [
                '<?php
    if (true) {
        // foo
        // bar
        if (true) {
            print("foo");
            print("bar");
        }
    }',
                '<?php
    if (true)
        // foo
        // bar
            {
        if (true)
        {
            print("foo");
            print("bar");
        }
    }',
            ],
            [
                '<?php
    if (true) {
        // foo
        /* bar */
        if (true) {
            print("foo");
            print("bar");
        }
    }',
                '<?php
    if (true)
        // foo
        /* bar */{
        if (true)
        {
            print("foo");
            print("bar");
        }
    }',
            ],
            [
                '<?php if (true) {
    echo "s";
} ?>x',
                '<?php if (true) echo "s" ?>x',
            ],
            [
                '<?php
    class Foo
    {
        public function getFaxNumbers()
        {
            if (1) {
                return $this->phoneNumbers->filter(function ($phone) {
                    $a = 1;
                    $b = 1;
                    $c = 1;
                    return ($phone->getType() === 1) ? true : false;
                });
            }
        }
    }',
                '<?php
    class Foo
    {
        public function getFaxNumbers()
        {
            if (1)
                return $this->phoneNumbers->filter(function ($phone) {
                    $a = 1;
                    $b = 1;
                    $c = 1;
                    return ($phone->getType() === 1) ? true : false;
                });
        }
    }',
            ],
            [
                '<?php
if (true) {
    if (true) {
        echo 1;
    } elseif (true) {
        echo 2;
    } else {
        echo 3;
    }
}
',
                '<?php
if(true)
    if(true)
        echo 1;
    elseif(true)
        echo 2;
    else
        echo 3;
',
            ],
            [
                '<?php
if (true) {
    if (true) {
        echo 1;
    } elseif (true) {
        echo 2;
    } else {
        echo 3;
    }
}
echo 4;
',
                '<?php
if(true)
    if(true)
        echo 1;
    elseif(true)
        echo 2;
    else
        echo 3;
echo 4;
',
            ],
            [
                '<?php
if (true) {
    if (true) {
        echo 1;
    } elseif (true) {
        echo 2;
    } else {
        echo 3;
    }
}',
                '<?php
if(true) if(true) echo 1; elseif(true) echo 2; else echo 3;',
            ],
            [
                '<?php
if (true) {
    if (true) {
        echo 1;
    } else {
        echo 2;
    }
} else {
    echo 3;
}',
                '<?php
if(true) if(true) echo 1; else echo 2; else echo 3;',
            ],
            [
                '<?php
foreach ($data as $val) {
    // test val
    if ($val === "errors") {
        echo "!";
    }
}',
                '<?php
foreach ($data as $val)
    // test val
    if ($val === "errors") {
        echo "!";
    }',
            ],
            [
                '<?php
if (1) {
    foreach ($data as $val) {
        // test val
        if ($val === "errors") {
            echo "!";
        }
    }
}',
                '<?php
if (1)
    foreach ($data as $val)
        // test val
        if ($val === "errors") {
            echo "!";
        }',
            ],

            [
                '<?php
    class Foo
    {
        public function main()
        {
            echo "Hello";
        }
    }',
                '<?php
    class Foo
    {
      public function main()
      {
        echo "Hello";
      }
    }',
            ],

            [
                '<?php
class Foo
{
    public function main()
    {
        echo "Hello";
    }
}',
                '<?php
class Foo
{
  public function main()
  {
    echo "Hello";
  }
}',
            ],
            [
                '<?php
    class Foo
    {
        public $bar;
        public $baz;
    }',
                '<?php
    class Foo
    {
                public $bar;
                public $baz;
    }',
            ],
            [
                '<?php
    function myFunction($foo, $bar)
    {
        return \Foo::{$foo}($bar);
    }',
            ],
            [
                '<?php
    class C
    {
        public function __construct(
        )
        //comment
        {
        }
    }',
                '<?php
    class C {
        public function __construct(
        )
        //comment
        {}
    }',
            ],
            [
                '<?php
if (true):
    $foo = 0;
endif;',
                null,
                self::$configurationOopPositionSameLine,
            ],
            [
                '<?php
if (true)  :
    $foo = 0;
endif;',
                null,
                self::$configurationOopPositionSameLine,
            ],
            [
                '<?php
    if (true) : $foo = 1; endif;',
                null,
                self::$configurationOopPositionSameLine,
            ],
            [
                '<?php
if (true) {
    $foo = 1;
}',
                '<?php
if (true)$foo = 1;',
                self::$configurationOopPositionSameLine,
            ],
            [
                '<?php
if (true) {
    $foo = 2;
}',
                '<?php
if (true)    $foo = 2;',
                self::$configurationOopPositionSameLine,
            ],
            [
                '<?php
if (true) {
    $foo = 3;
}',
                '<?php
if (true){$foo = 3;}',
                self::$configurationOopPositionSameLine,
            ],
            [
                '<?php
if (true) {
    echo 1;
} else {
    echo 2;
}',
                '<?php
if(true) { echo 1; } else echo 2;',
                self::$configurationOopPositionSameLine,
            ],
            [
                '<?php
if (true) {
    echo 3;
} else {
    echo 4;
}',
                '<?php
if(true) echo 3; else { echo 4; }',
                self::$configurationOopPositionSameLine,
            ],
            [
                '<?php
if (true) {
    echo 5;
} else {
    echo 6;
}',
                '<?php
if (true) echo 5; else echo 6;',
                self::$configurationOopPositionSameLine,
            ],
            [
                '<?php
if (true) {
    while (true) {
        $foo = 1;
        $bar = 2;
    }
}',
                '<?php
if (true) while (true) { $foo = 1; $bar = 2;}',
                self::$configurationOopPositionSameLine,
            ],
            [
                '<?php
if (true) {
    if (true) {
        echo 1;
    } else {
        echo 2;
    }
} else {
    echo 3;
}',
                '<?php
if (true) if (true) echo 1; else echo 2; else echo 3;',
                self::$configurationOopPositionSameLine,
            ],
            [
                '<?php
if (true) {
    // sth here...

    if ($a && ($b || $c)) {
        $d = 1;
    }
}',
                '<?php
if (true) {
    // sth here...

    if ($a && ($b || $c)) $d = 1;
}',
                self::$configurationOopPositionSameLine,
            ],
            [
                '<?php
for ($i = 1; $i < 10; ++$i) {
    echo $i;
}
for ($i = 1; $i < 10; ++$i) {
    echo $i;
}',
                '<?php
for ($i = 1; $i < 10; ++$i) echo $i;
for ($i = 1; $i < 10; ++$i) { echo $i; }',
                self::$configurationOopPositionSameLine,
            ],
            [
                '<?php
for ($i = 1; $i < 5; ++$i) {
    for ($i = 1; $i < 10; ++$i) {
        echo $i;
    }
}',
                '<?php
for ($i = 1; $i < 5; ++$i) for ($i = 1; $i < 10; ++$i) { echo $i; }',
                self::$configurationOopPositionSameLine,
            ],
            [
                '<?php
do {
    echo 1;
} while (false);',
                '<?php
do { echo 1; } while (false);',
                self::$configurationOopPositionSameLine,
            ],
            [
                '<?php
while ($foo->next());',
                null,
                self::$configurationOopPositionSameLine,
            ],
            [
                '<?php
foreach ($foo as $bar) {
    echo $bar;
}',
                '<?php
foreach ($foo as $bar) echo $bar;',
                self::$configurationOopPositionSameLine,
            ],
            [
                '<?php
if (true) {
    $a = 1;
}',
                '<?php
if (true) {$a = 1;}',
                self::$configurationOopPositionSameLine,
            ],
            [
                '<?php
if (true) {
    $a = 1;
}',
                '<?php
if (true) {
 $a = 1;
}',
                self::$configurationOopPositionSameLine,
            ],
            [
                '<?php
if (true) {
    $a = 1;
    $b = 2;
    while (true) {
        $c = 3;
    }
    $d = 4;
}',
                '<?php
if (true) {
 $a = 1;
        $b = 2;
  while (true) {
            $c = 3;
                        }
        $d = 4;
}',
                self::$configurationOopPositionSameLine,
            ],
            [
                '<?php
if (true) {
    $a = 1;


    $b = 2;
}',
                null,
                self::$configurationOopPositionSameLine,
            ],
            [
                '<?php
if (1) {
    $a = 1;

    // comment at end
}',
                null,
                self::$configurationOopPositionSameLine,
            ],
            [
                '<?php
if (1) {
    if (2) {
        $a = "a";
    } elseif (3) {
        $b = "b";
        // comment
    } else {
        $c = "c";
    }
    $d = "d";
}',
                null,
                self::$configurationOopPositionSameLine,
            ],
            [
                '<?php
foreach ($numbers as $num) {
    for ($i = 0; $i < $num; ++$i) {
        $a = "a";
    }
    $b = "b";
}',
                null,
                self::$configurationOopPositionSameLine,
            ],
            [
                '<?php
if (1) {
    if (2) {
        $foo = 2;

        if (3) {
            $foo = 3;
        }
    }
}',
                null,
                self::$configurationOopPositionSameLine,
            ],
            [
                '<?php
    declare(ticks = 1) {
        $ticks = 1;
    }',
                '<?php
    declare  (
    ticks = 1  ) {
  $ticks = 1;
    }',
                self::$configurationOopPositionSameLine,
            ],
            [
                '<?php
    if (true) {
        foo();
    } elseif (true) {
        bar();
    }',
                '<?php
    if (true)
    {
        foo();
    } elseif (true)
    {
        bar();
    }',
                self::$configurationOopPositionSameLine,
            ],
            [
                '<?php
    while (true) {
        foo();
    }',
                '<?php
    while (true)
    {
        foo();
    }',
                self::$configurationOopPositionSameLine,
            ],
            [
                '<?php
    do {
        echo $test;
    } while ($test = $this->getTest());',
                '<?php
    do
    {
        echo $test;
    }
    while ($test = $this->getTest());',
                self::$configurationOopPositionSameLine,
            ],
            [
                '<?php
    do {
        echo $test;
    } while ($test = $this->getTest());',
                '<?php
    do
    {
        echo $test;
    }while ($test = $this->getTest());',
                self::$configurationOopPositionSameLine,
            ],
            [
                '<?php
    class ClassName {




        /**
         * comment
         */
        public $foo = null;
    }',
                '<?php
    class ClassName
    {




        /**
         * comment
         */
        public $foo = null;


    }',
                self::$configurationOopPositionSameLine,
            ],
            [
                '<?php
    while ($true) {
        try {
            throw new \Exception();
        } catch (\Exception $e) {
            // do nothing
        }
    }',
                null,
                self::$configurationOopPositionSameLine,
            ],
            [
                '<?php
    interface Foo {
        public function setConfig(ConfigInterface $config);
    }',
                '<?php
    interface Foo
    {
        public function setConfig(ConfigInterface $config);
    }',
                self::$configurationOopPositionSameLine,
            ],
            [
                '<?php
function bar() {
    $a = 1; //comment
}',
                '<?php
function bar()
{
    $a = 1; //comment
}',
                self::$configurationOopPositionSameLine,
            ],
            [
                '<?php

function & lambda() {
    return function () {
    };
}',
                '<?php

function & lambda()
{
    return function () {
    };
}',
                self::$configurationOopPositionSameLine,
            ],
            [
                '<?php
function nested() {
    $a = "a{$b->c()}d";
}',
                '<?php
function nested()
{
    $a = "a{$b->c()}d";
}',
                self::$configurationOopPositionSameLine,
            ],
            [
                '<?php
function foo() {
    $a = $b->{$c->d}($e);
    $f->{$g} = $h;
    $i->{$j}[$k] = $l;
    $m = $n->{$o};
    $p = array($q->{$r}, $s->{$t});
    $u->{$v}->w = 1;
}',
                '<?php
function foo()
{
    $a = $b->{$c->d}($e);
    $f->{$g} = $h;
    $i->{$j}[$k] = $l;
    $m = $n->{$o};
    $p = array($q->{$r}, $s->{$t});
    $u->{$v}->w = 1;
}',
                self::$configurationOopPositionSameLine,
            ],
            [
                '<?php
function mixed() {
    $a = $b->{"a{$c}d"}();
}',
                '<?php
function mixed()
{
    $a = $b->{"a{$c}d"}();
}',
                self::$configurationOopPositionSameLine,
            ],
            [
                '<?php
function mixedComplex() {
    $a = $b->{"a{$c->{\'foo-bar\'}()}d"}();
}',
                '<?php
function mixedComplex()
{
    $a = $b->{"a{$c->{\'foo-bar\'}()}d"}();
}',
                self::$configurationOopPositionSameLine,
            ],
            [
                '<?php
function mixedComplex() {
    $a = ${"b{$foo}"}->{"a{$c->{\'foo-bar\'}()}d"}();
}',
                '<?php
function mixedComplex()
{
    $a = ${"b{$foo}"}->{"a{$c->{\'foo-bar\'}()}d"}();
}',
                self::$configurationOopPositionSameLine,
            ],
            [
                '<?php
    if (true):
        echo 1;
    else:
        echo 2;
    endif;
',
                null,
                self::$configurationOopPositionSameLine,
            ],
            [
                '<?php
    if ($test) { //foo
        echo 1;
    }',
                null,
                self::$configurationOopPositionSameLine,
            ],
            [
                '<?php
    if (true) {
        // foo
        // bar
        if (true) {
            print("foo");
            print("bar");
        }
    }',
                '<?php
    if (true)
        // foo
        // bar
            {
        if (true)
        {
            print("foo");
            print("bar");
        }
    }',
                self::$configurationOopPositionSameLine,
            ],
            [
                '<?php
    if (true) {
        // foo
        /* bar */
        if (true) {
            print("foo");
            print("bar");
        }
    }',
                '<?php
    if (true)
        // foo
        /* bar */{
        if (true)
        {
            print("foo");
            print("bar");
        }
    }',
                self::$configurationOopPositionSameLine,
            ],
            [
                '<?php if (true) {
    echo "s";
} ?>x',
                '<?php if (true) echo "s" ?>x',
                self::$configurationOopPositionSameLine,
            ],
            [
                '<?php
    class Foo {
        public function getFaxNumbers() {
            if (1) {
                return $this->phoneNumbers->filter(function ($phone) {
                    $a = 1;
                    $b = 1;
                    $c = 1;
                    return ($phone->getType() === 1) ? true : false;
                });
            }
        }
    }',
                '<?php
    class Foo
    {
        public function getFaxNumbers()
        {
            if (1)
                return $this->phoneNumbers->filter(function ($phone) {
                    $a = 1;
                    $b = 1;
                    $c = 1;
                    return ($phone->getType() === 1) ? true : false;
                });
        }
    }',
                self::$configurationOopPositionSameLine,
            ],
            [
                '<?php
if (true) {
    if (true) {
        echo 1;
    } elseif (true) {
        echo 2;
    } else {
        echo 3;
    }
}
',
                '<?php
if(true)
    if(true)
        echo 1;
    elseif(true)
        echo 2;
    else
        echo 3;
',
                self::$configurationOopPositionSameLine,
            ],
            [
                '<?php
if (true) {
    if (true) {
        echo 1;
    } elseif (true) {
        echo 2;
    } else {
        echo 3;
    }
}
echo 4;
',
                '<?php
if(true)
    if(true)
        echo 1;
    elseif(true)
        echo 2;
    else
        echo 3;
echo 4;
',
                self::$configurationOopPositionSameLine,
            ],
            [
                '<?php
if (true) {
    if (true) {
        echo 1;
    } elseif (true) {
        echo 2;
    } else {
        echo 3;
    }
}',
                '<?php
if(true) if(true) echo 1; elseif(true) echo 2; else echo 3;',
                self::$configurationOopPositionSameLine,
            ],
            [
                '<?php
if (true) {
    if (true) {
        echo 1;
    } else {
        echo 2;
    }
} else {
    echo 3;
}',
                '<?php
if(true) if(true) echo 1; else echo 2; else echo 3;',
                self::$configurationOopPositionSameLine,
            ],
            [
                '<?php
foreach ($data as $val) {
    // test val
    if ($val === "errors") {
        echo "!";
    }
}',
                '<?php
foreach ($data as $val)
    // test val
    if ($val === "errors") {
        echo "!";
    }',
                self::$configurationOopPositionSameLine,
            ],
            [
                '<?php
if (1) {
    foreach ($data as $val) {
        // test val
        if ($val === "errors") {
            echo "!";
        }
    }
}',
                '<?php
if (1)
    foreach ($data as $val)
        // test val
        if ($val === "errors") {
            echo "!";
        }',
                self::$configurationOopPositionSameLine,
            ],

            [
                '<?php
    class Foo {
        public function main() {
            echo "Hello";
        }
    }',
                '<?php
    class Foo
    {
      public function main()
      {
        echo "Hello";
      }
    }',
                self::$configurationOopPositionSameLine,
            ],

            [
                '<?php
class Foo {
    public function main() {
        echo "Hello";
    }
}',
                '<?php
class Foo
{
  public function main()
  {
    echo "Hello";
  }
}',
                self::$configurationOopPositionSameLine,
            ],
            [
                '<?php
    class Foo {
        public $bar;
        public $baz;
    }',
                '<?php
    class Foo
    {
                public $bar;
                public $baz;
    }',
                self::$configurationOopPositionSameLine,
            ],
            [
                '<?php
    function myFunction($foo, $bar) {
        return \Foo::{$foo}($bar);
    }',
                '<?php
    function myFunction($foo, $bar)
    {
        return \Foo::{$foo}($bar);
    }',
                self::$configurationOopPositionSameLine,
            ],
            [
                '<?php
    class C {
        public function __construct(
        )
        //comment
        {
        }
    }',
                '<?php
    class C {
        public function __construct(
        )
        //comment
        {}
    }',
                self::$configurationOopPositionSameLine,
            ],
            [
                '<?php
class Something # a
{
    public function sth() //
    {
        return function (int $foo) use ($bar) {
            return $bar;
        };
    }
}

function C() /**/ //    # /**/
{
}

function D() /**
*
*/
{
}',
                '<?php
class Something # a
{
    public function sth() //
    {
        return function (int $foo) use ($bar) { return $bar; };
    }
}

function C() /**/ //    # /**/
{
}

function D() /**
*
*/
{
}',
                self::$configurationOopPositionSameLine,
            ],
        ];
    }

    /**
     * @param string      $expected
     * @param null|string $input
     * @param null|array  $configuration
     *
     * @dataProvider provideFixClassyBracesCases
     */
    public function testFixClassyBraces($expected, $input = null, array $configuration = null)
    {
        if (null !== $configuration) {
            $this->fixer->configure($configuration);
        }

        $this->doTest($expected, $input);
    }

    public function provideFixClassyBracesCases()
    {
        return [
            [
                '<?php
                    class FooA
                    {
                    }',
                '<?php
                    class FooA {}',
            ],
            [
                '<?php
                    class FooB
                    {
                    }',
                '<?php
                    class FooB{}',
            ],
            [
                '<?php
                    class FooC
                    {
                    }',
                '<?php
                    class FooC
{}',
            ],
            [
                '<?php
                    interface FooD
                    {
                    }',
                '<?php
                    interface FooD {}',
            ],
            [
                '<?php
                class TestClass extends BaseTestClass implements TestInterface
                {
                    private $foo;
                }',
                '<?php
                class TestClass extends BaseTestClass implements TestInterface { private $foo;}',
            ],
            [
                '<?php
abstract class Foo
{
    public function getProcess($foo)
    {
        return true;
    }
}',
            ],
            ['<?php
function foo()
{
    return "$c ($d)";
}',
            ],
            [
                '<?php
                    class FooA {
                    }',
                '<?php
                    class FooA {}',
                self::$configurationOopPositionSameLine,
            ],
            [
                '<?php
                    class FooB {
                    }',
                '<?php
                    class FooB{}',
                self::$configurationOopPositionSameLine,
            ],
            [
                '<?php
                    class FooC {
                    }',
                '<?php
                    class FooC
{}',
                self::$configurationOopPositionSameLine,
            ],
            [
                '<?php
                    interface FooD {
                    }',
                '<?php
                    interface FooD {}',
                self::$configurationOopPositionSameLine,
            ],
            [
                '<?php
                class TestClass extends BaseTestClass implements TestInterface {
                    private $foo;
                }',
                '<?php
                class TestClass extends BaseTestClass implements TestInterface { private $foo;}',
                self::$configurationOopPositionSameLine,
            ],
            [
                '<?php
abstract class Foo {
    public function getProcess($foo) {
        return true;
    }
}',
                '<?php
abstract class Foo
{
    public function getProcess($foo)
    {
        return true;
    }
}',
                self::$configurationOopPositionSameLine,
            ],
            [
                '<?php
function foo() {
    return "$c ($d)";
}',
                '<?php
function foo()
{
    return "$c ($d)";
}',
                self::$configurationOopPositionSameLine,
            ],
            [
                '<?php
    trait TFoo
    {
        public $a;
    }',
                '<?php
    trait TFoo {public $a;}',
            ],
            [
                '<?php
    trait TFoo {
        public $a;
    }',
                '<?php
    trait TFoo {public $a;}',
                self::$configurationOopPositionSameLine,
            ],
            [
                '<?php
    trait TFoo
    {
        public $a;
    }',
                '<?php
    trait TFoo {public $a;}',
            ],
            [
                '<?php
    trait TFoo {
        public $a;
    }',
                '<?php
    trait TFoo {public $a;}',
                self::$configurationOopPositionSameLine,
            ],
        ];
    }

    /**
     * @param string      $expected
     * @param null|string $input
     * @param null|array  $configuration
     *
     * @dataProvider provideFixAnonFunctionInShortArraySyntaxCases
     */
    public function testFixAnonFunctionInShortArraySyntax($expected, $input = null, array $configuration = null)
    {
        if (null !== $configuration) {
            $this->fixer->configure($configuration);
        }

        $this->doTest($expected, $input);
    }

    public function provideFixAnonFunctionInShortArraySyntaxCases()
    {
        return [
            [
                '<?php
    function myFunction()
    {
        return [
            [
                "callback" => function ($data) {
                    return true;
                }
            ],
            [
                "callback" => function ($data) {
                    return true;
                },
            ],
        ];
    }',
                '<?php
    function myFunction()
    {
        return [
            [
                "callback" => function ($data) {
                        return true;
                    }
            ],
            [
                "callback" => function ($data) { return true; },
            ],
        ];
    }',
            ],
            [
                '<?php
    function myFunction() {
        return [
            [
                "callback" => function ($data) {
                    return true;
                }
            ],
            [
                "callback" => function ($data) {
                    return true;
                },
            ],
        ];
    }',
                '<?php
    function myFunction()
    {
        return [
            [
                "callback" => function ($data) {
                        return true;
                    }
            ],
            [
                "callback" => function ($data) { return true; },
            ],
        ];
    }',
                self::$configurationOopPositionSameLine,
            ],
        ];
    }

    /**
     * @param string      $expected
     * @param null|string $input
     * @param null|array  $configuration
     *
     * @dataProvider provideFixCommentBeforeBraceCases
     */
    public function testFixCommentBeforeBrace($expected, $input = null, array $configuration = null)
    {
        if (null !== $configuration) {
            $this->fixer->configure($configuration);
        }

        $this->doTest($expected, $input);
    }

    public function provideFixCommentBeforeBraceCases()
    {
        return [
            [
                '<?php ',
            ],
            [
                '<?php
    if ($test) { // foo
        echo 1;
    }',
                '<?php
    if ($test) // foo
    {
        echo 1;
    }',
            ],
            [
                '<?php
    $foo = function ($x) use ($y) { // foo
        echo 1;
    };',
                '<?php
    $foo = function ($x) use ($y) // foo
    {
        echo 1;
    };',
            ],
            [
                '<?php ',
                null,
                self::$configurationOopPositionSameLine,
            ],
            [
                '<?php
    if ($test) { // foo
        echo 1;
    }',
                '<?php
    if ($test) // foo
    {
        echo 1;
    }',
                self::$configurationOopPositionSameLine,
            ],
            [
                '<?php
    $foo = function ($x) use ($y) { // foo
        echo 1;
    };',
                '<?php
    $foo = function ($x) use ($y) // foo
    {
        echo 1;
    };',
                self::$configurationOopPositionSameLine,
            ],
        ];
    }

    /**
     * @param string      $expected
     * @param null|string $input
     * @param null|array  $configuration
     *
     * @dataProvider provideFixCommentBeforeBrace70Cases
     * @requires PHP 7.0
     */
    public function testFixCommentBeforeBrace70($expected, $input = null, array $configuration = null)
    {
        if (null !== $configuration) {
            $this->fixer->configure($configuration);
        }

        $this->doTest($expected, $input);
    }

    public function provideFixCommentBeforeBrace70Cases()
    {
        return [
            [
                '<?php
    $foo = new class ($a) extends Foo implements Bar { // foo
        private $x;
    };',
                '<?php
    $foo = new class ($a) extends Foo implements Bar // foo
    {
        private $x;
    };',
            ],
            [
                '<?php
    $foo = new class ($a) extends Foo implements Bar { // foo
        private $x;
    };',
                '<?php
    $foo = new class ($a) extends Foo implements Bar // foo
    {
        private $x;
    };',
                self::$configurationOopPositionSameLine,
            ],
        ];
    }

    /**
     * @param string      $expected
     * @param null|string $input
     * @param null|array  $configuration
     *
     * @dataProvider provideFixWhitespaceBeforeBraceCases
     */
    public function testFixWhitespaceBeforeBrace($expected, $input = null, array $configuration = null)
    {
        if (null !== $configuration) {
            $this->fixer->configure($configuration);
        }

        $this->doTest($expected, $input);
    }

    public function provideFixWhitespaceBeforeBraceCases()
    {
        return [
            [
                '<?php
    if (true) {
        echo 1;
    }',
                '<?php
    if (true)
    {
        echo 1;
    }',
            ],
            [
                '<?php
    if (true) {
        echo 1;
    }',
                '<?php
    if (true){
        echo 1;
    }',
            ],
            [
                '<?php
    if (true) {
        echo 1;
    }',
                '<?php
    if (true)           {
        echo 1;
    }',
            ],
            [
                '<?php
    while ($file = $this->getFile()) {
    }',
                '<?php
    while ($file = $this->getFile())
    {
    }',
            ],
            [
                '<?php
    switch (n) {
        case label1:
            echo 1;
            echo 2;
            break;
        default:
            echo 3;
            echo 4;
    }',
                '<?php
    switch (n)
    {
        case label1:
            echo 1;
            echo 2;
            break;
        default:
            echo 3;
            echo 4;
    }',
            ],
            [
                '<?php
    if (true) {
        echo 1;
    }',
                '<?php
    if (true)
    {
        echo 1;
    }',
                self::$configurationOopPositionSameLine,
            ],
            [
                '<?php
    if (true) {
        echo 1;
    }',
                '<?php
    if (true){
        echo 1;
    }',
                self::$configurationOopPositionSameLine,
            ],
            [
                '<?php
    if (true) {
        echo 1;
    }',
                '<?php
    if (true)           {
        echo 1;
    }',
                self::$configurationOopPositionSameLine,
            ],
            [
                '<?php
    while ($file = $this->getFile()) {
    }',
                '<?php
    while ($file = $this->getFile())
    {
    }',
                self::$configurationOopPositionSameLine,
            ],
            [
                '<?php
    switch (n) {
        case label1:
            echo 1;
            echo 2;
            break;
        default:
            echo 3;
            echo 4;
    }',
                '<?php
    switch (n)
    {
        case label1:
            echo 1;
            echo 2;
            break;
        default:
            echo 3;
            echo 4;
    }',
                self::$configurationOopPositionSameLine,
            ],
        ];
    }

    /**
     * @param string      $expected
     * @param null|string $input
     * @param null|array  $configuration
     *
     * @dataProvider provideFixFunctionsCases
     */
    public function testFixFunctions($expected, $input = null, array $configuration = null)
    {
        if (null !== $configuration) {
            $this->fixer->configure($configuration);
        }

        $this->doTest($expected, $input);
    }

    public function provideFixFunctionsCases()
    {
        return [
            [
                '<?php
    function download()
    {
    }',
                '<?php
    function download() {
    }',
            ],
            [
                '<?php
class Foo
{
    public function AAAA()
    {
    }

    public function BBBB()
    {
    }

    public function CCCC()
    {
    }
}',
                '<?php
class Foo
{
    public function AAAA(){
    }

    public function BBBB()   {
    }

    public function CCCC()
    {
    }
}',
            ],
            [
                '<?php
    filter(function () {
        return true;
    });
',
            ],
            [
                '<?php
    filter(function   ($a) {
    });',
                '<?php
    filter(function   ($a)
    {});',
            ],
            [
                '<?php
    filter(function   ($b) {
    });',
                '<?php
    filter(function   ($b){});',
            ],
            [
                '<?php
    foo(array_map(function ($object) use ($x, $y) {
        return array_filter($object->bar(), function ($o) {
            return $o->isBaz();
        });
    }, $collection));',
                '<?php
    foo(array_map(function ($object) use ($x, $y) { return array_filter($object->bar(), function ($o) { return $o->isBaz(); }); }, $collection));',
            ],
            [
                '<?php
class Foo
{
    public static function bar()
    {
        return 1;
    }
}',
            ],
            [
                '<?php
    usort($this->fixers, function &($a, $b) use ($selfName) {
        return 1;
    });',
            ],
            [
                '<?php
    usort(
        $this->fixers,
        function &($a, $b) use ($selfName) {
            return 1;
        }
    );',
            ],
            [
                '<?php
    $fnc = function ($a, $b) { // random comment
        return 0;
    };',
                '<?php
    $fnc = function ($a, $b) // random comment
    {
        return 0;
    };',
            ],
            [
                '<?php
    $fnc = function ($a, $b) { # random comment
        return 0;
    };',
                '<?php
    $fnc = function ($a, $b) # random comment
    {
        return 0;
    };',
            ],
            [
                '<?php
    $fnc = function ($a, $b) /* random comment */ {
        return 0;
    };',
                '<?php
    $fnc = function ($a, $b) /* random comment */
    {
        return 0;
    };',
            ],
            [
                '<?php
    $fnc = function ($a, $b) /** random comment */ {
        return 0;
    };',
                '<?php
    $fnc = function ($a, $b) /** random comment */
    {
        return 0;
    };',
            ],
            [
                '<?php
    function download() {
    }',
                null,
                self::$configurationOopPositionSameLine,
            ],
            [
                '<?php
class Foo {
    public function AAAA() {
    }

    public function BBBB() {
    }

    public function CCCC() {
    }
}',
                '<?php
class Foo
{
    public function AAAA(){
    }

    public function BBBB()   {
    }

    public function CCCC()
    {
    }
}',
                self::$configurationOopPositionSameLine,
            ],
            [
                '<?php
    filter(function () {
        return true;
    });
',
                null,
                self::$configurationOopPositionSameLine,
            ],
            [
                '<?php
    filter(function   ($a) {
    });',
                '<?php
    filter(function   ($a)
    {});',
                self::$configurationOopPositionSameLine,
            ],
            [
                '<?php
    filter(function   ($b) {
    });',
                '<?php
    filter(function   ($b){});',
                self::$configurationOopPositionSameLine,
            ],
            [
                '<?php
    foo(array_map(function ($object) use ($x, $y) {
        return array_filter($object->bar(), function ($o) {
            return $o->isBaz();
        });
    }, $collection));',
                '<?php
    foo(array_map(function ($object) use ($x, $y) { return array_filter($object->bar(), function ($o) { return $o->isBaz(); }); }, $collection));',
                self::$configurationOopPositionSameLine,
            ],
            [
                '<?php
class Foo {
    public static function bar() {
        return 1;
    }
}',
                '<?php
class Foo
{
    public static function bar()
    {
        return 1;
    }
}',
                self::$configurationOopPositionSameLine,
            ],
            [
                '<?php
    usort($this->fixers, function &($a, $b) use ($selfName) {
        return 1;
    });',
                null,
                self::$configurationOopPositionSameLine,
            ],
            [
                '<?php
    usort(
        $this->fixers,
        function &($a, $b) use ($selfName) {
            return 1;
        }
    );',
                null,
                self::$configurationOopPositionSameLine,
            ],
            [
                '<?php
    $fnc = function ($a, $b) { // random comment
        return 0;
    };',
                '<?php
    $fnc = function ($a, $b) // random comment
    {
        return 0;
    };',
                self::$configurationOopPositionSameLine,
            ],
            [
                '<?php
    $fnc = function ($a, $b) { # random comment
        return 0;
    };',
                '<?php
    $fnc = function ($a, $b) # random comment
    {
        return 0;
    };',
                self::$configurationOopPositionSameLine,
            ],
            [
                '<?php
    $fnc = function ($a, $b) /* random comment */ {
        return 0;
    };',
                '<?php
    $fnc = function ($a, $b) /* random comment */
    {
        return 0;
    };',
                self::$configurationOopPositionSameLine,
            ],
            [
                '<?php
    $fnc = function ($a, $b) /** random comment */ {
        return 0;
    };',
                '<?php
    $fnc = function ($a, $b) /** random comment */
    {
        return 0;
    };',
                self::$configurationOopPositionSameLine,
            ],
        ];
    }

    /**
     * @param string      $expected
     * @param null|string $input
     * @param null|array  $configuration
     *
     * @dataProvider provideFixSpaceAroundTokenCases
     */
    public function testFixSpaceAroundToken($expected, $input = null, array $configuration = null)
    {
        if (null !== $configuration) {
            $this->fixer->configure($configuration);
        }

        $this->doTest($expected, $input);
    }

    public function provideFixSpaceAroundTokenCases()
    {
        return [
            [
                '<?php
    try {
        throw new Exception();
    } catch (Exception $e) {
        log($e);
    }',
                '<?php
    try{
        throw new Exception();
    }catch (Exception $e){
        log($e);
    }',
            ],
            [
                '<?php
    do {
        echo 1;
    } while ($test);',
                '<?php
    do{
        echo 1;
    }while($test);',
            ],
            [
                '<?php
    if (true === true
        && true === true
    ) {
    }',
                '<?php
    if(true === true
        && true === true
    )     {
    }',
            ],
            [
                '<?php
    if (1) {
    }
    if ($this->tesT ($test)) {
    }',
                '<?php
    if(1){
    }
    if ($this->tesT ($test)) {
    }',
            ],
            [
                '<?php
    if (true) {
    } elseif (false) {
    } else {
    }',
                '<?php
    if(true){
    }elseif(false){
    }else{
    }',
            ],
            [
                '<?php
    $foo = function& () use ($bar) {
    };',
                '<?php
    $foo = function& ()use($bar){};',
            ],
            [
                '<?php

// comment
declare(strict_types=1);

// comment
while (true) {
}',
            ],
            [
                '<?php
declare(ticks   =   1) {
}',
                '<?php
declare   (   ticks   =   1   )   {
}',
            ],
            [
                '<?php
    try {
        throw new Exception();
    } catch (Exception $e) {
        log($e);
    }',
                '<?php
    try{
        throw new Exception();
    }catch (Exception $e){
        log($e);
    }',
                self::$configurationOopPositionSameLine,
            ],
            [
                '<?php
    do {
        echo 1;
    } while ($test);',
                '<?php
    do{
        echo 1;
    }while($test);',
                self::$configurationOopPositionSameLine,
            ],
            [
                '<?php
    if (true === true
        && true === true
    ) {
    }',
                '<?php
    if(true === true
        && true === true
    )     {
    }',
                self::$configurationOopPositionSameLine,
            ],
            [
                '<?php
    if (1) {
    }
    if ($this->tesT ($test)) {
    }',
                '<?php
    if(1){
    }
    if ($this->tesT ($test)) {
    }',
                self::$configurationOopPositionSameLine,
            ],
            [
                '<?php
    if (true) {
    } elseif (false) {
    } else {
    }',
                '<?php
    if(true){
    }elseif(false){
    }else{
    }',
                self::$configurationOopPositionSameLine,
            ],
            [
                '<?php
    $foo = function& () use ($bar) {
    };',
                '<?php
    $foo = function& ()use($bar){};',
                self::$configurationOopPositionSameLine,
            ],
            [
                '<?php

// comment
declare(strict_types=1);

// comment
while (true) {
}',
                null,
                self::$configurationOopPositionSameLine,
            ],
            [
                '<?php
declare(ticks   =   1) {
}',
                '<?php
declare   (   ticks   =   1   )   {
}',
                self::$configurationOopPositionSameLine,
            ],
        ];
    }

    /**
     * @param string      $expected
     * @param null|string $input
     * @param null|array  $configuration
     *
     * @dataProvider provideFinallyCases
     */
    public function testFinally($expected, $input = null, array $configuration = null)
    {
        if (null !== $configuration) {
            $this->fixer->configure($configuration);
        }

        $this->doTest($expected, $input);
    }

    public function provideFinallyCases()
    {
        return [
            [
                '<?php
    try {
        throw new \Exception();
    } catch (\LogicException $e) {
        // do nothing
    } catch (\Exception $e) {
        // do nothing
    } finally {
        echo "finish!";
    }',
                '<?php
    try {
        throw new \Exception();
    }catch (\LogicException $e) {
        // do nothing
    }
    catch (\Exception $e) {
        // do nothing
    }
    finally     {
        echo "finish!";
    }',
            ],
            [
                '<?php
    try {
        throw new \Exception();
    } catch (\LogicException $e) {
        // do nothing
    } catch (\Exception $e) {
        // do nothing
    } finally {
        echo "finish!";
    }',
                '<?php
    try {
        throw new \Exception();
    }catch (\LogicException $e) {
        // do nothing
    }
    catch (\Exception $e) {
        // do nothing
    }
    finally     {
        echo "finish!";
    }',
                self::$configurationOopPositionSameLine,
            ],
        ];
    }

    /**
     * @param string      $expected
     * @param null|string $input
     * @param null|array  $configuration
     *
     * @dataProvider provideFunctionImportCases
     */
    public function testFunctionImport($expected, $input = null, array $configuration = null)
    {
        if (null !== $configuration) {
            $this->fixer->configure($configuration);
        }

        $this->doTest($expected, $input);
    }

    public function provideFunctionImportCases()
    {
        return [
            [
                '<?php
    use function Foo\bar;
    if (true) {
    }',
            ],
            [
                '<?php
    use function Foo\bar;
    if (true) {
    }',
                null,
                self::$configurationOopPositionSameLine,
            ],
        ];
    }

    /**
     * @param string      $expected
     * @param null|string $input
     * @param null|array  $configuration
     *
     * @dataProvider provide70Cases
     * @requires PHP 7.0
     */
    public function test70($expected, $input = null, array $configuration = null)
    {
        if (null !== $configuration) {
            $this->fixer->configure($configuration);
        }

        $this->doTest($expected, $input);
    }

    public function provide70Cases()
    {
        return [
            [
                '<?php
    function foo($a)
    {
        // foo
        $foo = new class($a) extends Foo {
            public function bar()
            {
            }
        };
    }',
                '<?php
    function foo($a)
    {
        // foo
        $foo = new class($a) extends Foo { public function bar() {} };
    }',
            ],
            [
                '<?php
    foo(1, new class implements Logger {
        public function log($message)
        {
            log($message);
        }
    }, 3);',
                '<?php
    foo(1, new class implements Logger { public function log($message) { log($message); } }, 3);',
            ],
            [
                '<?php
$message = (new class() implements FooInterface {
});',
                '<?php
$message = (new class() implements FooInterface{});',
            ],
            [
                '<?php $message = (new class() {
});',
                '<?php $message = (new class() {});',
            ],
            [
                '<?php
if (1) {
    $message = (new class() extends Foo {
        public function bar()
        {
            echo 1;
        }
    });
}',
                '<?php
if (1) {
  $message = (new class() extends Foo
  {
    public function bar() { echo 1; }
  });
}',
            ],
            [
                '<?php
    class Foo
    {
        public function use()
        {
        }

        public function use1(): string
        {
        }
    }
                ',
                '<?php
    class Foo
    {
        public function use() {
        }

        public function use1(): string {
        }
    }
                ',
            ],
            [
                '<?php
    $a = function (int $foo): string {
        echo $foo;
    };

    $b = function (int $foo) use ($bar): string {
        echo $foo . $bar;
    };

    function a()
    {
    }
                ',
                '<?php
    $a = function (int $foo): string
    {
        echo $foo;
    };

    $b = function (int $foo) use($bar): string
    {
        echo $foo . $bar;
    };

    function a() {
    }
                ',
            ],
            [
                '<?php
    class Something
    {
        public function sth(): string
        {
            return function (int $foo) use ($bar): string {
                return $bar;
            };
        }
    }',
                '<?php
    class Something
    {
        public function sth(): string
        {
            return function (int $foo) use ($bar): string { return $bar; };
        }
    }',
            ],
            [
                '<?php
use function some\a\{
     test1,
    test2
 };
test();',
            ],
            [
                '<?php
use some\a\{ClassA, ClassB, ClassC as C};
use function some\a\{fn_a, fn_b, fn_c};
use const some\a\{ConstA, ConstB, ConstC};
',
            ],
            [
                '<?php
    function foo($a) {
        // foo
        $foo = new class($a) extends Foo {
            public function bar() {
            }
        };
    }',
                '<?php
    function foo($a)
    {
        // foo
        $foo = new class($a) extends Foo { public function bar() {} };
    }',
                self::$configurationOopPositionSameLine,
            ],
            [
                '<?php
    foo(1, new class implements Logger {
        public function log($message) {
            log($message);
        }
    }, 3);',
                '<?php
    foo(1, new class implements Logger { public function log($message) { log($message); } }, 3);',
                self::$configurationOopPositionSameLine,
            ],
            [
                '<?php
$message = (new class() implements FooInterface {
});',
                '<?php
$message = (new class() implements FooInterface{});',
                self::$configurationOopPositionSameLine,
            ],
            [
                '<?php $message = (new class() {
});',
                '<?php $message = (new class() {});',
                self::$configurationOopPositionSameLine,
            ],
            [
                '<?php
if (1) {
    $message = (new class() extends Foo {
        public function bar() {
            echo 1;
        }
    });
}',
                '<?php
if (1) {
  $message = (new class() extends Foo
  {
    public function bar() { echo 1; }
  });
}',
                self::$configurationOopPositionSameLine,
            ],
            [
                '<?php
    class Foo {
        public function use() {
        }

        public function use1(): string {
        }
    }
                ',
                '<?php
    class Foo
    {
        public function use() {
        }

        public function use1(): string {
        }
    }
                ',
                self::$configurationOopPositionSameLine,
            ],
            [
                '<?php
    $a = function (int $foo): string {
        echo $foo;
    };

    $b = function (int $foo) use ($bar): string {
        echo $foo . $bar;
    };

    function a() {
    }
                ',
                '<?php
    $a = function (int $foo): string
    {
        echo $foo;
    };

    $b = function (int $foo) use($bar): string
    {
        echo $foo . $bar;
    };

    function a() {
    }
                ',
                self::$configurationOopPositionSameLine,
            ],
            [
                '<?php
    class Something {
        public function sth(): string {
            return function (int $foo) use ($bar): string {
                return $bar;
            };
        }
    }',
                '<?php
    class Something
    {
        public function sth(): string
        {
            return function (int $foo) use ($bar): string { return $bar; };
        }
    }',
                self::$configurationOopPositionSameLine,
            ],
            [
                '<?php
use function some\a\{
     test1,
    test2
 };
test();',
                null,
                self::$configurationOopPositionSameLine,
            ],
            [
                '<?php
use some\a\{ClassA, ClassB, ClassC as C};
use function some\a\{fn_a, fn_b, fn_c};
use const some\a\{ConstA, ConstB, ConstC};
',
                null,
                self::$configurationOopPositionSameLine,
            ],
        ];
    }

    /**
     * @param string      $expected
     * @param null|string $input
     * @param null|array  $configuration
     *
     * @dataProvider providePreserveLineAfterControlBrace
     */
    public function testPreserveLineAfterControlBrace($expected, $input = null, array $configuration = null)
    {
        if (null !== $configuration) {
            $this->fixer->configure($configuration);
        }

        $this->doTest($expected, $input);
    }

    public function providePreserveLineAfterControlBrace()
    {
        return [
            [
                '<?php
if (1==1) { // test
    $a = 1;
}
echo $a;',
                '<?php
if (1==1) // test
{ $a = 1; }
echo $a;',
            ],
            [
                '<?php
if ($test) { // foo
    echo 1;
}
if (1 === 1) {//a
    $a = "b"; /*d*/
}//c
echo $a;
if ($a === 3) /**/
{echo 1;}
',
                '<?php
if ($test) // foo
 {
    echo 1;
}
if (1 === 1)//a
{$a = "b"; /*d*/}//c
echo $a;
if ($a === 3) /**/
{echo 1;}
',
            ],
            [
                '<?php
if (true) {

    //  The blank line helps with legibility in nested control structures
    if (true) {
        // if body
    }

    // if body
}',
            ],
            [
                "<?php if (true) {\r\n\r\n// CRLF newline\n}",
            ],
            [
                '<?php
if (true) {

    //  The blank line helps with legibility in nested control structures
    if (true) {
        // if body
    }

    // if body
}',
                null,
                self::$configurationOopPositionSameLine,
            ],
            [
                "<?php if (true) {\r\n\r\n// CRLF newline\n}",
                null,
                self::$configurationOopPositionSameLine,
            ],
        ];
    }

    /**
     * @param string      $expected
     * @param null|string $input
     * @param null|array  $configuration
     *
     * @dataProvider provideFixWithAllowOnelineLambdaCases
     */
    public function testFixWithAllowSingleLineClosure($expected, $input = null, array $configuration = null)
    {
        if (null !== $configuration) {
            $this->fixer->configure($configuration);
        }

        $this->fixer->configure([
            'allow_single_line_closure' => true,
        ]);

        $this->doTest($expected, $input);
    }

    public function provideFixWithAllowOnelineLambdaCases()
    {
        return [
            [
                '<?php
    $callback = function () { return true; };',
            ],
            [
                '<?php
    $callback = function () { if ($a) { return true; } return false; };',
                '<?php
    $callback = function () { if($a){ return true; } return false; };',
            ],
            [
                '<?php
    $callback = function () { if ($a) { return true; } return false; };',
                '<?php
    $callback = function () { if($a) return true; return false; };',
            ],
            [
                '<?php
    $callback = function () {
        if ($a) {
            return true;
        }
        return false;
    };',
                '<?php
    $callback = function () { if($a) return true;
    return false; };',
            ],
        ];
    }

    /**
     * @param string      $expected
     * @param null|string $input
     * @param null|array  $configuration
     *
     * @dataProvider provideMessyWhitespacesCases
     */
    public function testMessyWhitespaces($expected, $input = null, array $configuration = null)
    {
        if (null !== $configuration) {
            $this->fixer->configure($configuration);
        }

        $this->fixer->setWhitespacesConfig(new WhitespacesFixerConfig("\t", "\r\n"));

        $this->doTest($expected, $input);
    }

    public function provideMessyWhitespacesCases()
    {
        return [
            [
                '<?php
if (true) {'."\r\n"
    ."\t".'if (true) {'."\r\n"
        ."\t\t".'echo 1;'."\r\n"
    ."\t".'} elseif (true) {'."\r\n"
        ."\t\t".'echo 2;'."\r\n"
    ."\t".'} else {'."\r\n"
        ."\t\t".'echo 3;'."\r\n"
    ."\t".'}'."\r\n"
.'}',
                '<?php
if(true) if(true) echo 1; elseif(true) echo 2; else echo 3;',
            ],
            [
                '<?php
if (true) {'."\r\n"
    ."\t".'if (true) {'."\r\n"
        ."\t\t".'echo 1;'."\r\n"
    ."\t".'} elseif (true) {'."\r\n"
        ."\t\t".'echo 2;'."\r\n"
    ."\t".'} else {'."\r\n"
        ."\t\t".'echo 3;'."\r\n"
    ."\t".'}'."\r\n"
.'}',
                '<?php
if(true) if(true) echo 1; elseif(true) echo 2; else echo 3;',
                self::$configurationOopPositionSameLine,
            ],
        ];
    }

    public function provideDoWhileLoopInsideAnIfWithoutBrackets()
    {
        return [
            [
                '<?php
if (true) {
    do {
        echo 1;
    } while (false);
}',
                '<?php
if (true)
    do {
        echo 1;
    } while (false);',
            ],
        ];
    }

    /**
     * @param string      $expected
     * @param null|string $input
     *
     * @dataProvider provideDoWhileLoopInsideAnIfWithoutBrackets
     */
    public function testDoWhileLoopInsideAnIfWithoutBrackets($expected, $input = null)
    {
        $this->doTest($expected, $input);
    }
}<|MERGE_RESOLUTION|>--- conflicted
+++ resolved
@@ -383,12 +383,8 @@
 }',
                 null,
                 self::$configurationOopPositionSameLine,
-<<<<<<< HEAD
-            ],
-        ];
-=======
-            ),
-            array(
+            ],
+            [
                 '<?php
 class Foo
 {
@@ -410,8 +406,8 @@
     bar();
     }
 }',
-            ),
-            array(
+            ],
+            [
                 '<?php
 class Foo
 {
@@ -423,8 +419,8 @@
         ;
     }
 }',
-            ),
-            array(
+            ],
+            [
                 '<?php
 class Foo
 {
@@ -450,8 +446,8 @@
    */
   public $bar;
 }',
-            ),
-            array(
+            ],
+            [
                 '<?php
 class Foo
 {
@@ -477,8 +473,8 @@
    */
   public $bar;
 }',
-            ),
-            array(
+            ],
+            [
                 '<?php
 if (1==1) {
     $a = 1;
@@ -491,8 +487,8 @@
   // test
   $b = 2;
 }',
-            ),
-            array(
+            ],
+            [
                 '<?php
 if (1==1) {
     $a = 1;
@@ -505,8 +501,8 @@
   # test
   $b = 2;
 }',
-            ),
-            array(
+            ],
+            [
                 '<?php
 if (1==1) {
     $a = 1;
@@ -519,8 +515,8 @@
     /** @var int $b */
 $b = a();
 }',
-            ),
-            array(
+            ],
+            [
 '<?php
     if ($b) {
         if (1==1) {
@@ -539,8 +535,8 @@
         }
     }
 ',
-            ),
-            array(
+            ],
+            [
 '<?php
     if ($b) {
         if (1==1) {
@@ -561,8 +557,8 @@
         }
     }
 ',
-            ),
-            array(
+            ],
+            [
                 '<?php
 class A
 {
@@ -580,8 +576,8 @@
       $a = 1;
     }
 }',
-            ),
-            array(
+            ],
+            [
                 '<?php
 class B
 {
@@ -601,8 +597,8 @@
        $a = 1;
     }
 }',
-            ),
-            array(
+            ],
+            [
                 '<?php
 class C
 {
@@ -620,8 +616,8 @@
        $a = 1;
     }
 }',
-            ),
-            array(
+            ],
+            [
                 '<?php
 if ($a) { /*
 */
@@ -632,8 +628,8 @@
 */
 echo 1;
 }',
-            ),
-            array(
+            ],
+            [
                 '<?php
 if ($a) { /**/ /*
 */
@@ -646,8 +642,8 @@
 echo 1;
 echo 2;
 }',
-            ),
-            array(
+            ],
+            [
                 '<?php
 foreach ($foo as $bar) {
     if (true) {
@@ -656,8 +652,8 @@
     elseif (false) {
     }
 }',
-            ),
-            array(
+            ],
+            [
                 '<?php
 function foo()
 {
@@ -665,8 +661,8 @@
                                 // ... comment
     $baz  = 2;                  // next comment
 }',
-            ),
-            array(
+            ],
+            [
                 '<?php
 function foo()
 {
@@ -685,8 +681,8 @@
         // ... comment
         return $foo;
 }',
-            ),
-            array(
+            ],
+            [
                 '<?php
 function foo()
 {
@@ -694,9 +690,8 @@
                                 // ... comment
     $baz  = 2;    /* baz */     // next comment
 }',
-            ),
-        );
->>>>>>> 42fea384
+            ],
+        ];
     }
 
     /**
