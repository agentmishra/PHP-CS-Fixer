<?php

/*
 * This file is part of PHP CS Fixer.
 *
 * (c) Fabien Potencier <fabien@symfony.com>
 *     Dariusz Rumiński <dariusz.ruminski@gmail.com>
 *
 * This source file is subject to the MIT license that is bundled
 * with this source code in the file LICENSE.
 */

namespace PhpCsFixer\Tests\Fixer\Phpdoc;

use PhpCsFixer\Tests\Test\AbstractFixerTestCase;

/**
 * @internal
 *
 * @author SpacePossum
 *
 * @covers \PhpCsFixer\Fixer\Phpdoc\PhpdocNoUselessInheritdocFixer
 */
final class PhpdocNoUselessInheritdocFixerTest extends AbstractFixerTestCase
{
    /**
     * @param string      $expected
     * @param null|string $input
     *
     * @dataProvider provideFixCases
     */
    public function testFix($expected, $input = null)
    {
        $this->doTest($expected, $input);
    }

    public function provideFixCases()
    {
        return [
            [
                "<?php\n/** */class min1{}",
                "<?php\n/** @inheritdoc */class min1{}",
            ],
            [
                "<?php\nclass min2{/** */}",
                "<?php\nclass min2{/** @inheritdoc */}",
            ],
            [
                '<?php
                class A
                {
                    /** */
                    public function A(){}

                    /**
                     * '.'
                     */
                    public function B(){}

                    /**
                     * Descr.
                     *
                     * @param int $c
                     * '.'
                     */
                    public function C($c){}
                }
                ',
                '<?php
                class A
                {
                    /** @inheritdoc */
                    public function A(){}

                    /**
                     * @inheritdoc
                     */
                    public function B(){}

                    /**
                     * Descr.
                     *
                     * @param int $c
                     * @inheritdoc
                     */
                    public function C($c){}
                }
                ',
            ],
            [
                '<?php
                class B
                {
                    /** */
                    public function B(){}
                }
                ',
                '<?php
                class B
                {
                    /** {@INHERITDOC} */
                    public function B(){}
                }
                ',
            ],
            [
                '<?php
                /** D C */
                class C
                {
                }
                ',
                '<?php
                /** D {    @INHERITDOC   } C */
                class C
                {
                }
                ',
            ],
            [
                '<?php
                /** E */
                class E
                {
                }
                ',
                '<?php
                /**     {{@Inheritdoc}}   E */
                class E
                {
                }
                ',
            ],
            [
                '<?php
                /** F */
                class F
                {
                }
                ',
                '<?php
                /** F    @inheritdoc      */
                class F
                {
                }
                ',
            ],
            [
                '<?php
                    /** */
                    class G1{}
                    /** */
                    class G2{}
                ',
                '<?php
                    /** @inheritdoc */
                    class G1{}
                    /** @inheritdoc */
                    class G2{}
                ',
            ],
            [
                '<?php
                class H
                {
                    /* @inheritdoc comment, not PHPDoc */
                    public function H(){}
                }
                ',
            ],
            [
                '<?php
                class J extends Z
                {
                    /** @inheritdoc */
                    public function H(){}
                }
                ',
            ],
            [
                '<?php
                interface K extends Z
                {
                    /** @inheritdoc */
                    public function H();
                }
                ',
            ],
            [
                '<?php
                /** */
                interface K
                {
                    /** */
                    public function H();
                }
                ',
                '<?php
                /** @{inheritdoc} */
                interface K
                {
                    /** {@Inheritdoc} */
                    public function H();
                }
                ',
            ],
            [
                '<?php
                trait T
                {
                    /** @inheritdoc */
                    public function T()
                    {
                    }
                }',
            ],
            [
                '<?php
                class B
                {
                    /** */
                    public function falseImportFromTrait()
                    {
                    }
                }

                /** */
                class A
                {
                    use T;

                    /** @inheritdoc */
                    public function importFromTrait()
                    {
                    }
                }
                ',
                '<?php
                class B
                {
                    /** @inheritdoc */
                    public function falseImportFromTrait()
                    {
                    }
                }

                /** @inheritdoc */
                class A
                {
                    use T;

                    /** @inheritdoc */
                    public function importFromTrait()
                    {
                    }
                }
                ',
            ],
        ];
    }

    /**
     * @param string      $expected
     * @param null|string $input
     *
     * @dataProvider provideFix70Cases
     * @requires PHP 7.0
     */
    public function testFix70($expected, $input = null)
    {
        $this->doTest($expected, $input);
    }

    public function provideFix70Cases()
    {
<<<<<<< HEAD
        return [
            [
'<?php
=======
        return array(
            array(
                '<?php
>>>>>>> 3e7a9653

/** delete 1 */
class A
{
    /** delete 2 */
    public function B()
    {
        $a = new class implements I {

            /** @inheritdoc keep */
            public function A()
            {
                $b = new class extends D {

                    /** @inheritdoc keep */
                    public function C()
                    {
                        $d = new class() {

                            /** delete 3 */
                            public function D()
                            {
                            }
                        };
                    }
                };
            }
        };
    }

    /** delete 4 */
    public function B1()
    {
        $a1 = new class(){ };
    }

    /** delete 5 */
    public function B2()
    {
        //$a1 = new class(){ use D; };
    }
}
',
                '<?php

/** @inheritdoc delete 1 */
class A
{
    /** @inheritdoc delete 2 */
    public function B()
    {
        $a = new class implements I {

            /** @inheritdoc keep */
            public function A()
            {
                $b = new class extends D {

                    /** @inheritdoc keep */
                    public function C()
                    {
                        $d = new class() {

                            /** @inheritdoc delete 3 */
                            public function D()
                            {
                            }
                        };
                    }
                };
            }
        };
    }

    /** @inheritdoc delete 4 */
    public function B1()
    {
        $a1 = new class(){ };
    }

    /** @inheritdoc delete 5 */
    public function B2()
    {
        //$a1 = new class(){ use D; };
    }
}
',
            ],
        ];
    }
}<|MERGE_RESOLUTION|>--- conflicted
+++ resolved
@@ -273,15 +273,9 @@
 
     public function provideFix70Cases()
     {
-<<<<<<< HEAD
         return [
             [
-'<?php
-=======
-        return array(
-            array(
-                '<?php
->>>>>>> 3e7a9653
+                '<?php
 
 /** delete 1 */
 class A
