--- conflicted
+++ resolved
@@ -40,28 +40,6 @@
         $this->fixer->configure(['replacements' => ['rand' => null]]);
     }
 
-<<<<<<< HEAD
-=======
-    /**
-     * @group legacy
-     * @expectedDeprecation Passing "replacements" at the root of the configuration for rule "random_api_migration" is deprecated and will not be supported in 3.0, use "replacements" => array(...) option instead.
-     */
-    public function testLegacyConfigure()
-    {
-        $this->fixer->configure(['rand' => 'random_int']);
-
-        $reflectionProperty = new \ReflectionProperty($this->fixer, 'configuration');
-        $reflectionProperty->setAccessible(true);
-
-        static::assertSame(
-            ['replacements' => [
-                'rand' => ['alternativeName' => 'random_int', 'argumentCount' => [0, 2]], ],
-            ],
-            $reflectionProperty->getValue($this->fixer)
-        );
-    }
-
->>>>>>> d655f535
     public function testConfigure()
     {
         $this->fixer->configure(['replacements' => ['rand' => 'random_int']]);
