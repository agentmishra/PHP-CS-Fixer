<?php

/*
 * This file is part of PHP CS Fixer.
 *
 * (c) Fabien Potencier <fabien@symfony.com>
 *     Dariusz Rumiński <dariusz.ruminski@gmail.com>
 *
 * This source file is subject to the MIT license that is bundled
 * with this source code in the file LICENSE.
 */

namespace PhpCsFixer\Tests\Fixer\Alias;

use PhpCsFixer\Tests\Test\AbstractFixerTestCase;

/**
 * @author Vladimir Reznichenko <kalessil@gmail.com>
 * @author Dariusz Rumiński <dariusz.ruminski@gmail.com>
 *
 * @internal
 *
 * @covers \PhpCsFixer\Fixer\Alias\NoAliasFunctionsFixer
 */
final class NoAliasFunctionsFixerTest extends AbstractFixerTestCase
{
    /**
     * @param string      $expected
     * @param null|string $input
     *
     * @dataProvider provideFixCases
     */
    public function testFix($expected, $input = null)
    {
        $this->doTest($expected, $input);
    }

    public function provideFixCases()
    {
<<<<<<< HEAD
        $cases = [];
=======
        /** @var string[] $aliases */
        $aliases = static::getStaticAttribute(\PhpCsFixer\Fixer\Alias\NoAliasFunctionsFixer::class, 'aliases');

        $cases = [];
        foreach ($aliases as $alias => $master) {
            // valid cases
            $cases[] = ["<?php \$smth->{$alias}(\$a);"];
            $cases[] = ["<?php {$alias}Smth(\$a);"];
            $cases[] = ["<?php smth_{$alias}(\$a);"];
            $cases[] = ["<?php new {$alias}(\$a);"];
            $cases[] = ["<?php new Smth\\{$alias}(\$a);"];
            $cases[] = ["<?php Smth\\{$alias}(\$a);"];
            $cases[] = ["<?php namespace\\{$alias}(\$a);"];
            $cases[] = ["<?php Smth::{$alias}(\$a);"];
            $cases[] = ["<?php new {$alias}\\smth(\$a);"];
            $cases[] = ["<?php {$alias}::smth(\$a);"];
            $cases[] = ["<?php {$alias}\\smth(\$a);"];
            $cases[] = ['<?php "SELECT ... '.$alias.'(\$a) ...";'];
            $cases[] = ['<?php "SELECT ... '.strtoupper($alias).'($a) ...";'];
            $cases[] = ["<?php 'test'.'{$alias}' . 'in concatenation';"];
            $cases[] = ['<?php "test" . "'.$alias.'"."in concatenation";'];
            $cases[] = [
                '<?php
class '.ucfirst($alias).'ing
{
    const '.$alias.' = 1;
>>>>>>> 962c2aac

        foreach (['internalSet', 'imapSet'] as $setStaticAttributeName) {
            /** @var string[] $aliases */
            $aliases = $this->getStaticAttribute(\PhpCsFixer\Fixer\Alias\NoAliasFunctionsFixer::class, $setStaticAttributeName);

            foreach ($aliases as $alias => $master) {
                // valid cases
                $cases[] = ["<?php \$smth->${alias}(\$a);"];
                $cases[] = ["<?php {$alias}Smth(\$a);"];
                $cases[] = ["<?php smth_${alias}(\$a);"];
                $cases[] = ["<?php new ${alias}(\$a);"];
                $cases[] = ["<?php new Smth\\${alias}(\$a);"];
                $cases[] = ["<?php Smth\\${alias}(\$a);"];
                $cases[] = ["<?php namespace\\${alias}(\$a);"];
                $cases[] = ["<?php Smth::${alias}(\$a);"];
                $cases[] = ["<?php new ${alias}\\smth(\$a);"];
                $cases[] = ["<?php ${alias}::smth(\$a);"];
                $cases[] = ["<?php ${alias}\\smth(\$a);"];
                $cases[] = ['<?php "SELECT ... '.$alias.'(\$a) ...";'];
                $cases[] = ['<?php "SELECT ... '.strtoupper($alias).'($a) ...";'];
                $cases[] = ["<?php 'test'.'${alias}' . 'in concatenation';"];
                $cases[] = ['<?php "test" . "'.$alias.'"."in concatenation";'];
                $cases[] = [
                    '<?php
    class '.ucfirst($alias).'ing
    {
        const '.$alias.' = 1;

        public function '.$alias.'($'.$alias.')
        {
            if (defined("'.$alias.'") || $'.$alias.' instanceof '.$alias.') {
                echo '.$alias.';
            }
        }
    }

<<<<<<< HEAD
    class '.$alias.' extends '.ucfirst($alias).'ing{
        const '.$alias.' = "'.$alias.'";
    }
    ',
                ];

                // cases to be fixed
                $cases[] = [
                    "<?php ${master}(\$a);",
                    "<?php ${alias}(\$a);",
                ];
                $cases[] = [
                    "<?php \\${master}(\$a);",
                    "<?php \\${alias}(\$a);",
                ];
                $cases[] = [
                    "<?php \$ref = &${master}(\$a);",
                    "<?php \$ref = &${alias}(\$a);",
                ];
                $cases[] = [
                    "<?php \$ref = &\\${master}(\$a);",
                    "<?php \$ref = &\\${alias}(\$a);",
                ];
                $cases[] = [
                    "<?php ${master}
                                (\$a);",
                    "<?php ${alias}
                                (\$a);",
                ];
                $cases[] = [
                    "<?php /* foo */ ${master} /** bar */ (\$a);",
                    "<?php /* foo */ ${alias} /** bar */ (\$a);",
                ];
                $cases[] = [
                    "<?php a(${master}());",
                    "<?php a(${alias}());",
                ];
                $cases[] = [
                    "<?php a(\\${master}());",
                    "<?php a(\\${alias}());",
                ];
            }
=======
class '.$alias.' extends '.ucfirst($alias).'ing{
    const '.$alias.' = "'.$alias.'";
}
',
            ];

            // cases to be fixed
            $cases[] = [
                "<?php {$master}(\$a);",
                "<?php {$alias}(\$a);",
            ];
            $cases[] = [
                "<?php \\{$master}(\$a);",
                "<?php \\{$alias}(\$a);",
            ];
            $cases[] = [
                "<?php \$ref = &{$master}(\$a);",
                "<?php \$ref = &{$alias}(\$a);",
            ];
            $cases[] = [
                "<?php \$ref = &\\{$master}(\$a);",
                "<?php \$ref = &\\{$alias}(\$a);",
            ];
            $cases[] = [
                "<?php {$master}
                            (\$a);",
                "<?php {$alias}
                            (\$a);",
            ];
            $cases[] = [
                "<?php /* foo */ {$master} /** bar */ (\$a);",
                "<?php /* foo */ {$alias} /** bar */ (\$a);",
            ];
            $cases[] = [
                "<?php a({$master}());",
                "<?php a({$alias}());",
            ];
            $cases[] = [
                "<?php a(\\{$master}());",
                "<?php a(\\{$alias}());",
            ];
>>>>>>> 962c2aac
        }

        // static case to fix - in case previous generation is broken
        $cases[] = [
            '<?php is_int($a);',
            '<?php is_integer($a);',
        ];

        $cases[] = [
            '<?php $b=is_int(count(implode($b,$a)));',
            '<?php $b=is_integer(sizeof(join($b,$a)));',
        ];

        $cases[] = [
            '<?php
interface JoinInterface
{
    public function &join();
}

abstract class A
{
    abstract public function join($a);

    public function is_integer($a)
    {
        $fputs = "is_double(\$a);\n"; // key_exists($b, $c);
        echo $fputs."\$is_writable";
        \B::close();
        Scope\is_long();
        namespace\is_long();
        $a->pos();
        new join();
        new \join();
        new ScopeB\join(mt_rand(0, 100));
    }
}',
        ];

        return $cases;
    }

    /**
     * @param string                  $expected
     * @param string                  $input
     * @param array<string, string[]> $configuration
     *
     * @dataProvider provideFixWithConfigurationCases
     */
    public function testFixWithConfiguration($expected, $input, array $configuration)
    {
        $this->fixer->configure($configuration);
        $this->doTest($expected, $input);
    }

    public function provideFixWithConfigurationCases()
    {
        return [
            [
                '<?php
                    $a = rtrim($b);
                    $a = imap_header($imap_stream, 1);
                    mbereg_search_getregs();
                ',
                '<?php
                    $a = chop($b);
                    $a = imap_header($imap_stream, 1);
                    mbereg_search_getregs();
                ',
                ['sets' => ['@internal']],
            ],
            [
                '<?php
                    $a = chop($b);
                    $a = imap_headerinfo($imap_stream, 1);
                    mb_ereg_search_getregs();
                ',
                '<?php
                    $a = chop($b);
                    $a = imap_header($imap_stream, 1);
                    mb_ereg_search_getregs();
                ',
                ['sets' => ['@IMAP']],
            ],
            [
                '<?php
                    $a = chop($b);
                    $a = imap_header($imap_stream, 1);
                    mb_ereg_search_getregs();
                ',
                '<?php
                    $a = chop($b);
                    $a = imap_header($imap_stream, 1);
                    mbereg_search_getregs();
                ',
                ['sets' => ['@mbreg']],
            ],
            [
                '<?php
                    $a = rtrim($b);
                    $a = imap_headerinfo($imap_stream, 1);
                    mb_ereg_search_getregs();
                ',
                '<?php
                    $a = chop($b);
                    $a = imap_header($imap_stream, 1);
                    mbereg_search_getregs();
                ',
                ['sets' => ['@all']],
            ],
            [
                '<?php
                    $a = chop($b);
                    $a = imap_headerinfo($imap_stream, 1);
                    mb_ereg_search_getregs();
                ',
                '<?php
                    $a = chop($b);
                    $a = imap_header($imap_stream, 1);
                    mbereg_search_getregs();
                ',
                ['sets' => ['@IMAP', '@mbreg']],
            ],
        ];
    }
}<|MERGE_RESOLUTION|>--- conflicted
+++ resolved
@@ -37,57 +37,28 @@
 
     public function provideFixCases()
     {
-<<<<<<< HEAD
         $cases = [];
-=======
-        /** @var string[] $aliases */
-        $aliases = static::getStaticAttribute(\PhpCsFixer\Fixer\Alias\NoAliasFunctionsFixer::class, 'aliases');
-
-        $cases = [];
-        foreach ($aliases as $alias => $master) {
-            // valid cases
-            $cases[] = ["<?php \$smth->{$alias}(\$a);"];
-            $cases[] = ["<?php {$alias}Smth(\$a);"];
-            $cases[] = ["<?php smth_{$alias}(\$a);"];
-            $cases[] = ["<?php new {$alias}(\$a);"];
-            $cases[] = ["<?php new Smth\\{$alias}(\$a);"];
-            $cases[] = ["<?php Smth\\{$alias}(\$a);"];
-            $cases[] = ["<?php namespace\\{$alias}(\$a);"];
-            $cases[] = ["<?php Smth::{$alias}(\$a);"];
-            $cases[] = ["<?php new {$alias}\\smth(\$a);"];
-            $cases[] = ["<?php {$alias}::smth(\$a);"];
-            $cases[] = ["<?php {$alias}\\smth(\$a);"];
-            $cases[] = ['<?php "SELECT ... '.$alias.'(\$a) ...";'];
-            $cases[] = ['<?php "SELECT ... '.strtoupper($alias).'($a) ...";'];
-            $cases[] = ["<?php 'test'.'{$alias}' . 'in concatenation';"];
-            $cases[] = ['<?php "test" . "'.$alias.'"."in concatenation";'];
-            $cases[] = [
-                '<?php
-class '.ucfirst($alias).'ing
-{
-    const '.$alias.' = 1;
->>>>>>> 962c2aac
 
         foreach (['internalSet', 'imapSet'] as $setStaticAttributeName) {
             /** @var string[] $aliases */
-            $aliases = $this->getStaticAttribute(\PhpCsFixer\Fixer\Alias\NoAliasFunctionsFixer::class, $setStaticAttributeName);
+            $aliases = static::getStaticAttribute(\PhpCsFixer\Fixer\Alias\NoAliasFunctionsFixer::class, $setStaticAttributeName);
 
             foreach ($aliases as $alias => $master) {
                 // valid cases
-                $cases[] = ["<?php \$smth->${alias}(\$a);"];
+                $cases[] = ["<?php \$smth->{$alias}(\$a);"];
                 $cases[] = ["<?php {$alias}Smth(\$a);"];
-                $cases[] = ["<?php smth_${alias}(\$a);"];
-                $cases[] = ["<?php new ${alias}(\$a);"];
-                $cases[] = ["<?php new Smth\\${alias}(\$a);"];
-                $cases[] = ["<?php Smth\\${alias}(\$a);"];
-                $cases[] = ["<?php namespace\\${alias}(\$a);"];
-                $cases[] = ["<?php Smth::${alias}(\$a);"];
-                $cases[] = ["<?php new ${alias}\\smth(\$a);"];
-                $cases[] = ["<?php ${alias}::smth(\$a);"];
-                $cases[] = ["<?php ${alias}\\smth(\$a);"];
+                $cases[] = ["<?php smth_{$alias}(\$a);"];
+                $cases[] = ["<?php new {$alias}(\$a);"];
+                $cases[] = ["<?php new Smth\\{$alias}(\$a);"];
+                $cases[] = ["<?php Smth\\{$alias}(\$a);"];
+                $cases[] = ["<?php namespace\\{$alias}(\$a);"];
+                $cases[] = ["<?php Smth::{$alias}(\$a);"];
+                $cases[] = ["<?php new {$alias}\\smth(\$a);"];
+                $cases[] = ["<?php {$alias}::smth(\$a);"];
+                $cases[] = ["<?php {$alias}\\smth(\$a);"];
                 $cases[] = ['<?php "SELECT ... '.$alias.'(\$a) ...";'];
                 $cases[] = ['<?php "SELECT ... '.strtoupper($alias).'($a) ...";'];
-                $cases[] = ["<?php 'test'.'${alias}' . 'in concatenation';"];
+                $cases[] = ["<?php 'test'.'{$alias}' . 'in concatenation';"];
                 $cases[] = ['<?php "test" . "'.$alias.'"."in concatenation";'];
                 $cases[] = [
                     '<?php
@@ -103,7 +74,6 @@
         }
     }
 
-<<<<<<< HEAD
     class '.$alias.' extends '.ucfirst($alias).'ing{
         const '.$alias.' = "'.$alias.'";
     }
@@ -112,83 +82,40 @@
 
                 // cases to be fixed
                 $cases[] = [
-                    "<?php ${master}(\$a);",
-                    "<?php ${alias}(\$a);",
-                ];
-                $cases[] = [
-                    "<?php \\${master}(\$a);",
-                    "<?php \\${alias}(\$a);",
-                ];
-                $cases[] = [
-                    "<?php \$ref = &${master}(\$a);",
-                    "<?php \$ref = &${alias}(\$a);",
-                ];
-                $cases[] = [
-                    "<?php \$ref = &\\${master}(\$a);",
-                    "<?php \$ref = &\\${alias}(\$a);",
-                ];
-                $cases[] = [
-                    "<?php ${master}
+                    "<?php {$master}(\$a);",
+                    "<?php {$alias}(\$a);",
+                ];
+                $cases[] = [
+                    "<?php \\{$master}(\$a);",
+                    "<?php \\{$alias}(\$a);",
+                ];
+                $cases[] = [
+                    "<?php \$ref = &{$master}(\$a);",
+                    "<?php \$ref = &{$alias}(\$a);",
+                ];
+                $cases[] = [
+                    "<?php \$ref = &\\{$master}(\$a);",
+                    "<?php \$ref = &\\{$alias}(\$a);",
+                ];
+                $cases[] = [
+                    "<?php {$master}
                                 (\$a);",
-                    "<?php ${alias}
+                    "<?php {$alias}
                                 (\$a);",
                 ];
                 $cases[] = [
-                    "<?php /* foo */ ${master} /** bar */ (\$a);",
-                    "<?php /* foo */ ${alias} /** bar */ (\$a);",
-                ];
-                $cases[] = [
-                    "<?php a(${master}());",
-                    "<?php a(${alias}());",
-                ];
-                $cases[] = [
-                    "<?php a(\\${master}());",
-                    "<?php a(\\${alias}());",
+                    "<?php /* foo */ {$master} /** bar */ (\$a);",
+                    "<?php /* foo */ {$alias} /** bar */ (\$a);",
+                ];
+                $cases[] = [
+                    "<?php a({$master}());",
+                    "<?php a({$alias}());",
+                ];
+                $cases[] = [
+                    "<?php a(\\{$master}());",
+                    "<?php a(\\{$alias}());",
                 ];
             }
-=======
-class '.$alias.' extends '.ucfirst($alias).'ing{
-    const '.$alias.' = "'.$alias.'";
-}
-',
-            ];
-
-            // cases to be fixed
-            $cases[] = [
-                "<?php {$master}(\$a);",
-                "<?php {$alias}(\$a);",
-            ];
-            $cases[] = [
-                "<?php \\{$master}(\$a);",
-                "<?php \\{$alias}(\$a);",
-            ];
-            $cases[] = [
-                "<?php \$ref = &{$master}(\$a);",
-                "<?php \$ref = &{$alias}(\$a);",
-            ];
-            $cases[] = [
-                "<?php \$ref = &\\{$master}(\$a);",
-                "<?php \$ref = &\\{$alias}(\$a);",
-            ];
-            $cases[] = [
-                "<?php {$master}
-                            (\$a);",
-                "<?php {$alias}
-                            (\$a);",
-            ];
-            $cases[] = [
-                "<?php /* foo */ {$master} /** bar */ (\$a);",
-                "<?php /* foo */ {$alias} /** bar */ (\$a);",
-            ];
-            $cases[] = [
-                "<?php a({$master}());",
-                "<?php a({$alias}());",
-            ];
-            $cases[] = [
-                "<?php a(\\{$master}());",
-                "<?php a(\\{$alias}());",
-            ];
->>>>>>> 962c2aac
         }
 
         // static case to fix - in case previous generation is broken
