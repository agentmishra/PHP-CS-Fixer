--- conflicted
+++ resolved
@@ -64,62 +64,16 @@
             [
                 '<?php echo __NAMESPACE__;',
                 '<?php echo __namespace__;',
-<<<<<<< HEAD
             ],
             [
-=======
-            ),
-        );
-    }
-
-    /**
-     * @param string      $expected
-     * @param null|string $input
-     *
-     * @requires PHP 5.4
-     * @dataProvider provideFix54Cases
-     */
-    public function testFix54($expected, $input = null)
-    {
-        $this->doTest($expected, $input);
-    }
-
-    public function provideFix54Cases()
-    {
-        return array(
-            array(
->>>>>>> 10c9393a
                 '<?php echo __TRAIT__;',
                 '<?php echo __trait__;',
             ],
             [
                 '<?php echo __TRAIT__;',
                 '<?php echo __trAIt__;',
-<<<<<<< HEAD
             ],
             [
-=======
-            ),
-        );
-    }
-
-    /**
-     * @param string      $expected
-     * @param null|string $input
-     *
-     * @requires PHP 5.5
-     * @dataProvider provideFix55Cases
-     */
-    public function testFix55($expected, $input = null)
-    {
-        $this->doTest($expected, $input);
-    }
-
-    public function provideFix55Cases()
-    {
-        return array(
-            array(
->>>>>>> 10c9393a
                 '<?php echo Exception::class;',
                 '<?php echo Exception::CLASS;',
             ],
