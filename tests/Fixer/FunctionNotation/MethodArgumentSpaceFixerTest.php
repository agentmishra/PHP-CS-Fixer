<?php

/*
 * This file is part of PHP CS Fixer.
 *
 * (c) Fabien Potencier <fabien@symfony.com>
 *     Dariusz Rumiński <dariusz.ruminski@gmail.com>
 *
 * This source file is subject to the MIT license that is bundled
 * with this source code in the file LICENSE.
 */

namespace PhpCsFixer\Tests\Fixer\FunctionNotation;

use PhpCsFixer\Tests\Test\AbstractFixerTestCase;
use PhpCsFixer\Tokenizer\Tokens;
use PhpCsFixer\WhitespacesFixerConfig;

/**
 * @author Kuanhung Chen <ericj.tw@gmail.com>
 *
 * @internal
 *
 * @covers \PhpCsFixer\Fixer\FunctionNotation\MethodArgumentSpaceFixer
 */
final class MethodArgumentSpaceFixerTest extends AbstractFixerTestCase
{
    /**
     * @param string      $expected
     * @param null|string $input
     * @param null|array  $configuration
     *
     * @dataProvider provideFixCases
     */
    public function testFix($expected, $input = null, array $configuration = null)
    {
        if (null !== $configuration) {
            $this->fixer->configure($configuration);
        }
        $indent = '    ';
        $lineEnding = "\n";
        if (null !== $input) {
            if (false !== strpos($input, "\t")) {
                $indent = "\t";
            } elseif (preg_match('/\n  \S/', $input)) {
                $indent = '  ';
            }
            if (false !== strpos($input, "\r")) {
                $lineEnding = "\r\n";
            }
        }
        $this->fixer->setWhitespacesConfig(new WhitespacesFixerConfig(
            $indent,
            $lineEnding
        ));

        $this->doTest($expected, $input);
    }

<<<<<<< HEAD
    /**
     * @param string      $expected
     * @param null|string $input
     * @param null|array  $configuration
     *
     * @dataProvider providerFix
     */
    public function testFixWithDifferentLineEndings(
        $expected,
        $input = null,
        array $configuration = null
    ) {
        if (null !== $input) {
            $input = str_replace("\n", "\r\n", $input);
        }

        return $this->testFix(
            str_replace("\n", "\r\n", $expected),
            $input,
            $configuration
        );
    }

    public function providerFix()
=======
    public function provideFixCases()
>>>>>>> 10c9393a
    {
        return [
            'default' => [
                '<?php xyz("", "", "", "");',
                '<?php xyz("","","","");',
            ],
            'test method arguments' => [
                '<?php function xyz($a=10, $b=20, $c=30) {}',
                '<?php function xyz($a=10,$b=20,$c=30) {}',
            ],
            'test method arguments with multiple spaces' => [
                '<?php function xyz($a=10, $b=20, $c=30) {}',
                '<?php function xyz($a=10,         $b=20 , $c=30) {}',
            ],
            'test method arguments with multiple spaces (kmsac)' => [
                '<?php function xyz($a=10,         $b=20, $c=30) {}',
                '<?php function xyz($a=10,         $b=20 , $c=30) {}',
                ['keep_multiple_spaces_after_comma' => true],
            ],
            'test method call (I)' => [
                '<?php xyz($a=10, $b=20, $c=30);',
                '<?php xyz($a=10 ,$b=20,$c=30);',
            ],
            'test method call (II)' => [
                '<?php xyz($a=10, $b=20, $this->foo(), $c=30);',
                '<?php xyz($a=10,$b=20 ,$this->foo() ,$c=30);',
            ],
            'test method call with multiple spaces (I)' => [
                '<?php xyz($a=10, $b=20, $c=30);',
                '<?php xyz($a=10 , $b=20 ,          $c=30);',
            ],
            'test method call with multiple spaces (I) (kmsac)' => [
                '<?php xyz($a=10, $b=20,          $c=30);',
                '<?php xyz($a=10 , $b=20 ,          $c=30);',
                ['keep_multiple_spaces_after_comma' => true],
            ],
            'test method call with tab' => [
                '<?php xyz($a=10, $b=20, $c=30);',
                "<?php xyz(\$a=10 , \$b=20 ,\t \$c=30);",
            ],
            'test method call with tab (kmsac)' => [
                "<?php xyz(\$a=10, \$b=20,\t \$c=30);",
                "<?php xyz(\$a=10 , \$b=20 ,\t \$c=30);",
                ['keep_multiple_spaces_after_comma' => true],
            ],
            'test method call with \n not affected' => [
                "<?php xyz(\$a=10, \$b=20,\n                    \$c=30);",
            ],
            'test method call with \r\n not affected' => [
                "<?php xyz(\$a=10, \$b=20,\r\n                    \$c=30);",
            ],
            'test method call with multiple spaces (II)' => [
                '<?php xyz($a=10, $b=20, $this->foo(), $c=30);',
                '<?php xyz($a=10,$b=20 ,         $this->foo() ,$c=30);',
            ],
            'test method call with multiple spaces (II) (kmsac)' => [
                '<?php xyz($a=10, $b=20,         $this->foo(), $c=30);',
                '<?php xyz($a=10,$b=20 ,         $this->foo() ,$c=30);',
                ['keep_multiple_spaces_after_comma' => true],
            ],
            'test receiving data in list context with omitted values' => [
                '<?php list($a, $b, , , $c) = foo();',
                '<?php list($a, $b,, ,$c) = foo();',
            ],
            'test receiving data in list context with omitted values and multiple spaces' => [
                '<?php list($a, $b, , , $c) = foo();',
                '<?php list($a, $b,,    ,$c) = foo();',
            ],
            'test receiving data in list context with omitted values and multiple spaces (kmsac)' => [
                '<?php list($a, $b, ,    , $c) = foo();',
                '<?php list($a, $b,,    ,$c) = foo();',
                ['keep_multiple_spaces_after_comma' => true],
            ],
            'skip array' => [
                '<?php array(10 , 20 ,30);',
            ],
            'list call with trailing comma' => [
                '<?php list($path, $mode, ) = foo();',
                '<?php list($path, $mode,) = foo();',
            ],
            'inline comments with spaces' => [
                '<?php xyz($a=10, /*comment1*/ $b=2000, /*comment2*/ $c=30);',
                '<?php xyz($a=10,    /*comment1*/ $b=2000,/*comment2*/ $c=30);',
            ],
            'inline comments with spaces (kmsac)' => [
                '<?php xyz($a=10,    /*comment1*/ $b=2000, /*comment2*/ $c=30);',
                '<?php xyz($a=10,    /*comment1*/ $b=2000,/*comment2*/ $c=30);',
                ['keep_multiple_spaces_after_comma' => true],
            ],
            'must keep align comments' => [
                '<?php function xyz(
                    $a=10,      //comment1
                    $b=20,      //comment2
                    $c=30) {
                }',
            ],
            'must keep align comments (2)' => [
                '<?php function xyz(
                    $a=10,  //comment1
                    $b=2000,//comment2
                    $c=30) {
                }',
            ],
            'multiline comments also must be ignored (I)' => [
                '<?php function xyz(
                    $a=10,  /* comment1a
                               comment1b
                            */
                    $b=2000,/* comment2a
                        comment 2b
                        comment 2c */
                    $c=30) {
                }',
            ],
            'multiline comments also must be ignored (II)' => [
                '<?php
                    function xyz(
                        $a=10, /* multiline comment
                                 not at the end of line
                                */ $b=2000,
                        $a2=10 /* multiline comment
                                 not at the end of line
                                */ , $b2=2000,
                        $c=30) {
                    }',
                '<?php
                    function xyz(
                        $a=10, /* multiline comment
                                 not at the end of line
                                */ $b=2000,
                        $a2=10 /* multiline comment
                                 not at the end of line
                                */ ,$b2=2000,
                        $c=30) {
                    }',
            ],
            'multi line testing method arguments' => [
                '<?php function xyz(
                    $a=10,
                    $b=20,
                    $c=30) {
                }',
                '<?php function xyz(
                    $a=10 ,
                    $b=20,
                    $c=30) {
                }',
            ],
            'multi line testing method call' => [
                '<?php xyz(
                    $a=10,
                    $b=20,
                    $c=30
                    );',
                '<?php xyz(
                    $a=10 ,
                    $b=20,
                    $c=30
                    );',
            ],
            'skip arrays but replace arg methods' => [
                '<?php fnc(1, array(2, func2(6, 7) ,4), 5);',
                '<?php fnc(1,array(2, func2(6,    7) ,4),    5);',
            ],
            'skip arrays but replace arg methods (kmsac)' => [
                '<?php fnc(1, array(2, func2(6,    7) ,4),    5);',
                '<?php fnc(1,array(2, func2(6,    7) ,4),    5);',
                ['keep_multiple_spaces_after_comma' => true],
            ],
            'ignore commas inside call argument' => [
                '<?php fnc(1, array(2, 3 ,4), 5);',
            ],
            'skip multi line array' => [
                '<?php
                    array(
                        10 ,
                        20,
                        30
                    );',
            ],
            'skip short array' => [
                '<?php
    $foo = ["a"=>"apple", "b"=>"bed" ,"c"=>"car"];
    $bar = ["a" ,"b" ,"c"];
    ',
            ],
            'don\'t change HEREDOC and NOWDOC' => [
                "<?php
    \$this->foo(
        <<<EOTXTa
    heredoc
EOTXTa
        ,
        <<<'EOTXTb'
    nowdoc
EOTXTb
        ,
        'foo'
    );
",
            ],
            [
                '<?php xyz#
 (#
""#
,#
$a#
);',
            ],
            [
                "<?php xyz(\$a=10,\n\$b=20);",
                "<?php xyz(\$a=10,   \n\$b=20);",
                ['keep_multiple_spaces_after_comma' => true],
            ],
            'test half-multiline function becomes fully-multiline' => [
                <<<'EXPECTED'
<?php
functionCall(
    'a',
    'b',
    'c'
);
EXPECTED
            ,
                <<<'INPUT'
<?php
functionCall(
    'a', 'b',
    'c'
);
INPUT
            ,
                ['ensure_fully_multiline' => true],
            ],
            'function calls with here doc cannot be anything but multiline' => [
                <<<'EXPECTED'
<?php
str_replace(
    "\n",
    PHP_EOL,
    <<<'TEXT'
   1) someFile.php

TEXT
);
EXPECTED
            ,
                <<<'INPUT'
<?php
str_replace("\n", PHP_EOL, <<<'TEXT'
   1) someFile.php

TEXT
);
INPUT
            ,
                ['ensure_fully_multiline' => true],
            ],
            'test barely multiline function with blank lines becomes fully-multiline' => [
                <<<'EXPECTED'
<?php
functionCall(
    'a',
    'b',

    'c'
);
EXPECTED
            ,
                <<<'INPUT'
<?php
functionCall('a', 'b',

    'c');
INPUT
            ,
                ['ensure_fully_multiline' => true],
            ],
            'test indentation is preserved' => [
                <<<'EXPECTED'
<?php
if (true) {
    functionCall(
        'a',
        'b',
        'c'
    );
}
EXPECTED
            ,
                <<<'INPUT'
<?php
if (true) {
    functionCall(
        'a', 'b',
        'c'
    );
}
INPUT
            ,
                ['ensure_fully_multiline' => true],
            ],
            'test multiline array arguments do not trigger multiline' => [
                <<<'EXPECTED'
<?php
defraculate(1, array(
    'a',
    'b',
    'c',
), 42);
EXPECTED
            ,
                null,
                ['ensure_fully_multiline' => true],
            ],
            'test multiline function arguments do not trigger multiline' => [
                <<<'EXPECTED'
<?php
defraculate(1, function () {
    $a = 42;
}, 42);
EXPECTED
            ,
                null,
                ['ensure_fully_multiline' => true],
            ],
            'test violation after opening parenthesis' => [
                <<<'EXPECTED'
<?php
defraculate(
    1,
    2,
    3
);
EXPECTED
            ,
                <<<'INPUT'
<?php
defraculate(
    1, 2, 3);
INPUT
            ,
                ['ensure_fully_multiline' => true],
            ],
            'test violation after opening parenthesis, indented with two spaces' => [
                <<<'EXPECTED'
<?php
defraculate(
  1,
  2,
  3
);
EXPECTED
            ,
                <<<'INPUT'
<?php
defraculate(
  1, 2, 3);
INPUT
            ,
                ['ensure_fully_multiline' => true],
            ],
            'test violation after opening parenthesis, indented with tabs' => [
                <<<'EXPECTED'
<?php
defraculate(
	1,
	2,
	3
);
EXPECTED
            ,
                <<<'INPUT'
<?php
defraculate(
	1, 2, 3);
INPUT
            ,
                ['ensure_fully_multiline' => true],
            ],
            'test violation before closing parenthesis' => [
                <<<'EXPECTED'
<?php
defraculate(
    1,
    2,
    3
);
EXPECTED
            ,
                <<<'INPUT'
<?php
defraculate(1, 2, 3
);
INPUT
            ,
                ['ensure_fully_multiline' => true],
            ],
            'test violation before closing parenthesis in nested call' => [
                <<<'EXPECTED'
<?php
getSchwifty('rick', defraculate(
    1,
    2,
    3
), 'morty');
EXPECTED
            ,
                <<<'INPUT'
<?php
getSchwifty('rick', defraculate(1, 2, 3
), 'morty');
INPUT
            ,
                ['ensure_fully_multiline' => true],
            ],
            'test with comment between arguments' => [
                <<<'EXPECTED'
<?php
functionCall(
    'a', /* comment */
    'b',
    'c'
);
EXPECTED
            ,
                <<<'INPUT'
<?php
functionCall(
    'a',/* comment */'b',
    'c'
);
INPUT
            ,
                ['ensure_fully_multiline' => true],
            ],
            'test with deeply nested arguments' => [
                <<<'EXPECTED'
<?php
foo(
    'a',
    'b',
    [
        'c',
        'd', bar('e', 'f'),
        baz(
            'g',
            ['h',
                'i',
            ]
        ),
    ]
);
EXPECTED
            ,
                <<<'INPUT'
<?php
foo('a',
    'b',
    [
        'c',
        'd', bar('e', 'f'),
        baz('g',
            ['h',
                'i',
            ]),
    ]);
INPUT
            ,
                ['ensure_fully_multiline' => true],
            ],
            'multiline string argument' => [
                <<<'UNAFFECTED'
<?php
$this->with('<?php
%s
class FooClass
{
}', $comment, false);
UNAFFECTED
            ,
                null,
                ['ensure_fully_multiline' => true],
            ],
            'arrays with whitespace inside' => [
                <<<'UNAFFECTED'
<?php
$a = array/**/(  1);
$a = array/**/( 12,
7);
$a = array/***/(123,  7);
$a = array (        1,
2);
UNAFFECTED
            ,
                null,
                ['ensure_fully_multiline' => true],
            ],
            'test code that should not be affected (because not a function nor a method)' => [
            <<<'UNAFFECTED'
<?php
if (true &&
    true
    ) {
    // do whatever
}
UNAFFECTED
            ,
                null,
                ['ensure_fully_multiline' => true],
            ],
            'test ungodly code' => [
            <<<'EXPECTED'
<?php
$a = function#
(#
#
$a#
#
,#
#
$b,
    $c#
#
)#
use ($b,
$c,$d) {
};
EXPECTED
            ,
            <<<'INPUT'
<?php
$a = function#
(#
#
$a#
#
,#
#
$b,$c#
#
)#
use ($b,
$c,$d) {
};
INPUT
            ,
                ['ensure_fully_multiline' => true],
            ],
            'test list' => [
            <<<'UNAFFECTED'
<?php
// no fix
list($a,
    $b, $c) = $a;
isset($a,
$b, $c);
unset($a,
$b, $c);
array(1,
    2,3
);
UNAFFECTED
            ,
                null,
                ['ensure_fully_multiline' => true],
            ],
            'test function argument with multiline echo in it' => [
            <<<'UNAFFECTED'
<?php
call_user_func(function ($arguments) {
    echo 'a',
      'b';
}, $argv);
UNAFFECTED
            ,
                null,
                ['ensure_fully_multiline' => true],
            ],
            'test function argument with oneline echo in it' => [
            <<<'EXPECTED'
<?php
call_user_func(
    function ($arguments) {
    echo 'a', 'b';
},
$argv
);
EXPECTED
            ,
            <<<'INPUT'
<?php
call_user_func(function ($arguments) {
    echo 'a', 'b';
},
$argv);
INPUT
            ,
                ['ensure_fully_multiline' => true],
            ],
        ];
    }

    /**
     * @param string $expected
     * @param string $input
     *
     *
     * @dataProvider provideFix56Cases
     */
    public function testFix56($expected, $input)
    {
        $this->doTest($expected, $input);
    }

    public function provideFix56Cases()
    {
        return [
            [
                '<?php function A($c, ...$a){}',
                '<?php function A($c ,...$a){}',
            ],
        ];
    }

    /**
     * @group legacy
     * @expectedDeprecation PhpCsFixer\Fixer\FunctionNotation\MethodArgumentSpaceFixer::fixSpace is deprecated and will be removed in 3.0.
     */
    public function testLegacyFixSpace()
    {
        $this->fixer->fixSpace(Tokens::fromCode('<?php xyz("", "", "", "");'), 1);
    }
}<|MERGE_RESOLUTION|>--- conflicted
+++ resolved
@@ -57,13 +57,12 @@
         $this->doTest($expected, $input);
     }
 
-<<<<<<< HEAD
     /**
      * @param string      $expected
      * @param null|string $input
      * @param null|array  $configuration
      *
-     * @dataProvider providerFix
+     * @dataProvider provideFixCases
      */
     public function testFixWithDifferentLineEndings(
         $expected,
@@ -81,10 +80,7 @@
         );
     }
 
-    public function providerFix()
-=======
     public function provideFixCases()
->>>>>>> 10c9393a
     {
         return [
             'default' => [
