<?php

/*
 * This file is part of PHP CS Fixer.
 *
 * (c) Fabien Potencier <fabien@symfony.com>
 *     Dariusz Rumiński <dariusz.ruminski@gmail.com>
 *
 * This source file is subject to the MIT license that is bundled
 * with this source code in the file LICENSE.
 */

namespace PhpCsFixer\Tests\Fixer\FunctionNotation;

use PhpCsFixer\Tests\Test\AbstractFixerTestCase;
use PhpCsFixer\Tokenizer\Tokens;
use PhpCsFixer\WhitespacesFixerConfig;

/**
 * @author Kuanhung Chen <ericj.tw@gmail.com>
 *
 * @internal
 *
 * @covers \PhpCsFixer\Fixer\FunctionNotation\MethodArgumentSpaceFixer
 */
final class MethodArgumentSpaceFixerTest extends AbstractFixerTestCase
{
    /**
     * @param string      $expected
     * @param null|string $input
     * @param null|array  $configuration
     *
     * @dataProvider providerFix
     */
    public function testFix($expected, $input = null, array $configuration = null)
    {
        if (null !== $configuration) {
            $this->fixer->configure($configuration);
        }
        $indent = '    ';
        $lineEnding = "\n";
        if (null !== $input) {
            if (false !== strpos($input, "\t")) {
                $indent = "\t";
            } elseif (preg_match('/\n  \S/', $input)) {
                $indent = '  ';
            }
            if (false !== strpos($input, "\r")) {
                $lineEnding = "\r\n";
            }
        }
        $this->fixer->setWhitespacesConfig(new WhitespacesFixerConfig(
            $indent,
            $lineEnding
        ));

        $this->doTest($expected, $input);
    }

<<<<<<< HEAD
    /**
     * @param string      $expected
     * @param null|string $input
     * @param null|array  $configuration
     *
     * @dataProvider testFixProvider
     */
    public function testFixWithDifferentLineEndings(
        $expected,
        $input = null,
        array $configuration = null
    ) {
        if (null !== $input) {
            $input = str_replace("\n", "\r\n", $input);
        }

        return $this->testFix(
            str_replace("\n", "\r\n", $expected),
            $input,
            $configuration
        );
    }

    public function testFixProvider()
=======
    public function providerFix()
>>>>>>> 2c3d2ed1
    {
        return [
            'default' => [
                '<?php xyz("", "", "", "");',
                '<?php xyz("","","","");',
            ],
            'test method arguments' => [
                '<?php function xyz($a=10, $b=20, $c=30) {}',
                '<?php function xyz($a=10,$b=20,$c=30) {}',
            ],
            'test method arguments with multiple spaces' => [
                '<?php function xyz($a=10, $b=20, $c=30) {}',
                '<?php function xyz($a=10,         $b=20 , $c=30) {}',
            ],
            'test method arguments with multiple spaces (kmsac)' => [
                '<?php function xyz($a=10,         $b=20, $c=30) {}',
                '<?php function xyz($a=10,         $b=20 , $c=30) {}',
                ['keep_multiple_spaces_after_comma' => true],
            ],
            'test method call (I)' => [
                '<?php xyz($a=10, $b=20, $c=30);',
                '<?php xyz($a=10 ,$b=20,$c=30);',
            ],
            'test method call (II)' => [
                '<?php xyz($a=10, $b=20, $this->foo(), $c=30);',
                '<?php xyz($a=10,$b=20 ,$this->foo() ,$c=30);',
            ],
            'test method call with multiple spaces (I)' => [
                '<?php xyz($a=10, $b=20, $c=30);',
                '<?php xyz($a=10 , $b=20 ,          $c=30);',
            ],
            'test method call with multiple spaces (I) (kmsac)' => [
                '<?php xyz($a=10, $b=20,          $c=30);',
                '<?php xyz($a=10 , $b=20 ,          $c=30);',
                ['keep_multiple_spaces_after_comma' => true],
            ],
            'test method call with tab' => [
                '<?php xyz($a=10, $b=20, $c=30);',
                "<?php xyz(\$a=10 , \$b=20 ,\t \$c=30);",
            ],
            'test method call with tab (kmsac)' => [
                "<?php xyz(\$a=10, \$b=20,\t \$c=30);",
                "<?php xyz(\$a=10 , \$b=20 ,\t \$c=30);",
                ['keep_multiple_spaces_after_comma' => true],
            ],
            'test method call with \n not affected' => [
                "<?php xyz(\$a=10, \$b=20,\n                    \$c=30);",
            ],
            'test method call with \r\n not affected' => [
                "<?php xyz(\$a=10, \$b=20,\r\n                    \$c=30);",
            ],
            'test method call with multiple spaces (II)' => [
                '<?php xyz($a=10, $b=20, $this->foo(), $c=30);',
                '<?php xyz($a=10,$b=20 ,         $this->foo() ,$c=30);',
            ],
            'test method call with multiple spaces (II) (kmsac)' => [
                '<?php xyz($a=10, $b=20,         $this->foo(), $c=30);',
                '<?php xyz($a=10,$b=20 ,         $this->foo() ,$c=30);',
                ['keep_multiple_spaces_after_comma' => true],
            ],
            'test receiving data in list context with omitted values' => [
                '<?php list($a, $b, , , $c) = foo();',
                '<?php list($a, $b,, ,$c) = foo();',
            ],
            'test receiving data in list context with omitted values and multiple spaces' => [
                '<?php list($a, $b, , , $c) = foo();',
                '<?php list($a, $b,,    ,$c) = foo();',
            ],
            'test receiving data in list context with omitted values and multiple spaces (kmsac)' => [
                '<?php list($a, $b, ,    , $c) = foo();',
                '<?php list($a, $b,,    ,$c) = foo();',
                ['keep_multiple_spaces_after_comma' => true],
            ],
            'skip array' => [
                '<?php array(10 , 20 ,30);',
            ],
            'list call with trailing comma' => [
                '<?php list($path, $mode, ) = foo();',
                '<?php list($path, $mode,) = foo();',
            ],
            'inline comments with spaces' => [
                '<?php xyz($a=10, /*comment1*/ $b=2000, /*comment2*/ $c=30);',
                '<?php xyz($a=10,    /*comment1*/ $b=2000,/*comment2*/ $c=30);',
            ],
            'inline comments with spaces (kmsac)' => [
                '<?php xyz($a=10,    /*comment1*/ $b=2000, /*comment2*/ $c=30);',
                '<?php xyz($a=10,    /*comment1*/ $b=2000,/*comment2*/ $c=30);',
                ['keep_multiple_spaces_after_comma' => true],
            ],
            'must keep align comments' => [
                '<?php function xyz(
                    $a=10,      //comment1
                    $b=20,      //comment2
                    $c=30) {
                }',
            ],
            'must keep align comments (2)' => [
                '<?php function xyz(
                    $a=10,  //comment1
                    $b=2000,//comment2
                    $c=30) {
                }',
            ],
            'multiline comments also must be ignored (I)' => [
                '<?php function xyz(
                    $a=10,  /* comment1a
                               comment1b
                            */
                    $b=2000,/* comment2a
                        comment 2b
                        comment 2c */
                    $c=30) {
                }',
            ],
            'multiline comments also must be ignored (II)' => [
                '<?php
                    function xyz(
                        $a=10, /* multiline comment
                                 not at the end of line
                                */ $b=2000,
                        $a2=10 /* multiline comment
                                 not at the end of line
                                */ , $b2=2000,
                        $c=30) {
                    }',
                '<?php
                    function xyz(
                        $a=10, /* multiline comment
                                 not at the end of line
                                */ $b=2000,
                        $a2=10 /* multiline comment
                                 not at the end of line
                                */ ,$b2=2000,
                        $c=30) {
                    }',
            ],
            'multi line testing method arguments' => [
                '<?php function xyz(
                    $a=10,
                    $b=20,
                    $c=30) {
                }',
                '<?php function xyz(
                    $a=10 ,
                    $b=20,
                    $c=30) {
                }',
            ],
            'multi line testing method call' => [
                '<?php xyz(
                    $a=10,
                    $b=20,
                    $c=30
                    );',
                '<?php xyz(
                    $a=10 ,
                    $b=20,
                    $c=30
                    );',
            ],
            'skip arrays but replace arg methods' => [
                '<?php fnc(1, array(2, func2(6, 7) ,4), 5);',
                '<?php fnc(1,array(2, func2(6,    7) ,4),    5);',
            ],
            'skip arrays but replace arg methods (kmsac)' => [
                '<?php fnc(1, array(2, func2(6,    7) ,4),    5);',
                '<?php fnc(1,array(2, func2(6,    7) ,4),    5);',
                ['keep_multiple_spaces_after_comma' => true],
            ],
            'ignore commas inside call argument' => [
                '<?php fnc(1, array(2, 3 ,4), 5);',
            ],
            'skip multi line array' => [
                '<?php
                    array(
                        10 ,
                        20,
                        30
                    );',
            ],
            'skip short array' => [
                '<?php
    $foo = ["a"=>"apple", "b"=>"bed" ,"c"=>"car"];
    $bar = ["a" ,"b" ,"c"];
    ',
            ],
            'don\'t change HEREDOC and NOWDOC' => [
                "<?php
    \$this->foo(
        <<<EOTXTa
    heredoc
EOTXTa
        ,
        <<<'EOTXTb'
    nowdoc
EOTXTb
        ,
        'foo'
    );
",
            ],
            [
                '<?php xyz#
 (#
""#
,#
$a#
);',
            ],
            [
                "<?php xyz(\$a=10,\n\$b=20);",
                "<?php xyz(\$a=10,   \n\$b=20);",
                ['keep_multiple_spaces_after_comma' => true],
            ],
            'test half-multiline function becomes fully-multiline' => [
                <<<'EXPECTED'
<?php
functionCall(
    'a',
    'b',
    'c'
);
EXPECTED
            ,
                <<<'INPUT'
<?php
functionCall(
    'a', 'b',
    'c'
);
INPUT
            ,
                ['ensure_fully_multiline' => true],
            ],
            'function calls with here doc cannot be anything but multiline' => [
                <<<'EXPECTED'
<?php
str_replace(
    "\n",
    PHP_EOL,
    <<<'TEXT'
   1) someFile.php

TEXT
);
EXPECTED
            ,
                <<<'INPUT'
<?php
str_replace("\n", PHP_EOL, <<<'TEXT'
   1) someFile.php

TEXT
);
INPUT
            ,
                ['ensure_fully_multiline' => true],
            ],
            'test barely multiline function with blank lines becomes fully-multiline' => [
                <<<'EXPECTED'
<?php
functionCall(
    'a',
    'b',

    'c'
);
EXPECTED
            ,
                <<<'INPUT'
<?php
functionCall('a', 'b',

    'c');
INPUT
            ,
                ['ensure_fully_multiline' => true],
            ],
            'test indentation is preserved' => [
                <<<'EXPECTED'
<?php
if (true) {
    functionCall(
        'a',
        'b',
        'c'
    );
}
EXPECTED
            ,
                <<<'INPUT'
<?php
if (true) {
    functionCall(
        'a', 'b',
        'c'
    );
}
INPUT
            ,
                ['ensure_fully_multiline' => true],
            ],
            'test multiline array arguments do not trigger multiline' => [
                <<<'EXPECTED'
<?php
defraculate(1, array(
    'a',
    'b',
    'c',
), 42);
EXPECTED
            ,
                null,
                ['ensure_fully_multiline' => true],
            ],
            'test multiline function arguments do not trigger multiline' => [
                <<<'EXPECTED'
<?php
defraculate(1, function () {
    $a = 42;
}, 42);
EXPECTED
            ,
                null,
                ['ensure_fully_multiline' => true],
            ],
            'test violation after opening parenthesis' => [
                <<<'EXPECTED'
<?php
defraculate(
    1,
    2,
    3
);
EXPECTED
            ,
                <<<'INPUT'
<?php
defraculate(
    1, 2, 3);
INPUT
            ,
                ['ensure_fully_multiline' => true],
            ],
            'test violation after opening parenthesis, indented with two spaces' => [
                <<<'EXPECTED'
<?php
defraculate(
  1,
  2,
  3
);
EXPECTED
            ,
                <<<'INPUT'
<?php
defraculate(
  1, 2, 3);
INPUT
            ,
                ['ensure_fully_multiline' => true],
            ],
            'test violation after opening parenthesis, indented with tabs' => [
                <<<'EXPECTED'
<?php
defraculate(
	1,
	2,
	3
);
EXPECTED
            ,
                <<<'INPUT'
<?php
defraculate(
	1, 2, 3);
INPUT
            ,
                ['ensure_fully_multiline' => true],
            ],
            'test violation before closing parenthesis' => [
                <<<'EXPECTED'
<?php
defraculate(
    1,
    2,
    3
);
EXPECTED
            ,
                <<<'INPUT'
<?php
defraculate(1, 2, 3
);
INPUT
            ,
                ['ensure_fully_multiline' => true],
            ],
            'test violation before closing parenthesis in nested call' => [
                <<<'EXPECTED'
<?php
getSchwifty('rick', defraculate(
    1,
    2,
    3
), 'morty');
EXPECTED
            ,
                <<<'INPUT'
<?php
getSchwifty('rick', defraculate(1, 2, 3
), 'morty');
INPUT
            ,
                ['ensure_fully_multiline' => true],
            ],
            'test with comment between arguments' => [
                <<<'EXPECTED'
<?php
functionCall(
    'a', /* comment */
    'b',
    'c'
);
EXPECTED
            ,
                <<<'INPUT'
<?php
functionCall(
    'a',/* comment */'b',
    'c'
);
INPUT
            ,
                ['ensure_fully_multiline' => true],
            ],
            'test with deeply nested arguments' => [
                <<<'EXPECTED'
<?php
foo(
    'a',
    'b',
    [
        'c',
        'd', bar('e', 'f'),
        baz(
            'g',
            ['h',
                'i',
            ]
        ),
    ]
);
EXPECTED
            ,
                <<<'INPUT'
<?php
foo('a',
    'b',
    [
        'c',
        'd', bar('e', 'f'),
        baz('g',
            ['h',
                'i',
            ]),
    ]);
INPUT
            ,
                ['ensure_fully_multiline' => true],
            ],
            'multiline string argument' => [
                <<<'UNAFFECTED'
<?php
$this->with('<?php
%s
class FooClass
{
}', $comment, false);
UNAFFECTED
            ,
                null,
                ['ensure_fully_multiline' => true],
            ],
            'arrays with whitespace inside' => [
                <<<'UNAFFECTED'
<?php
$a = array/**/(  1);
$a = array/**/( 12,
7);
$a = array/***/(123,  7);
$a = array (        1,
2);
UNAFFECTED
            ,
                null,
                ['ensure_fully_multiline' => true],
            ],
            'test code that should not be affected (because not a function nor a method)' => [
            <<<'UNAFFECTED'
<?php
if (true &&
    true
    ) {
    // do whatever
}
UNAFFECTED
            ,
                null,
                ['ensure_fully_multiline' => true],
            ],
            'test ungodly code' => [
            <<<'EXPECTED'
<?php
$a = function#
(#
#
$a#
#
,#
#
$b,
    $c#
#
)#
use ($b,
$c,$d) {
};
EXPECTED
            ,
            <<<'INPUT'
<?php
$a = function#
(#
#
$a#
#
,#
#
$b,$c#
#
)#
use ($b,
$c,$d) {
};
INPUT
            ,
                ['ensure_fully_multiline' => true],
            ],
            'test list' => [
            <<<'UNAFFECTED'
<?php
// no fix
list($a,
    $b, $c) = $a;
isset($a,
$b, $c);
unset($a,
$b, $c);
array(1,
    2,3
);
UNAFFECTED
            ,
                null,
                ['ensure_fully_multiline' => true],
            ],
            'test function argument with multiline echo in it' => [
            <<<'UNAFFECTED'
<?php
call_user_func(function ($arguments) {
    echo 'a',
      'b';
}, $argv);
UNAFFECTED
            ,
                null,
                ['ensure_fully_multiline' => true],
            ],
            'test function argument with oneline echo in it' => [
            <<<'EXPECTED'
<?php
call_user_func(
    function ($arguments) {
    echo 'a', 'b';
},
$argv
);
EXPECTED
            ,
            <<<'INPUT'
<?php
call_user_func(function ($arguments) {
    echo 'a', 'b';
},
$argv);
INPUT
            ,
                ['ensure_fully_multiline' => true],
            ],
        ];
    }

    /**
     * @param string $expected
     * @param string $input
     *
     *
     * @dataProvider provideFix56Cases
     */
    public function testFix56($expected, $input)
    {
        $this->doTest($expected, $input);
    }

    public function provideFix56Cases()
    {
        return [
            [
                '<?php function A($c, ...$a){}',
                '<?php function A($c ,...$a){}',
            ],
        ];
    }

    /**
     * @group legacy
     * @expectedDeprecation PhpCsFixer\Fixer\FunctionNotation\MethodArgumentSpaceFixer::fixSpace is deprecated and will be removed in 3.0.
     */
    public function testLegacyFixSpace()
    {
        $this->fixer->fixSpace(Tokens::fromCode('<?php xyz("", "", "", "");'), 1);
    }
}<|MERGE_RESOLUTION|>--- conflicted
+++ resolved
@@ -57,13 +57,12 @@
         $this->doTest($expected, $input);
     }
 
-<<<<<<< HEAD
     /**
      * @param string      $expected
      * @param null|string $input
      * @param null|array  $configuration
      *
-     * @dataProvider testFixProvider
+     * @dataProvider providerFix
      */
     public function testFixWithDifferentLineEndings(
         $expected,
@@ -81,10 +80,7 @@
         );
     }
 
-    public function testFixProvider()
-=======
     public function providerFix()
->>>>>>> 2c3d2ed1
     {
         return [
             'default' => [
