<?php

/*
 * This file is part of PHP CS Fixer.
 *
 * (c) Fabien Potencier <fabien@symfony.com>
 *     Dariusz Rumiński <dariusz.ruminski@gmail.com>
 *
 * This source file is subject to the MIT license that is bundled
 * with this source code in the file LICENSE.
 */

namespace PhpCsFixer\Tests\Fixer\ControlStructure;

use PhpCsFixer\Test\AbstractFixerTestCase;
use PhpCsFixer\Tokenizer\Tokens;

/**
 * @author SpacePossum
 *
 * @internal
 *
 * @covers \PhpCsFixer\Fixer\ControlStructure\NoUselessElseFixer
 */
final class NoUselessElseFixerTest extends AbstractFixerTestCase
{
    /**
     * @param string      $expected
     * @param null|string $input
     *
     * @dataProvider providePHPCloseTagCases
     */
    public function testCloseTagCases($expected, $input = null)
    {
        $this->doTest($expected, $input);
    }

    public function providePHPCloseTagCases()
    {
        return [
            [
                '<?php
                    if (true) {
                        $b = $a > 2 ? "" : die
                        ?>
                    <?php
                    } else {
                        echo 798;
                    }',
            ],
            [
                '<?php
                    if (true) {
                        $b = $a > 2 ? "" : die
                        ?>
                    <?php ; // useless semicolon case
                    } else {
                        echo 798;
                    }',
            ],
            [
                '<?php
                    if (true) {
                        if($a) die
                        ?>
                    <?php ; // useless semicolon case
                    } else {
                        echo 798;
                    }',
            ],
            [
                '<?php
                    if (true) {
                        echo 1;
                        ?>
                    <?php ; // useless semicolon case
                    } else {
                        echo 798;
                    }',
            ],
            [
                '<?php
                    if (true) {
                        echo 777;
                        if(false) die ?>
                    <?php
                    } else {
                        echo 778;
                    }',
            ],
            [
                '<?php
                    if (true)
                        echo 3;
                    else {
                        ?><?php
                        echo 4;
                    }
                ',
            ],
            [
                '<?php
                    if (true)
                        echo 3;
                    '.'
                    ?><?php
                echo 4;
                ',
                '<?php
                    if (true)
                        echo 3;
                    else
                    ?><?php
                echo 4;
                ',
            ],
            [
                '<?php
if (true)
    echo 4;
?><?php echo 5;',
                '<?php
if (true)
    echo 4;
else?><?php echo 5;',
            ],
        ];
    }

    /**
     * @param string      $expected
     * @param null|string $input
     *
     * @dataProvider provideFixIfElseIfElseCases
     */
    public function testFixIfElseIfElse($expected, $input = null)
    {
        $this->doTest($expected, $input);
    }

    public function provideFixIfElseIfElseCases()
    {
        $expected =
            '<?php
                while(true) {
                    while(true) {
                        if ($provideFixIfElseIfElseCases) {
                            return;
                        } elseif($a1) {
                            if ($b) {echo 1; die;}  echo 552;
                            return 1;
                        } elseif($b) {
                            %s
                        }  '.'
                            echo 662;
                        '.'
                    }
                }
            ';

        $input =
            '<?php
                while(true) {
                    while(true) {
                        if ($provideFixIfElseIfElseCases) {
                            return;
                        } elseif($a1) {
                            if ($b) {echo 1; die;} else {echo 552;}
                            return 1;
                        } elseif($b) {
                            %s
                        } else {
                            echo 662;
                        }
                    }
                }
            ';

        $cases = $this->generateCases($expected, $input);

        $expected =
            '<?php
                while(true) {
                    while(true) {
                        if($a) {
                            echo 100;
                        } elseif($b) {
                            %s
                        } else {
                            echo 3;
                        }
                    }
                }
            ';

        $cases = array_merge($cases, $this->generateCases($expected));

        $expected =
            '<?php
                while(true) {
                    while(true) {
                        if ($a) {
                            echo 100;
                        } elseif  ($a1) {
                            echo 99887;
                        } elseif  ($b) {
                            echo $b+1; //
                            /* test */
                            %s
                        } else {
                            echo 321;
                        }
                    }
                }
            ';

        $cases = array_merge($cases, $this->generateCases($expected));

        $cases[] = [
            '<?php
                if ($a)
                    echo 1789;
                else if($b)
                    echo 256;
                elseif($c)
                    echo 3;
                    if ($a) {

                    }elseif($d) {
                        return 1;
                    }
                else
                    echo 4;
            ', ];

        $cases[] = [
            '<?php
                if ($a)
                    echo 1789;
                else if($b) {
                    echo 256;
                } elseif($c) {
                    echo 3;
                    if ($d) {
                        echo 4;
                    } elseif($e)
                        return 1;
                } else
                    echo 4;
            ', ];

        return $cases;
    }

    /**
     * @param string      $expected
     * @param null|string $input
     *
     * @dataProvider provideFixIfElseCases
     */
    public function testFixIfElse($expected, $input = null)
    {
        $this->doTest($expected, $input);
    }

    public function provideFixIfElseCases()
    {
        $expected =
            '<?php
                while(true) {
                    while(true) {
                        if ($a) {
                            %s
                        }  '.'
                            echo 1;
                        '.'
                    }
                }
            ';

        $input =
            '<?php
                while(true) {
                    while(true) {
                        if ($a) {
                            %s
                        } else {
                            echo 1;
                        }
                    }
                }
            ';

        $cases = $this->generateCases($expected, $input);

<<<<<<< HEAD
        // short 'if' statements
        $expected =
            '<?php
                while(true) {
                    while(true) {
                        if ($a)
                            %s
                        '.'
                            echo 16677;
                    }
                }
            ';

        $input =
            '<?php
                while(true) {
                    while(true) {
                        if ($a)
                            %s
                        else
                            echo 16677;
                    }
                }
            ';

        $cases = array_merge($cases, $this->generateCases($expected, $input));

        // short and not short combined
        $cases[] = [
            '<?php
                if ($a)
                    return;
                 '.'
                    echo 10099;
                '.'
            ',
            '<?php
                if ($a)
                    return;
                else {
                    echo 10099;
                }
            ',
        ];

        $cases[] = [
=======
        $cases[] = array(
>>>>>>> dc52c278
            '<?php
                if ($a) {
                    GOTO jump;
                }  '.'
                    echo 1789;
                '.'

                jump:
            ',
            '<?php
                if ($a) {
                    GOTO jump;
                } else {
                    echo 1789;
                }

                jump:
            ',
        ];

        return $cases;
    }

    /**
     * @param string      $expected
     * @param null|string $input
     *
     * @dataProvider provideFixNestedIfs
     */
    public function testFixNestedIfs($expected, $input = null)
    {
        $this->doTest($expected, $input);
    }

    public function provideFixNestedIfs()
    {
        return [
            [
                '<?php
                    if ($x) {
                        if ($y) {
                            return 1;
                        }  '.'
                            return 2;
                        '.'
                    }  '.'
                        return 3;
                    '.'
                ',
                '<?php
                    if ($x) {
                        if ($y) {
                            return 1;
                        } else {
                            return 2;
                        }
                    } else {
                        return 3;
                    }
                ',
            ],
        ];
    }

    /**
     * @param string      $expected
     * @param null|string $input
     *
     * @dataProvider provideFixEmptyElseCases
     */
    public function testFixEmptyElse($expected, $input = null)
    {
        $this->doTest($expected, $input);
    }

    public function provideFixEmptyElseCases()
    {
        return [
            [
                '<?php
                    if (false)
                        echo 1;
                    '.'
                ',
                '<?php
                    if (false)
                        echo 1;
                    else{}
                ',
            ],
            [
                '<?php if($a){}',
                '<?php if($a){}else{}',
            ],
            [
                '<?php if($a){ $a = ($b); }  ',
                '<?php if($a){ $a = ($b); } else {}',
            ],
            [
                '<?php if ($a) {;}   if ($a) {;}  /**/ if($a){}',
                '<?php if ($a) {;} else {} if ($a) {;} else {/**/} if($a){}else{}',
            ],
            [
                '<?php
                    if /**/($a) /**/{ //
                        /**/
                        /**/return/**/1/**/;
                        //
                    }/**/  /**/
                        /**/
                        //
                    /**/
                ',
                '<?php
                    if /**/($a) /**/{ //
                        /**/
                        /**/return/**/1/**/;
                        //
                    }/**/ else /**/{
                        /**/
                        //
                    }/**/
                ',
            ],
            [
                '<?php
                    if ($a) {
                        if ($b) {
                            if ($c) {
                            } elseif ($d) {
                                return;
                            }  //
                            //
                            return;
                        }  //
                        //
                        return;
                    }  //
                    //
                ',
                '<?php
                    if ($a) {
                        if ($b) {
                            if ($c) {
                            } elseif ($d) {
                                return;
                            } else {//
                            }//
                            return;
                        } else {//
                        }//
                        return;
                    } else {//
                    }//
                ',
            ],
        ];
    }

    /**
     * @param string $expected
     *
     * @dataProvider provideNegativeCases
     */
    public function testNegativeCases($expected)
    {
        $this->doTest($expected);
    }

    public function provideNegativeCases()
    {
        return [
            [
                '<?php
                    if ($a0) {
                        //
                    } else {
                        echo 0;
                    }
                ',
            ],
            [
                '<?php
                    if (false)
                        echo "a";
                    else

                    echo "a";
                ',
            ],
            [
                '<?php if($a2){;} else {echo 27;}',
            ],
            [
                '<?php if ($a3) {test();} else {echo 3;}',
            ],
            [
                '<?php if ($a4) {$b = function () {};} else {echo 4;}',
            ],
            [
                '<?php if ($a5) {$b = function () use ($a){};} else {echo 5;}',
            ],
            [
                '<?php
                    if ($a) {
                        if ($b) return;
                    } else {
                        echo 1;
                    }
                ',
            ],
            [
                '<?php
                    if ($a) {
                        if ($b) throw new \Exception();
                    } else {
                        echo 1;
                    }
                ',
            ],
            [
                '<?php
                    if ($a) {
                        if ($b) { throw new \Exception(); }
                    } else {
                        echo 1;
                    }
                ',
            ],
            [
                '<?php
                    $a = true; // 6
                    if (true === $a)
                        $b = true === $a ? 1 : die;
                    else
                        echo 40;

                    echo "end";
                ',
            ],
            [
                '<?php
                    $a = true; // 6
                    if (true === $a)
                        $b = true === $a ? 1 : exit(1);
                    else
                        echo 40;

                    echo "end";
                ',
            ],
            [
                '<?php
                    $a = true; // 6
                    if (true === $a)
                        $b = true === $a ? 1 : exit(1);
                    else
                        echo 4;

                    echo "end";
                ',
            ],
            [
                '<?php
                    if (false)
                        die;
                    elseif (true)
                        if(true)echo 777;else die;
                    else if (true)
                        die;
                    elseif (false)
                        die;
                    else
                        echo 7;
                ',
            ],
            [
                '<?php
                    $tmp = function($b){$b();};
                    $a =1;
                    return $tmp(function () use ($a) {
                        if ($a) {
                            $a++;
                        } else {
                            $a--;
                        }
                    });
                ',
            ],
            [
                '<?php
                    $tmp = function($b){$b();};
                    $a =1;
                    return $tmp(function () use ($a) {
                        if ($a) {
                            $a++;
                        } elseif($a > 2) {
                            return 1;
                        } else {
                            $a--;
                        }
                    });
                ',
            ],
            [
                '<?php
                    return function() {
                        if (false) {

                        } elseif (3 > 2) {

                        } else {
                            echo 1;
                        }
                    };',
            ],
            [
                '<?php
                    return function() {
                        if (false) {
                            return 1;
                        } elseif (3 > 2) {

                        } else {
                            echo 1;
                        }
                    };',
            ],
        ];
    }

    /**
     * @param string $source
     * @param int    $index
     *
     * @dataProvider provideBlockDetectionCases
     */
    public function testBlockDetection(array $expected, $source, $index)
    {
        Tokens::clearCache();
        $tokens = Tokens::fromCode($source);

        $method = new \ReflectionMethod($this->fixer, 'getPreviousBlock');
        $method->setAccessible(true);

        $result = $method->invoke($this->fixer, $tokens, $index);

        $this->assertSame($expected, $result);
    }

    public function provideBlockDetectionCases()
    {
        $cases = [];

        $source = '<?php
                    if ($a)
                        echo 1;
                    elseif ($a) ///
                        echo 2;
                    else if ($b) /**/ echo 3;
                    else
                        echo 4;
                    ';
        $cases[] = [[2, 11], $source, 13];
        $cases[] = [[13, 24], $source, 26];
        $cases[] = [[13, 24], $source, 26];
        $cases[] = [[26, 39], $source, 41];

        $source = '<?php
                    if ($a) {
                        if ($b) {

                        }
                        echo 1;
                    } elseif (true) {
                        echo 2;
                    } else if (false) {
                        echo 3;
                    } elseif ($c) {
                        echo 4;
                    } else
                        echo 1;
                    ';
        $cases[] = [[2, 25], $source, 27];
        $cases[] = [[27, 40], $source, 42];
        if (!defined('HHVM_VERSION')) {
            // HHVM 3.6.x tokenizes in a different way
            $cases[] = [[59, 72], $source, 74];
        }

        return $cases;
    }

    /**
     * @param string      $expected
     * @param null|string $input
     *
     * @dataProvider provideConditionsWithoutBraces
     */
    public function testConditionsWithoutBraces($expected, $input = null)
    {
        $this->doTest($expected, $input);
    }

    public function provideConditionsWithoutBraces()
    {
        $cases = array();
        $statements = array(
            'die;',
            'throw new Exception($i);',
            'while($i < 1) throw/*{}*/new Exception($i);',
            'while($i < 1){throw new Exception($i);}',
            'do{throw new Exception($i);}while($i < 1);',
            'foreach($a as $b)throw new Exception($i);',
            'foreach($a as $b){throw new Exception($i);}',
        );

        $ifTemplate = '<?php
            if ($a === false)
            {
                if ($v) %s
            }
            else
                $ret .= $value;

            return $ret;'
        ;

        $IfElseIfTemplate = '<?php
            if ($a === false)
            {
                if ($v) { $ret = "foo"; }
                elseif($a)
                    %s
            }
            else
                $ret .= $value;

            return $ret;'
        ;

        $ifElseTemplate = '<?php
            if ($a === false)
            {
                if ($v) { $ret = "foo"; }
                else
                    %s
            }
            else
                $ret .= $value;

            return $ret;'
        ;

        foreach ($statements as $statement) {
            $cases[] = array(sprintf($ifTemplate, $statement));
            $cases[] = array(sprintf($ifElseTemplate, $statement));
            $cases[] = array(sprintf($IfElseIfTemplate, $statement));
        }

        $cases[] = array(
            '<?php
                if ($a === false)
                {
                    if ($v) { $ret = "foo"; if($d){return 1;}echo $a;}
                }
                else
                    $ret .= $value;

                return $ret;',
            '<?php
                if ($a === false)
                {
                    if ($v) { $ret = "foo"; if($d){return 1;}else{echo $a;}}
                }
                else
                    $ret .= $value;

                return $ret;',
        );

        return $cases;
    }

    /**
     * @param string            $input
     * @param string<int, bool> $indexes
     *
     * @dataProvider provideIsInConditionWithoutBracesCases
     */
    public function testIsInConditionWithoutBraces($indexes, $input)
    {
        $reflection = new \ReflectionObject($this->fixer);
        $method = $reflection->getMethod('isInConditionWithoutBraces');
        $method->setAccessible(true);

        $tokens = Tokens::fromCode($input);
        foreach ($indexes as $index => $expected) {
            $this->assertSame(
                $expected,
                $method->invoke($this->fixer, $tokens, $index, 0),
                sprintf('Failed in condition without braces check for index %d', $index)
            );
        }
    }

    public function provideIsInConditionWithoutBracesCases()
    {
<<<<<<< HEAD
        return [
            [
=======
        return array(
            array(
                array(
                    18 => false, // return
                    25 => false, // return
                    36 => false, // return
                ),
>>>>>>> dc52c278
                '<?php
                    if ($x) {
                        if ($y) {
                            return 1;
                        }
                            return 2;

                    } else {
                        return 3;
                    }
                ',
<<<<<<< HEAD
            ],
            [
=======
            ),
            array(
                array(
                    0 => false,
                    29 => false, // throw
                ),
>>>>>>> dc52c278
                '<?php
                    if ($v) { $ret = "foo"; }
                    else
                        if($a){}else{throw new Exception($i);}
                ',
            ),
            array(
                array(
                    0 => false,
                    38 => true, // throw
                ),
                '<?php
                    if ($v) { $ret = "foo"; }
                    else
                        for($i =0;$i < 1;++$i) throw new Exception($i);
                ',
            ),
            array(
                array(
                    0 => false,
                    26 => true, // throw
                    28 => true, // new
                    30 => true, // Exception
                ),
                '<?php
                    if ($v) { $ret = "foo"; }
                    else
                        while(false){throw new Exception($i);}
                ',
            ),
            array(
                array(
                    0 => false,
                    30 => true, // throw
                    32 => true, // new
                    34 => true, // Exception
                ),
                '<?php
                    if ($v) { $ret = "foo"; }
                    else
                        foreach($a as $b){throw new Exception($i);}
                ',
            ),
            array(
                array(
                    0 => false,
                    25 => true, // throw
                    27 => true, // new
                    29 => true, // Exception
                ),
                '<?php
                    if ($v) { $ret = "foo"; }
                    else
                        while(false)throw new Exception($i);
                ',
            ),
            array(
                array(
                    26 => true, // throw
                ),
                '<?php
                    if ($v) { $ret = "foo"; }
                    elseif($a)
                        do{throw new Exception($i);}while(false);
                ',
            ),
            array(
                array(
                    4 => false, // 1
                    13 => true, // if (2nd)
                    21 => true, // true
                    33 => true, // while
                    43 => false, // echo
                    45 => false, // 2
                    46 => false, // ;
                    51 => false, // echo (123)
                ),
                '<?php
                    echo 1;
                    if ($a) if ($a) while(true)echo 1;
                    elseif($c) while(true){if($d){echo 2;}};
                    echo 123;
                ',
            ),
            array(
                array(
                    2 => false, // echo
                    13 => true, // echo
                    15 => true, // 2
                    20 => true, // die
                    23 => false, // echo
                ),
                '<?php
                    echo 1;
                    if ($a) echo 2;
                    else die; echo 3;
                ',
            ),
            array(
                array(
                    8 => true,  // die
                    9 => true,  // /**/
                    15 => true, // die
                ),
                '<?php
                    if ($a)
                        die/**/;
                    else
                        /**/die/**/;#
                ',
            ),
            array(
                array(
                    8 => true,  // die
                    9 => true,  // /**/
                    15 => true, // die
                ),
                '<?php
                    if ($a)
                        die/**/;
                    else
                        /**/die/**/?>
                ',
            ],
        ];
    }

    /**
     * @param string      $expected
     * @param null|string $input
     *
     * @return array<string, string>
     */
    private function generateCases($expected, $input = null)
    {
        $cases = [];
        foreach ([
            'exit;',
            'exit();',
            'exit(1);',
            'die;',
            'die();',
            'die(1);',
            'break;',
            'break 2;',
            'break (2);',
            'continue;',
            'continue 2;',
            'continue (2);',
            'return;',
            'return 1;',
            'return (1);',
            'return "a";',
            'return 8+2;',
            'return null;',
            'return sum(1+8*6, 2);',
            'throw $e;',
            'throw ($e);',
            'throw new \Exception;',
            'throw new \Exception();',
            'throw new \Exception((string)12+1);',
        ] as $case) {
            if (null === $input) {
                $cases[] = [sprintf($expected, $case)];
                $cases[] = [sprintf($expected, strtoupper($case))];
                $cases[] = [sprintf($expected, strtolower($case))];
            } else {
                $cases[] = [sprintf($expected, $case), sprintf($input, $case)];
                $cases[] = [sprintf($expected, strtoupper($case)), sprintf($input, strtoupper($case))];
                $cases[] = [sprintf($expected, strtolower($case)), sprintf($input, strtolower($case))];
            }
        }

        return $cases;
    }
}<|MERGE_RESOLUTION|>--- conflicted
+++ resolved
@@ -293,56 +293,7 @@
 
         $cases = $this->generateCases($expected, $input);
 
-<<<<<<< HEAD
-        // short 'if' statements
-        $expected =
-            '<?php
-                while(true) {
-                    while(true) {
-                        if ($a)
-                            %s
-                        '.'
-                            echo 16677;
-                    }
-                }
-            ';
-
-        $input =
-            '<?php
-                while(true) {
-                    while(true) {
-                        if ($a)
-                            %s
-                        else
-                            echo 16677;
-                    }
-                }
-            ';
-
-        $cases = array_merge($cases, $this->generateCases($expected, $input));
-
-        // short and not short combined
         $cases[] = [
-            '<?php
-                if ($a)
-                    return;
-                 '.'
-                    echo 10099;
-                '.'
-            ',
-            '<?php
-                if ($a)
-                    return;
-                else {
-                    echo 10099;
-                }
-            ',
-        ];
-
-        $cases[] = [
-=======
-        $cases[] = array(
->>>>>>> dc52c278
             '<?php
                 if ($a) {
                     GOTO jump;
@@ -749,8 +700,8 @@
 
     public function provideConditionsWithoutBraces()
     {
-        $cases = array();
-        $statements = array(
+        $cases = [];
+        $statements = [
             'die;',
             'throw new Exception($i);',
             'while($i < 1) throw/*{}*/new Exception($i);',
@@ -758,7 +709,7 @@
             'do{throw new Exception($i);}while($i < 1);',
             'foreach($a as $b)throw new Exception($i);',
             'foreach($a as $b){throw new Exception($i);}',
-        );
+        ];
 
         $ifTemplate = '<?php
             if ($a === false)
@@ -798,12 +749,12 @@
         ;
 
         foreach ($statements as $statement) {
-            $cases[] = array(sprintf($ifTemplate, $statement));
-            $cases[] = array(sprintf($ifElseTemplate, $statement));
-            $cases[] = array(sprintf($IfElseIfTemplate, $statement));
+            $cases[] = [sprintf($ifTemplate, $statement)];
+            $cases[] = [sprintf($ifElseTemplate, $statement)];
+            $cases[] = [sprintf($IfElseIfTemplate, $statement)];
         }
 
-        $cases[] = array(
+        $cases[] = [
             '<?php
                 if ($a === false)
                 {
@@ -822,7 +773,7 @@
                     $ret .= $value;
 
                 return $ret;',
-        );
+        ];
 
         return $cases;
     }
@@ -851,18 +802,13 @@
 
     public function provideIsInConditionWithoutBracesCases()
     {
-<<<<<<< HEAD
         return [
             [
-=======
-        return array(
-            array(
-                array(
+                [
                     18 => false, // return
                     25 => false, // return
                     36 => false, // return
-                ),
->>>>>>> dc52c278
+                ],
                 '<?php
                     if ($x) {
                         if ($y) {
@@ -874,85 +820,80 @@
                         return 3;
                     }
                 ',
-<<<<<<< HEAD
-            ],
-            [
-=======
-            ),
-            array(
-                array(
+            ],
+            [
+                [
                     0 => false,
                     29 => false, // throw
-                ),
->>>>>>> dc52c278
+                ],
                 '<?php
                     if ($v) { $ret = "foo"; }
                     else
                         if($a){}else{throw new Exception($i);}
                 ',
-            ),
-            array(
-                array(
+            ],
+            [
+                [
                     0 => false,
                     38 => true, // throw
-                ),
+                ],
                 '<?php
                     if ($v) { $ret = "foo"; }
                     else
                         for($i =0;$i < 1;++$i) throw new Exception($i);
                 ',
-            ),
-            array(
-                array(
+            ],
+            [
+                [
                     0 => false,
                     26 => true, // throw
                     28 => true, // new
                     30 => true, // Exception
-                ),
+                ],
                 '<?php
                     if ($v) { $ret = "foo"; }
                     else
                         while(false){throw new Exception($i);}
                 ',
-            ),
-            array(
-                array(
+            ],
+            [
+                [
                     0 => false,
                     30 => true, // throw
                     32 => true, // new
                     34 => true, // Exception
-                ),
+                ],
                 '<?php
                     if ($v) { $ret = "foo"; }
                     else
                         foreach($a as $b){throw new Exception($i);}
                 ',
-            ),
-            array(
-                array(
+            ],
+            [
+                [
                     0 => false,
                     25 => true, // throw
                     27 => true, // new
                     29 => true, // Exception
-                ),
+                ],
                 '<?php
                     if ($v) { $ret = "foo"; }
                     else
                         while(false)throw new Exception($i);
                 ',
-            ),
-            array(
-                array(
+            ],
+            [
+                [
                     26 => true, // throw
-                ),
+                ],
                 '<?php
                     if ($v) { $ret = "foo"; }
                     elseif($a)
                         do{throw new Exception($i);}while(false);
                 ',
-            ),
-            array(
-                array(
+            ],
+            [
+                [
                     4 => false, // 1
                     13 => true, // if (2nd)
                     21 => true, // true
@@ -961,47 +902,47 @@
                     45 => false, // 2
                     46 => false, // ;
                     51 => false, // echo (123)
-                ),
+                ],
                 '<?php
                     echo 1;
                     if ($a) if ($a) while(true)echo 1;
                     elseif($c) while(true){if($d){echo 2;}};
                     echo 123;
                 ',
-            ),
-            array(
-                array(
+            ],
+            [
+                [
                     2 => false, // echo
                     13 => true, // echo
                     15 => true, // 2
                     20 => true, // die
                     23 => false, // echo
-                ),
+                ],
                 '<?php
                     echo 1;
                     if ($a) echo 2;
                     else die; echo 3;
                 ',
-            ),
-            array(
-                array(
+            ],
+            [
+                [
                     8 => true,  // die
                     9 => true,  // /**/
                     15 => true, // die
-                ),
+                ],
                 '<?php
                     if ($a)
                         die/**/;
                     else
                         /**/die/**/;#
                 ',
-            ),
-            array(
-                array(
+            ],
+            [
+                [
                     8 => true,  // die
                     9 => true,  // /**/
                     15 => true, // die
-                ),
+                ],
                 '<?php
                     if ($a)
                         die/**/;
