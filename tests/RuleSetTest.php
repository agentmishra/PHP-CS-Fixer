<?php

/*
 * This file is part of PHP CS Fixer.
 *
 * (c) Fabien Potencier <fabien@symfony.com>
 *     Dariusz Rumiński <dariusz.ruminski@gmail.com>
 *
 * This source file is subject to the MIT license that is bundled
 * with this source code in the file LICENSE.
 */

namespace PhpCsFixer\Tests;

use PhpCsFixer\AbstractFixer;
use PhpCsFixer\AccessibleObject\AccessibleObject;
use PhpCsFixer\ConfigurationException\InvalidForEnvFixerConfigurationException;
use PhpCsFixer\Fixer\ConfigurableFixerInterface;
use PhpCsFixer\Fixer\DeprecatedFixerInterface;
use PhpCsFixer\Fixer\PhpUnit\PhpUnitTargetVersion;
<<<<<<< HEAD
=======
use PhpCsFixer\FixerConfiguration\DeprecatedFixerOption;
use PhpCsFixer\FixerConfiguration\DeprecatedFixerOptionInterface;
>>>>>>> eeaec5e1
use PhpCsFixer\FixerFactory;
use PhpCsFixer\RuleSet;

/**
 * @author Dariusz Rumiński <dariusz.ruminski@gmail.com>
 *
 * @internal
 *
 * @covers \PhpCsFixer\RuleSet
 */
final class RuleSetTest extends TestCase
{
    public function testCreate()
    {
        $ruleSet = new RuleSet();

        static::assertInstanceOf(\PhpCsFixer\RuleSet::class, $ruleSet);
    }

    /**
     * @param string     $ruleName
     * @param string     $setName
     * @param array|bool $ruleConfig
     *
     * @dataProvider provideAllRulesFromSetsCases
     */
    public function testIfAllRulesInSetsExists($setName, $ruleName, $ruleConfig)
    {
        $factory = new FixerFactory();
        $factory->registerBuiltInFixers();

        $fixers = [];

        foreach ($factory->getFixers() as $fixer) {
            $fixers[$fixer->getName()] = $fixer;
        }

        static::assertArrayHasKey($ruleName, $fixers, sprintf('RuleSet "%s" contains unknown rule.', $setName));

        if (true === $ruleConfig) {
            return; // rule doesn't need configuration.
        }

        $fixer = $fixers[$ruleName];
        static::assertInstanceOf(ConfigurableFixerInterface::class, $fixer, sprintf('RuleSet "%s" contains configuration for rule "%s" which cannot be configured.', $setName, $ruleName));

        try {
            $fixer->configure($ruleConfig); // test fixer accepts the configuration
        } catch (InvalidForEnvFixerConfigurationException $exception) {
            // ignore
        }
    }

    /**
     * @param string     $setName
     * @param string     $ruleName
     * @param array|bool $ruleConfig
     *
     * @dataProvider provideAllRulesFromSetsCases
     */
    public function testThatDefaultConfigIsNotPassed($setName, $ruleName, $ruleConfig)
    {
        $factory = new FixerFactory();
        $factory->registerBuiltInFixers();
        $factory->useRuleSet(new RuleSet([$ruleName => true]));

        $fixer = current($factory->getFixers());

        if (!$fixer instanceof ConfigurableFixerInterface) {
            $this->addToAssertionCount(1);

            return;
        }

        $defaultConfig = [];
        foreach ($fixer->getConfigurationDefinition()->getOptions() as $option) {
            $defaultConfig[$option->getName()] = $option->getDefault();
        }

        static::assertNotSame($defaultConfig, $ruleConfig, sprintf('Rule "%s" (in RuleSet "%s") has default config passed.', $ruleName, $setName));
    }

    /**
     * @param string $ruleName
     * @param string $setName
     *
     * @dataProvider provideAllRulesFromSetsCases
     */
    public function testThatThereIsNoDeprecatedFixerInRuleSet($setName, $ruleName)
    {
        $factory = new FixerFactory();
        $factory->registerBuiltInFixers();
        $factory->useRuleSet(new RuleSet([$ruleName => true]));

        $fixer = current($factory->getFixers());

        static::assertNotInstanceOf(DeprecatedFixerInterface::class, $fixer, sprintf('RuleSet "%s" contains deprecated rule "%s".', $setName, $ruleName));
    }

    public function provideAllRulesFromSetsCases()
    {
        $cases = [];
        foreach (RuleSet::create()->getSetDefinitionNames() as $setName) {
            foreach (RuleSet::create([$setName => true])->getRules() as $rule => $config) {
                $cases[] = [
                    $setName,
                    $rule,
                    $config,
                ];
            }
        }

        return $cases;
    }

    public function testGetBuildInSetDefinitionNames()
    {
        $setNames = RuleSet::create()->getSetDefinitionNames();

        static::assertInternalType('array', $setNames);
        static::assertNotEmpty($setNames);
    }

    /**
     * @dataProvider provideSetDefinitionNameCases
     *
     * @param mixed $setName
     */
    public function testBuildInSetDefinitionNames($setName)
    {
        static::assertInternalType('string', $setName);
        static::assertSame('@', substr($setName, 0, 1));
    }

    public function testResolveRulesWithInvalidSet()
    {
        $this->expectException(\InvalidArgumentException::class);
        $this->expectExceptionMessage('Set "@foo" does not exist.');

        RuleSet::create([
            '@foo' => true,
        ]);
    }

    public function testResolveRulesWithMissingRuleValue()
    {
        $this->expectException(\InvalidArgumentException::class);
        $this->expectExceptionMessage('Missing value for "braces" rule/set.');

        RuleSet::create([
            'braces',
        ]);
    }

    public function testResolveRulesWithSet()
    {
        $ruleSet = RuleSet::create([
            '@PSR1' => true,
            'braces' => true,
            'encoding' => false,
            'line_ending' => true,
            'strict_comparison' => true,
        ]);

        static::assertSameRules(
            [
                'braces' => true,
                'full_opening_tag' => true,
                'line_ending' => true,
                'strict_comparison' => true,
            ],
            $ruleSet->getRules()
        );
    }

    public function testResolveRulesWithNestedSet()
    {
        $ruleSet = RuleSet::create([
            '@PSR2' => true,
            'strict_comparison' => true,
        ]);

        static::assertSameRules(
            [
                'blank_line_after_namespace' => true,
                'braces' => true,
                'class_definition' => true,
                'constant_case' => true,
                'elseif' => true,
                'encoding' => true,
                'full_opening_tag' => true,
                'function_declaration' => true,
                'indentation_type' => true,
                'line_ending' => true,
                'lowercase_keywords' => true,
                'method_argument_space' => [
                    'on_multiline' => 'ensure_fully_multiline',
                ],
                'no_break_comment' => true,
                'no_closing_tag' => true,
                'no_spaces_after_function_name' => true,
                'no_spaces_inside_parenthesis' => true,
                'no_trailing_whitespace' => true,
                'no_trailing_whitespace_in_comment' => true,
                'single_blank_line_at_eof' => true,
                'single_class_element_per_statement' => ['elements' => ['property']],
                'single_import_per_statement' => true,
                'single_line_after_imports' => true,
                'strict_comparison' => true,
                'switch_case_semicolon_to_colon' => true,
                'switch_case_space' => true,
                'visibility_required' => true,
            ],
            $ruleSet->getRules()
        );
    }

    public function testResolveRulesWithDisabledSet()
    {
        $ruleSet = RuleSet::create([
            '@PSR2' => true,
            '@PSR1' => false,
            'encoding' => true,
        ]);

        static::assertSameRules(
            [
                'blank_line_after_namespace' => true,
                'braces' => true,
                'class_definition' => true,
                'constant_case' => true,
                'elseif' => true,
                'encoding' => true,
                'function_declaration' => true,
                'indentation_type' => true,
                'line_ending' => true,
                'lowercase_keywords' => true,
                'method_argument_space' => [
                    'on_multiline' => 'ensure_fully_multiline',
                ],
                'no_break_comment' => true,
                'no_closing_tag' => true,
                'no_spaces_after_function_name' => true,
                'no_spaces_inside_parenthesis' => true,
                'no_trailing_whitespace' => true,
                'no_trailing_whitespace_in_comment' => true,
                'single_blank_line_at_eof' => true,
                'single_class_element_per_statement' => ['elements' => ['property']],
                'single_import_per_statement' => true,
                'single_line_after_imports' => true,
                'switch_case_semicolon_to_colon' => true,
                'switch_case_space' => true,
                'visibility_required' => true,
            ],
            $ruleSet->getRules()
        );
    }

    /**
     * @dataProvider provideSetDefinitionNameCases
     *
     * @param string $setDefinitionName
     */
    public function testSetDefinitionsAreSorted($setDefinitionName)
    {
        $reflection = new AccessibleObject(new RuleSet());

        $setDefinition = $reflection->getSetDefinition($setDefinitionName);

        $sortedSetDefinition = $setDefinition;

        $this->sort($sortedSetDefinition);

        static::assertSame($sortedSetDefinition, $setDefinition, sprintf(
            'Failed to assert that the set definition for "%s" is sorted by key',
            $setDefinitionName
        ));
    }

    /**
     * @dataProvider provideSetDefinitionNameCases
     *
     * @param string $setDefinitionName
     */
    public function testSetDefinitionIsNotEmpty($setDefinitionName)
    {
        $reflection = new AccessibleObject(new RuleSet());

        static::assertNotEmpty($reflection->getSetDefinition($setDefinitionName), sprintf(
            'Failed to assert that the set definition for "%s" is not empty',
            $setDefinitionName
        ));
    }

    /**
     * @return array
     */
    public function provideSetDefinitionNameCases()
    {
        $setDefinitionNames = RuleSet::create()->getSetDefinitionNames();

        return array_map(static function ($setDefinitionName) {
            return [$setDefinitionName];
        }, $setDefinitionNames);
    }

    /**
     * @param bool $safe
     *
     * @dataProvider provideSafeSetCases
     */
    public function testRiskyRulesInSet(array $set, $safe)
    {
        try {
            $fixers = FixerFactory::create()
                ->registerBuiltInFixers()
                ->useRuleSet(new RuleSet($set))
                ->getFixers()
            ;
        } catch (InvalidForEnvFixerConfigurationException $exception) {
            static::markTestSkipped($exception->getMessage());
        }

        $fixerNames = [];
        foreach ($fixers as $fixer) {
            if ($safe === $fixer->isRisky()) {
                $fixerNames[] = $fixer->getName();
            }
        }

        static::assertCount(
            0,
            $fixerNames,
            sprintf(
                'Set should only contain %s fixers, got: \'%s\'.',
                $safe ? 'safe' : 'risky',
                implode('\', \'', $fixerNames)
            )
        );
    }

    public function provideSafeSetCases()
    {
        $sets = [];

        $ruleSet = new RuleSet();

        foreach ($ruleSet->getSetDefinitionNames() as $name) {
            $sets[$name] = [
                [$name => true],
                false === strpos($name, ':risky'),
            ];
        }

        $sets['@Symfony:risky_and_@Symfony'] = [
            [
                '@Symfony:risky' => true,
                '@Symfony' => false,
            ],
            false,
        ];

        return $sets;
    }

    public function testInvalidConfigNestedSets()
    {
        $this->expectException(\UnexpectedValueException::class);
        $this->expectExceptionMessageRegExp('#^Nested rule set "@PSR1" configuration must be a boolean\.$#');

        new RuleSet(
            ['@PSR1' => ['@PSR2' => 'no']]
        );
    }

    public function testGetSetDefinitionNames()
    {
        $ruleSet = $this->createRuleSetToTestWith([]);

        static::assertSame(
            array_keys(self::getRuleSetDefinitionsToTestWith()),
            $ruleSet->getSetDefinitionNames()
        );
    }

    /**
     * @dataProvider provideResolveRulesCases
     */
    public function testResolveRules(array $expected, array $rules)
    {
        $ruleSet = $this->createRuleSetToTestWith($rules);

        static::assertSameRules($expected, $ruleSet->getRules());
    }

    public function provideResolveRulesCases()
    {
        return [
            '@Foo + C\' -D' => [
                ['A' => true, 'B' => true, 'C' => 56],
                ['@Foo' => true, 'C' => 56, 'D' => false],
            ],
            '@Foo + @Bar' => [
                ['A' => true, 'B' => true, 'D' => 34, 'E' => true],
                ['@Foo' => true, '@Bar' => true],
            ],
            '@Foo - @Bar' => [
                ['B' => true],
                ['@Foo' => true, '@Bar' => false],
            ],
            '@A - @E (set in set)' => [
                ['AA' => true], // 'AB' => false, 'AC' => false
                ['@A' => true, '@E' => false],
            ],
            '@A + @E (set in set)' => [
                ['AA' => true, 'AB' => '_AB', 'AC' => 'b', 'Z' => true],
                ['@A' => true, '@E' => true],
            ],
            '@E + @A (set in set) + rule override' => [
                ['AC' => 'd', 'AB' => true, 'Z' => true, 'AA' => true],
                ['@E' => true, '@A' => true, 'AC' => 'd'],
            ],
            'nest single set' => [
                ['AC' => 'b', 'AB' => '_AB', 'Z' => 'E'],
                ['@F' => true],
            ],
            'Set reconfigure rule in other set, reconfigure rule.' => [
                [
                    'AA' => true,
                    'AB' => true,
                    'AC' => 'abc',
                ],
                [
                    '@A' => true,
                    '@D' => true,
                    'AC' => 'abc',
                ],
            ],
            'Set reconfigure rule in other set.' => [
                [
                    'AA' => true,
                    'AB' => true,
                    'AC' => 'b',
                ],
                [
                    '@A' => true,
                    '@D' => true,
                ],
            ],
            'Set minus two sets minus rule' => [
                [
                    'AB' => true,
                ],
                [
                    '@A' => true,
                    '@B' => false,
                    '@C' => false,
                    'AC' => false,
                ],
            ],
            'Set minus two sets' => [
                [
                    'AB' => true,
                    'AC' => 'a',
                ],
                [
                    '@A' => true,
                    '@B' => false,
                    '@C' => false,
                ],
            ],
            'Set minus rule test.' => [
                [
                    'AA' => true,
                    'AC' => 'a',
                ],
                [
                    '@A' => true,
                    'AB' => false,
                ],
            ],
            'Set minus set test.' => [
                [
                    'AB' => true,
                    'AC' => 'a',
                ],
                [
                    '@A' => true,
                    '@B' => false,
                ],
            ],
            'Set to rules test.' => [
                [
                    'AA' => true,
                    'AB' => true,
                    'AC' => 'a',
                ],
                [
                    '@A' => true,
                ],
            ],
            '@A - @C' => [
                [
                    'AB' => true,
                    'AC' => 'a',
                ],
                [
                    '@A' => true,
                    '@C' => false,
                ],
            ],
            '@A - @D' => [
                [
                    'AA' => true,
                    'AB' => true,
                ],
                [
                    '@A' => true,
                    '@D' => false,
                ],
            ],
        ];
    }

    public function testGetMissingRuleConfiguration()
    {
        $ruleSet = new RuleSet();

        $this->expectException(\InvalidArgumentException::class);
        $this->expectExceptionMessageRegExp('#^Rule "_not_exists" is not in the set\.$#');

        $ruleSet->getRuleConfiguration('_not_exists');
    }

    /**
     * @dataProvider providePHPUnitMigrationSetDefinitionNameCases
     *
     * @param string $setName
     */
    public function testPHPUnitMigrationTargetVersions($setName)
    {
        $ruleSet = new RuleSet([$setName => true]);

        foreach ($ruleSet->getRules() as $ruleName => $ruleConfig) {
            $targetVersion = true === $ruleConfig ? $this->getDefaultPHPUnitTargetOfRule($ruleName) : $ruleConfig['target'];

            static::assertPHPUnitVersionIsLargestAllowed($setName, $ruleName, $targetVersion);
        }
    }

    /**
     * @return string[][]
     */
    public function providePHPUnitMigrationSetDefinitionNameCases()
    {
        $setDefinitionNames = RuleSet::create()->getSetDefinitionNames();

        $setDefinitionPHPUnitMigrationNames = array_filter($setDefinitionNames, static function ($setDefinitionName) {
            return 1 === preg_match('/^@PHPUnit\d{2}Migration:risky$/', $setDefinitionName);
        });

        return array_map(static function ($setDefinitionName) {
            return [$setDefinitionName];
        }, $setDefinitionPHPUnitMigrationNames);
    }

    public function testDuplicateRuleConfigurationInSetDefinitions()
    {
        $ruleSet = RuleSet::create();
        $ruleSetReflection = new \ReflectionObject($ruleSet);
        $setDefinitions = $ruleSetReflection->getProperty('setDefinitions');
        $setDefinitions->setAccessible(true);
        $setDefinitions = $setDefinitions->getValue($ruleSet);
        $resolvedSets = [];

        foreach ($setDefinitions as $setName => $setDefinition) {
            $resolvedSets[$setName] = ['rules' => [], 'sets' => []];

            foreach ($setDefinition as $name => $value) {
                if ('@' === $name[0]) {
                    $resolvedSets[$setName]['sets'][$name] = $this->expendSet($setDefinitions, $resolvedSets, $name, $value);
                } else {
                    $resolvedSets[$setName]['rules'][$name] = $value;
                }
            }
        }

        $duplicates = [];

        foreach ($resolvedSets as $name => $resolvedSet) {
            foreach ($resolvedSet['rules'] as $ruleName => $config) {
                if (\count($resolvedSet['sets']) < 1) {
                    continue;
                }

                $setDuplicates = $this->findInSets($resolvedSet['sets'], $ruleName, $config);

                if (\count($setDuplicates) > 0) {
                    if (!isset($duplicates[$name])) {
                        $duplicates[$name] = [];
                    }

                    $duplicates[$name][$ruleName] = $setDuplicates;
                }
            }
        }

        if (\count($duplicates) > 0) {
            $message = '';

            foreach ($duplicates as $setName => $r) {
                $message .= sprintf("\n\"%s\" defines rules the same as it extends from:", $setName);

                foreach ($duplicates[$setName] as $ruleName => $otherSets) {
                    $message .= sprintf("\n- \"%s\" is also in \"%s\"", $ruleName, implode(', ', $otherSets));
                }
            }

            static::fail($message);
        } else {
            $this->addToAssertionCount(1);
        }
    }

    /**
     * @dataProvider provideSetDefinitionNameCases
     *
     * @param string $setDefinitionName
     */
    public function testHasIntegrationTest($setDefinitionName)
    {
        $setsWithoutTests = [
            '@PHP56Migration:risky',
            '@PHP70Migration',
            '@PHP70Migration:risky',
            '@PHP71Migration',
            '@PHP71Migration:risky',
            '@PHP73Migration',
            '@PhpCsFixer',
            '@PhpCsFixer:risky',
            '@PHPUnit48Migration',
            '@PHPUnit55Migration:risky',
            '@PHPUnit75Migration:risky',
            '@PHPUnit84Migration:risky',
            '@PSR1',
        ];

        if (\in_array($setDefinitionName, $setsWithoutTests, true)) {
            static::markTestIncomplete(sprintf('Set "%s" has no integration test.', $setDefinitionName));
        }

        $setDefinitionFileNamePrefix = str_replace(':', '-', $setDefinitionName);
        $dir = __DIR__.'/Fixtures/Integration/set';
        $file = sprintf('%s/%s.test', $dir, $setDefinitionFileNamePrefix);

        static::assertFileExists($file);

        $fileIn = sprintf('%s/%s.test-in.php', $dir, $setDefinitionFileNamePrefix);
        static::assertFileExists($fileIn);

        $fileOut = sprintf('%s/%s.test-out.php', $dir, $setDefinitionFileNamePrefix);
        static::assertFileExists($fileOut);

        $template = '--TEST--
Integration of %s.
--RULESET--
{"%s": true}
';
        $integrationTestFile = file_get_contents($file);
        static::assertStringStartsWith(sprintf($template, $setDefinitionName, $setDefinitionName), $integrationTestFile, $setDefinitionName.':'.$integrationTestFile);
        static::assertStringEndsWith("\n", $integrationTestFile, $setDefinitionName.':'.$integrationTestFile);

        static::assertStringEndsWith("\n", file_get_contents($fileOut), $setDefinitionName.':'.$fileOut);

        if ('@Symfony' !== $setDefinitionName) {
            static::assertStringEndsWith("\n", file_get_contents($fileIn), $setDefinitionName.':'.$fileIn);
        }
    }

    /**
     * @param string $version
     *
     * @dataProvider providePhpUnitTargetVersionHasSetCases
     */
    public function testPhpUnitTargetVersionHasSet($version)
    {
        static::assertContains(
            sprintf('@PHPUnit%sMigration:risky', str_replace('.', '', $version)),
            RuleSet::create()->getSetDefinitionNames(),
            sprintf('PHPUnit target version %s is missing its set in %s.', $version, RuleSet::class)
        );
    }

    public static function providePhpUnitTargetVersionHasSetCases()
    {
        foreach ((new \ReflectionClass(PhpUnitTargetVersion::class))->getConstants() as $constant) {
            if ('newest' === $constant) {
                continue;
            }
            yield [$constant];
        }
    }

    private function findInSets(array $sets, $ruleName, $config)
    {
        $duplicates = [];

        foreach ($sets as $setName => $setRules) {
            if (\array_key_exists($ruleName, $setRules['rules'])) {
                if ($config === $setRules['rules'][$ruleName]) {
                    $duplicates[] = $setName;
                }

                break; // do not check below, config for the rule has been changed
            }

            if (isset($setRules['sets']) && \count($setRules['sets']) > 0) {
                $subSetDuplicates = $this->findInSets($setRules['sets'], $ruleName, $config);

                if (\count($subSetDuplicates) > 0) {
                    $duplicates = array_merge($duplicates, $subSetDuplicates);
                }
            }
        }

        return $duplicates;
    }

    private function expendSet($setDefinitions, $resolvedSets, $setName, $setValue)
    {
        $rules = $setDefinitions[$setName];
        foreach ($rules as $name => $value) {
            if ('@' === $name[0]) {
                $resolvedSets[$setName]['sets'][$name] = $this->expendSet($setDefinitions, $resolvedSets, $name, $setValue);
            } elseif (!$setValue) {
                $resolvedSets[$setName]['rules'][$name] = false;
            } else {
                $resolvedSets[$setName]['rules'][$name] = $value;
            }
        }

        return $resolvedSets[$setName];
    }

    private static function assertSameRules(array $expected, array $actual, $message = '')
    {
        ksort($expected);
        ksort($actual);

        static::assertSame($expected, $actual, $message);
    }

    /**
     * Sorts an array of rule set definitions recursively.
     *
     * Sometimes keys are all string, sometimes they are integers - we need to account for that.
     */
    private function sort(array &$data)
    {
        $keys = array_keys($data);

        if ($this->allInteger($keys)) {
            sort($data);
        } else {
            ksort($data);
        }

        foreach ($data as $key => $value) {
            if (\is_array($value)) {
                $this->sort($data[$key]);
            }
        }
    }

    /**
     * @return bool
     */
    private function allInteger(array $values)
    {
        foreach ($values as $value) {
            if (!\is_int($value)) {
                return false;
            }
        }

        return true;
    }

    private function createRuleSetToTestWith(array $rules)
    {
        $ruleSet = new RuleSet();
        $reflection = new AccessibleObject($ruleSet);
        $reflection->setDefinitions = self::getRuleSetDefinitionsToTestWith();
        $reflection->set = $rules;
        $reflection->resolveSet();

        return $ruleSet;
    }

    private static function getRuleSetDefinitionsToTestWith()
    {
        static $testSet = [
            '@A' => [
                'AA' => true,
                'AB' => true,
                'AC' => 'a',
            ],
            '@B' => [
                'AA' => true,
            ],
            '@C' => [
                'AA' => false,
            ],
            '@D' => [
                'AC' => 'b',
            ],
            '@E' => [
                '@D' => true,
                'AB' => '_AB',
                'Z' => true,
            ],
            '@F' => [
                '@E' => true,
                'Z' => 'E',
            ],
            '@Foo' => ['A' => true, 'B' => true, 'C' => true, 'D' => 12],
            '@Bar' => ['A' => true, 'C' => false, 'D' => 34, 'E' => true, 'F' => false],
        ];

        return $testSet;
    }

    /**
     * @param string $ruleName
     *
     * @return string
     */
    private function getDefaultPHPUnitTargetOfRule($ruleName)
    {
        $fixer = self::getFixerByName($ruleName);

        foreach ($fixer->getConfigurationDefinition()->getOptions() as $option) {
            if ('target' === $option->getName()) {
                $targetVersion = $option->getDefault();

                break;
            }
        }

        if (!isset($targetVersion)) {
            static::markTestSkipped(sprintf('The fixer "%s" does not have option "target".', $fixer->getName()));
        }

        return $targetVersion;
    }

    /**
     * @param string $setName
     * @param string $ruleName
     * @param string $actualTargetVersion
     */
    private static function assertPHPUnitVersionIsLargestAllowed($setName, $ruleName, $actualTargetVersion)
    {
        $maximumVersionForRuleset = preg_replace('/^@PHPUnit(\d)(\d)Migration:risky$/', '$1.$2', $setName);

        $fixer = self::getFixerByName($ruleName);

        foreach ($fixer->getConfigurationDefinition()->getOptions() as $option) {
            if ('target' === $option->getName()) {
                if ($option instanceof DeprecatedFixerOption) {
                    static::markTestSkipped(sprintf('The fixer "%s" has option "target" deprecated.', $fixer->getName()));
                }
                $allowedVersionsForFixer = array_diff($option->getAllowedValues(), [PhpUnitTargetVersion::VERSION_NEWEST]);

                break;
            }
        }

        if (!isset($allowedVersionsForFixer)) {
            static::markTestSkipped(sprintf('The fixer "%s" does not have option "target".', $fixer->getName()));
        }

        $allowedVersionsForRuleset = array_filter(
            $allowedVersionsForFixer,
            static function ($version) use ($maximumVersionForRuleset) {
                return strcmp($maximumVersionForRuleset, $version) >= 0;
            }
        );

        static::assertTrue(\in_array($actualTargetVersion, $allowedVersionsForRuleset, true), sprintf(
            'Rule "%s" (in rule set "%s") has target "%s", but the rule set is not allowing it (allowed are only "%s")',
            $fixer->getName(),
            $setName,
            $actualTargetVersion,
            implode('", "', $allowedVersionsForRuleset)
        ));

        rsort($allowedVersionsForRuleset);
        $maximimAllowedVersionForRuleset = reset($allowedVersionsForRuleset);

        static::assertSame($maximimAllowedVersionForRuleset, $actualTargetVersion, sprintf(
            'Rule "%s" (in rule set "%s") has target "%s", but there is higher available target "%s"',
            $fixer->getName(),
            $setName,
            $actualTargetVersion,
            $maximimAllowedVersionForRuleset
        ));
    }

    /**
     * @param string $name
     *
     * @return AbstractFixer
     */
    private static function getFixerByName($name)
    {
        $factory = new FixerFactory();
        $factory->registerBuiltInFixers();
        $factory->useRuleSet(new RuleSet([$name => true]));

        return current($factory->getFixers());
    }
}<|MERGE_RESOLUTION|>--- conflicted
+++ resolved
@@ -18,11 +18,8 @@
 use PhpCsFixer\Fixer\ConfigurableFixerInterface;
 use PhpCsFixer\Fixer\DeprecatedFixerInterface;
 use PhpCsFixer\Fixer\PhpUnit\PhpUnitTargetVersion;
-<<<<<<< HEAD
-=======
 use PhpCsFixer\FixerConfiguration\DeprecatedFixerOption;
 use PhpCsFixer\FixerConfiguration\DeprecatedFixerOptionInterface;
->>>>>>> eeaec5e1
 use PhpCsFixer\FixerFactory;
 use PhpCsFixer\RuleSet;
 
@@ -35,13 +32,6 @@
  */
 final class RuleSetTest extends TestCase
 {
-    public function testCreate()
-    {
-        $ruleSet = new RuleSet();
-
-        static::assertInstanceOf(\PhpCsFixer\RuleSet::class, $ruleSet);
-    }
-
     /**
      * @param string     $ruleName
      * @param string     $setName
@@ -99,6 +89,10 @@
 
         $defaultConfig = [];
         foreach ($fixer->getConfigurationDefinition()->getOptions() as $option) {
+            if ($option instanceof DeprecatedFixerOptionInterface) {
+                continue;
+            }
+
             $defaultConfig[$option->getName()] = $option->getDefault();
         }
 
@@ -288,9 +282,16 @@
      */
     public function testSetDefinitionsAreSorted($setDefinitionName)
     {
-        $reflection = new AccessibleObject(new RuleSet());
-
-        $setDefinition = $reflection->getSetDefinition($setDefinitionName);
+        $ruleSet = new RuleSet();
+
+        $method = new \ReflectionMethod(RuleSet::class, 'getSetDefinition');
+
+        $method->setAccessible(true);
+
+        $setDefinition = $method->invoke(
+            $ruleSet,
+            $setDefinitionName
+        );
 
         $sortedSetDefinition = $setDefinition;
 
@@ -655,6 +656,7 @@
     public function testHasIntegrationTest($setDefinitionName)
     {
         $setsWithoutTests = [
+            '@PHP56Migration',
             '@PHP56Migration:risky',
             '@PHP70Migration',
             '@PHP70Migration:risky',
@@ -895,6 +897,7 @@
                 if ($option instanceof DeprecatedFixerOption) {
                     static::markTestSkipped(sprintf('The fixer "%s" has option "target" deprecated.', $fixer->getName()));
                 }
+
                 $allowedVersionsForFixer = array_diff($option->getAllowedValues(), [PhpUnitTargetVersion::VERSION_NEWEST]);
 
                 break;
