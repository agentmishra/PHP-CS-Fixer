<?php

/*
 * This file is part of PHP CS Fixer.
 *
 * (c) Fabien Potencier <fabien@symfony.com>
 *     Dariusz Rumiński <dariusz.ruminski@gmail.com>
 *
 * This source file is subject to the MIT license that is bundled
 * with this source code in the file LICENSE.
 */

namespace PhpCsFixer\Tests\Report;

use GeckoPackages\PHPUnit\Constraints\XML\XMLMatchesXSDConstraint;
use PhpCsFixer\Report\XmlReporter;
use Symfony\Component\Console\Formatter\OutputFormatter;

/**
 * @author Boris Gorbylev <ekho@ekho.name>
 * @author Dariusz Rumiński <dariusz.ruminski@gmail.com>
 *
 * @internal
 *
 * @covers \PhpCsFixer\Report\XmlReporter
 */
final class XmlReporterTest extends AbstractReporterTestCase
{
    /**
     * @var string
     */
    private static $xsd;

    public static function setUpBeforeClass()
    {
        self::$xsd = file_get_contents(__DIR__.'/../../doc/xml.xsd');
    }

    public static function tearDownAfterClass()
    {
        self::$xsd = null;
    }

    public function createNoErrorReport()
    {
        return <<<'XML'
<?xml version="1.0" encoding="UTF-8"?>
<report>
  <files />
</report>
XML;
<<<<<<< HEAD

        $actualReport = $this->reporter->generate(
            new ReportSummary(
                [],
                0,
                0,
                false,
                false,
                false
            )
        );

        $this->assertThat($actualReport, new XMLMatchesXSDConstraint($this->xsd));
        $this->assertXmlStringEqualsXmlString($expectedReport, $actualReport);
=======
>>>>>>> 4228728f
    }

    public function createSimpleReport()
    {
        return <<<'XML'
<?xml version="1.0" encoding="UTF-8"?>
<report>
  <files>
    <file id="1" name="someFile.php"/>
  </files>
</report>
XML;
<<<<<<< HEAD

        $actualReport = $this->reporter->generate(
            new ReportSummary(
                [
                    'someFile.php' => [
                        'appliedFixers' => ['some_fixer_name_here'],
                    ],
                ],
                0,
                0,
                false,
                false,
                false
            )
        );

        $this->assertThat($actualReport, new XMLMatchesXSDConstraint($this->xsd));
        $this->assertXmlStringEqualsXmlString($expectedReport, $actualReport);
=======
>>>>>>> 4228728f
    }

    public function createWithDiffReport()
    {
        return <<<'XML'
<?xml version="1.0" encoding="UTF-8"?>
<report>
  <files>
    <file id="1" name="someFile.php">
      <diff><![CDATA[this text is a diff ;)]]></diff>
    </file>
  </files>
</report>
XML;
<<<<<<< HEAD

        $actualReport = $this->reporter->generate(
            new ReportSummary(
                [
                    'someFile.php' => [
                        'appliedFixers' => ['some_fixer_name_here'],
                        'diff' => 'this text is a diff ;)',
                    ],
                ],
                0,
                0,
                false,
                false,
                false
            )
        );

        $this->assertThat($actualReport, new XMLMatchesXSDConstraint($this->xsd));
        $this->assertXmlStringEqualsXmlString($expectedReport, $actualReport);
=======
>>>>>>> 4228728f
    }

    public function createWithAppliedFixersReport()
    {
        return <<<'XML'
<?xml version="1.0" encoding="UTF-8"?>
<report>
  <files>
    <file id="1" name="someFile.php">
      <applied_fixers>
        <applied_fixer name="some_fixer_name_here_1"/>
        <applied_fixer name="some_fixer_name_here_2"/>
      </applied_fixers>
    </file>
  </files>
</report>
XML;
<<<<<<< HEAD

        $actualReport = $this->reporter->generate(
            new ReportSummary(
                [
                    'someFile.php' => [
                        'appliedFixers' => ['some_fixer_name_here'],
                    ],
                ],
                0,
                0,
                true,
                false,
                false
            )
        );

        $this->assertThat($actualReport, new XMLMatchesXSDConstraint($this->xsd));
        $this->assertXmlStringEqualsXmlString($expectedReport, $actualReport);
=======
>>>>>>> 4228728f
    }

    public function createWithTimeAndMemoryReport()
    {
        return <<<'XML'
<?xml version="1.0" encoding="UTF-8"?>
<report>
  <files>
    <file id="1" name="someFile.php"/>
  </files>
  <time unit="s">
    <total value="1.234"/>
  </time>
  <memory value="2.5" unit="MB"/>
</report>
XML;
<<<<<<< HEAD

        $actualReport = $this->reporter->generate(
            new ReportSummary(
                [
                    'someFile.php' => [
                        'appliedFixers' => ['some_fixer_name_here'],
                    ],
                ],
                1234,
                2.5 * 1024 * 1024,
                false,
                false,
                false
            )
        );

        $this->assertThat($actualReport, new XMLMatchesXSDConstraint($this->xsd));
        $this->assertXmlStringEqualsXmlString($expectedReport, $actualReport);
=======
>>>>>>> 4228728f
    }

    public function createComplexReport()
    {
        return <<<'XML'
<?xml version="1.0" encoding="UTF-8"?>
<report>
  <files>
    <file id="1" name="someFile.php">
      <applied_fixers>
        <applied_fixer name="some_fixer_name_here_1"/>
        <applied_fixer name="some_fixer_name_here_2"/>
      </applied_fixers>
      <diff>this text is a diff ;)</diff>
    </file>
    <file id="2" name="anotherFile.php">
      <applied_fixers>
        <applied_fixer name="another_fixer_name_here"/>
      </applied_fixers>
      <diff>another diff here ;)</diff>
    </file>
  </files>
  <time unit="s">
    <total value="1.234"/>
  </time>
  <memory value="2.5" unit="MB"/>
</report>
XML;
    }

    protected function createReporter()
    {
        return new XmlReporter();
    }

<<<<<<< HEAD
        $actualReport = $this->reporter->generate(
            new ReportSummary(
                [
                    'someFile.php' => [
                        'appliedFixers' => ['some_fixer_name_here'],
                        'diff' => 'this text is a diff ;)',
                    ],
                    'anotherFile.php' => [
                        'appliedFixers' => ['another_fixer_name_here_1', 'another_fixer_name_here_2'],
                        'diff' => 'another diff here ;)',
                    ],
                ],
                1234,
                2.5 * 1024 * 1024,
                true,
                false,
                false
            )
        );
=======
    protected function getFormat()
    {
        return 'xml';
    }

    protected function assertFormat($expected, $input)
    {
        $formatter = new OutputFormatter();
        $input = $formatter->format($input);
>>>>>>> 4228728f

        $this->assertThat($input, new XMLMatchesXSDConstraint(self::$xsd));
        $this->assertXmlStringEqualsXmlString($expected, $input);
    }
}<|MERGE_RESOLUTION|>--- conflicted
+++ resolved
@@ -49,23 +49,6 @@
   <files />
 </report>
 XML;
-<<<<<<< HEAD
-
-        $actualReport = $this->reporter->generate(
-            new ReportSummary(
-                [],
-                0,
-                0,
-                false,
-                false,
-                false
-            )
-        );
-
-        $this->assertThat($actualReport, new XMLMatchesXSDConstraint($this->xsd));
-        $this->assertXmlStringEqualsXmlString($expectedReport, $actualReport);
-=======
->>>>>>> 4228728f
     }
 
     public function createSimpleReport()
@@ -78,27 +61,6 @@
   </files>
 </report>
 XML;
-<<<<<<< HEAD
-
-        $actualReport = $this->reporter->generate(
-            new ReportSummary(
-                [
-                    'someFile.php' => [
-                        'appliedFixers' => ['some_fixer_name_here'],
-                    ],
-                ],
-                0,
-                0,
-                false,
-                false,
-                false
-            )
-        );
-
-        $this->assertThat($actualReport, new XMLMatchesXSDConstraint($this->xsd));
-        $this->assertXmlStringEqualsXmlString($expectedReport, $actualReport);
-=======
->>>>>>> 4228728f
     }
 
     public function createWithDiffReport()
@@ -113,28 +75,6 @@
   </files>
 </report>
 XML;
-<<<<<<< HEAD
-
-        $actualReport = $this->reporter->generate(
-            new ReportSummary(
-                [
-                    'someFile.php' => [
-                        'appliedFixers' => ['some_fixer_name_here'],
-                        'diff' => 'this text is a diff ;)',
-                    ],
-                ],
-                0,
-                0,
-                false,
-                false,
-                false
-            )
-        );
-
-        $this->assertThat($actualReport, new XMLMatchesXSDConstraint($this->xsd));
-        $this->assertXmlStringEqualsXmlString($expectedReport, $actualReport);
-=======
->>>>>>> 4228728f
     }
 
     public function createWithAppliedFixersReport()
@@ -152,27 +92,6 @@
   </files>
 </report>
 XML;
-<<<<<<< HEAD
-
-        $actualReport = $this->reporter->generate(
-            new ReportSummary(
-                [
-                    'someFile.php' => [
-                        'appliedFixers' => ['some_fixer_name_here'],
-                    ],
-                ],
-                0,
-                0,
-                true,
-                false,
-                false
-            )
-        );
-
-        $this->assertThat($actualReport, new XMLMatchesXSDConstraint($this->xsd));
-        $this->assertXmlStringEqualsXmlString($expectedReport, $actualReport);
-=======
->>>>>>> 4228728f
     }
 
     public function createWithTimeAndMemoryReport()
@@ -189,27 +108,6 @@
   <memory value="2.5" unit="MB"/>
 </report>
 XML;
-<<<<<<< HEAD
-
-        $actualReport = $this->reporter->generate(
-            new ReportSummary(
-                [
-                    'someFile.php' => [
-                        'appliedFixers' => ['some_fixer_name_here'],
-                    ],
-                ],
-                1234,
-                2.5 * 1024 * 1024,
-                false,
-                false,
-                false
-            )
-        );
-
-        $this->assertThat($actualReport, new XMLMatchesXSDConstraint($this->xsd));
-        $this->assertXmlStringEqualsXmlString($expectedReport, $actualReport);
-=======
->>>>>>> 4228728f
     }
 
     public function createComplexReport()
@@ -245,27 +143,6 @@
         return new XmlReporter();
     }
 
-<<<<<<< HEAD
-        $actualReport = $this->reporter->generate(
-            new ReportSummary(
-                [
-                    'someFile.php' => [
-                        'appliedFixers' => ['some_fixer_name_here'],
-                        'diff' => 'this text is a diff ;)',
-                    ],
-                    'anotherFile.php' => [
-                        'appliedFixers' => ['another_fixer_name_here_1', 'another_fixer_name_here_2'],
-                        'diff' => 'another diff here ;)',
-                    ],
-                ],
-                1234,
-                2.5 * 1024 * 1024,
-                true,
-                false,
-                false
-            )
-        );
-=======
     protected function getFormat()
     {
         return 'xml';
@@ -275,7 +152,6 @@
     {
         $formatter = new OutputFormatter();
         $input = $formatter->format($input);
->>>>>>> 4228728f
 
         $this->assertThat($input, new XMLMatchesXSDConstraint(self::$xsd));
         $this->assertXmlStringEqualsXmlString($expected, $input);
