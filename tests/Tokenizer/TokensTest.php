--- conflicted
+++ resolved
@@ -901,34 +901,29 @@
 
     public function provideEnsureWhitespaceAtIndexCases()
     {
-<<<<<<< HEAD
         return [
             [
-=======
-        return array(
-            array(
                 '<?php echo 1;',
                 '<?php  echo 1;',
                 1,
                 1,
                 ' ',
-            ),
-            array(
+            ],
+            [
                 '<?php echo 7;',
                 '<?php   echo 7;',
                 1,
                 1,
                 ' ',
-            ),
-            array(
+            ],
+            [
                 '<?php  ',
                 '<?php  ',
                 1,
                 1,
                 '  ',
-            ),
-            array(
->>>>>>> f946a67c
+            ],
+            [
                 '<?php $a. $b;',
                 '<?php $a.$b;',
                 2,
