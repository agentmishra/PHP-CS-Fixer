<?php

/*
 * This file is part of the PHP CS utility.
 *
 * (c) Fabien Potencier <fabien@symfony.com>
 *
 * This source file is subject to the MIT license that is bundled
 * with this source code in the file LICENSE.
 */

namespace Symfony\CS\Fixer\Symfony;

use Symfony\CS\AbstractFixer;
use Symfony\CS\Tokenizer\Token;
use Symfony\CS\Tokenizer\Tokens;
use Symfony\CS\Utils;

/**
 * @author Graham Campbell <graham@mineuk.com>
 */
class NoEmptyLinesAfterPhpdocsFixer extends AbstractFixer
{
    /**
     * {@inheritdoc}
     */
    public function fix(\SplFileInfo $file, $content)
    {
        static $forbiddenSuccessors = array(
            T_DOC_COMMENT,
            T_COMMENT,
            T_WHITESPACE,
            T_RETURN,
            T_THROW,
            T_GOTO,
            T_CONTINUE,
            T_BREAK,
        );

        $tokens = Tokens::fromCode($content);

        foreach ($tokens->findGivenKind(T_DOC_COMMENT) as $index => $token) {
            // get the next non-whitespace token inc comments, provided
            // that there is whitespace between it and the current token
            $next = $tokens->getNextNonWhitespace($index);
<<<<<<< HEAD
            if ($index + 2 === $next && false === $tokens[$next]->isGivenKind(array(T_DOC_COMMENT, T_COMMENT))) {
=======
            if ($index + 2 === $next && false === $tokens[$next]->isGivenKind($forbiddenSuccessors)) {
>>>>>>> fecd7041
                $this->fixWhitespace($tokens[$index + 1]);
            }
        }

        return $tokens->generateCode();
    }

    /**
     * {@inheritdoc}
     */
    public function getDescription()
    {
        return 'There should not be blank lines between docblock and the documented element.';
    }

    /**
     * Cleanup a whitespace token.
     *
     * @param Token $token
     */
    private function fixWhitespace(Token $token)
    {
        $content = $token->getContent();
        // if there is more than one new line in the whitespace, then we need to fix it
        if (substr_count($content, "\n") > 1) {
            // the final bit of the whitespace must be the next statement's indentation
            $lines = Utils::splitLines($content);
            $token->setContent("\n".end($lines));
        }
    }
}<|MERGE_RESOLUTION|>--- conflicted
+++ resolved
@@ -43,11 +43,7 @@
             // get the next non-whitespace token inc comments, provided
             // that there is whitespace between it and the current token
             $next = $tokens->getNextNonWhitespace($index);
-<<<<<<< HEAD
-            if ($index + 2 === $next && false === $tokens[$next]->isGivenKind(array(T_DOC_COMMENT, T_COMMENT))) {
-=======
             if ($index + 2 === $next && false === $tokens[$next]->isGivenKind($forbiddenSuccessors)) {
->>>>>>> fecd7041
                 $this->fixWhitespace($tokens[$index + 1]);
             }
         }
