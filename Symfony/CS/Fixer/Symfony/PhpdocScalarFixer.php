--- conflicted
+++ resolved
@@ -16,11 +16,7 @@
 /**
  * @author Graham Campbell <graham@mineuk.com>
  */
-<<<<<<< HEAD
-final class PhpdocScalarFixer extends AbstractFixer
-=======
-class PhpdocScalarFixer extends AbstractPhpdocTypesFixer
->>>>>>> 94e0d35e
+final class PhpdocScalarFixer extends AbstractPhpdocTypesFixer
 {
     /**
      * The types to fix.
@@ -59,93 +55,7 @@
     /**
      * {@inheritdoc}
      */
-<<<<<<< HEAD
-    public function isCandidate(Tokens $tokens)
-    {
-        return $tokens->isTokenKindFound(T_DOC_COMMENT);
-    }
-
-    /**
-     * {@inheritdoc}
-     */
-    public function fix(\SplFileInfo $file, Tokens $tokens)
-    {
-        foreach ($tokens as $token) {
-            if (!$token->isGivenKind(T_DOC_COMMENT)) {
-                continue;
-            }
-
-            $doc = new DocBlock($token->getContent());
-            $annotations = $doc->getAnnotationsOfType(self::$tags);
-
-            if (empty($annotations)) {
-                continue;
-            }
-
-            foreach ($annotations as $annotation) {
-                $this->fixScalars($doc->getLine($annotation->getStart()), $annotation->getTag()->getName());
-            }
-
-            $token->setContent($doc->getContent());
-        }
-    }
-
-    /**
-     * Fix scalar types.
-     *
-     * We must be super careful not to modify parts of words.
-     *
-     * @param Line   $line
-     * @param string $tag
-     */
-    private function fixScalars(Line $line, $tag)
-    {
-        $content = $line->getContent();
-        $tagSplit = preg_split('/\s*\@'.$tag.'\s*/', $content);
-        $spaceSplit = preg_split('/\s/', $tagSplit[1]);
-        $usefulContent = $spaceSplit[0];
-
-        if (strpos($usefulContent, '|') !== false) {
-            $newContent = implode('|', self::normalizeTypes(explode('|', $usefulContent)));
-        } else {
-            $newContent = self::normalizeType($usefulContent);
-        }
-
-        if ($newContent !== $usefulContent) {
-            // limiting to 1 replacement to prevent errors like
-            // "integer $integer" being converted to "int $int"
-            // when they should be converted to "int $integer"
-            $line->setContent(preg_replace('/'.preg_quote($usefulContent).'/', $newContent, $content, 1));
-        }
-    }
-
-    /**
-     * Normalize the given types.
-     *
-     * @param string[] $types
-     *
-     * @return string[]
-     */
-    private static function normalizeTypes(array $types)
-    {
-        foreach ($types as $index => $type) {
-            $types[$index] = self::normalizeType($type);
-        }
-
-        return $types;
-    }
-
-    /**
-     * Normalize the given type.
-     *
-     * @param string $type
-     *
-     * @return string
-     */
-    private static function normalizeType($type)
-=======
     protected function normalize($type)
->>>>>>> 94e0d35e
     {
         if (array_key_exists($type, self::$types)) {
             return self::$types[$type];
