--- conflicted
+++ resolved
@@ -40,14 +40,10 @@
     private static $loops = array(
         'break' => array('lookupTokens' => T_BREAK, 'neededSuccessors' => array(';')),
         'continue' => array('lookupTokens' => T_CONTINUE, 'neededSuccessors' => array(';')),
-        'clone' => array('lookupTokens' => T_CLONE, 'neededSuccessors' => array(';', ':', ',', ')')),
+        'clone' => array('lookupTokens' => T_CLONE, 'neededSuccessors' => array(';', ':', ',', ')'), 'forbiddenContents' => array('?', ':')),
         'echo_print' => array('lookupTokens' => array(T_ECHO, T_PRINT), 'neededSuccessors' => array(';', array(T_CLOSE_TAG))),
         'return' => array('lookupTokens' => T_RETURN, 'neededSuccessors' => array(';')),
-<<<<<<< HEAD
         'switch_case' => array('lookupTokens' => T_CASE, 'neededSuccessors' => array(';', ':')),
-=======
-        'clone' => array('lookupTokens' => T_CLONE, 'neededSuccessors' => array(';', ':', ',', ')'), 'forbiddenContents' => array('?', ':')),
->>>>>>> a118648a
     );
 
     /**
