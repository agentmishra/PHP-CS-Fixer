--- conflicted
+++ resolved
@@ -66,11 +66,8 @@
      * @param Tokens $tokens
      * @param int    $startAt
      * @param int    $endAt
-<<<<<<< HEAD
-=======
      *
      * @return array($code, $context_counter)
->>>>>>> 5bb00550
      */
     private function injectAlignmentPlaceholders(Tokens $tokens, $startAt = null, $endAt = null)
     {
