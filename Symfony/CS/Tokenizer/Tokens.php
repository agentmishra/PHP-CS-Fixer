<?php

/*
 * This file is part of the PHP CS utility.
 *
 * (c) Fabien Potencier <fabien@symfony.com>
 *
 * This source file is subject to the MIT license that is bundled
 * with this source code in the file LICENSE.
 */

namespace Symfony\CS\Tokenizer;

use Symfony\CS\Utils;

/**
 * Collection of code tokens.
 *
 * Its role is to provide the ability to manage collection and navigate through it.
 *
 * As a token prototype you should understand a single element generated by token_get_all.
 *
 * @author Dariusz Rumiński <dariusz.ruminski@gmail.com>
 */
class Tokens extends \SplFixedArray
{
    const BLOCK_TYPE_PARENTHESIS_BRACE = 1;
    const BLOCK_TYPE_CURLY_BRACE = 2;
<<<<<<< HEAD
    const BLOCK_TYPE_INDEX_SQUARE_BRACE = 3;
    const BLOCK_TYPE_ARRAY_SQUARE_BRACE = 4;
    const BLOCK_TYPE_DYNAMIC_PROP_BRACE = 5;
=======
    const BLOCK_TYPE_SQUARE_BRACE = 3;
    const BLOCK_TYPE_DYNAMIC_PROP_BRACE = 4;
    const BLOCK_TYPE_DYNAMIC_VAR_BRACE = 5;
>>>>>>> 46c31c4a

    /**
     * Static class cache.
     *
     * @var array
     */
    private static $cache = array();

    /**
     * crc32 hash of code string.
     *
     * @var string
     */
    private $codeHash;

    /**
     * Flag is collection was changed.
     *
     * It doesn't know about change of collection's items. To check it run `isChanged` method.
     *
     * @var bool
     */
    private $changed = false;

    /**
     * Clear cache - one position or all of them.
     *
     * @param string|null $key position to clear, when null clear all
     */
    public static function clearCache($key = null)
    {
        if (null === $key) {
            self::$cache = array();

            return;
        }

        if (self::hasCache($key)) {
            unset(self::$cache[$key]);
        }
    }

    /**
     * Detect type of block.
     *
     * @param Token $token token
     *
     * @return null|array array with 'type' and 'isStart' keys or null if not found
     */
    public static function detectBlockType(Token $token)
    {
        foreach (self::getBlockEdgeDefinitions() as $type => $definition) {
            if ($token->equals($definition['start'])) {
                return array('type' => $type, 'isStart' => true);
            }

            if ($token->equals($definition['end'])) {
                return array('type' => $type, 'isStart' => false);
            }
        }
    }

    /**
     * Create token collection from array.
     *
     * @param array $array       the array to import
     * @param bool  $saveIndexes save the numeric indexes used in the original array, default is yes
     *
     * @return Tokens
     */
    public static function fromArray($array, $saveIndexes = null)
    {
        $tokens = new self(count($array));

        if (null === $saveIndexes || $saveIndexes) {
            foreach ($array as $key => $val) {
                $tokens[$key] = $val;
            }

            return $tokens;
        }

        $index = 0;

        foreach ($array as $val) {
            $tokens[$index++] = $val;
        }

        return $tokens;
    }

    /**
     * Create token collection directly from code.
     *
     * @param string $code PHP code
     *
     * @return Tokens
     */
    public static function fromCode($code)
    {
        $codeHash = crc32($code);

        if (self::hasCache($codeHash)) {
            $tokens = self::getCache($codeHash);

            // generate the code to recalculate the hash
            $tokens->generateCode();

            if ($codeHash === $tokens->codeHash) {
                $tokens->clearEmptyTokens();
                $tokens->clearChanged();

                return $tokens;
            }
        }

        $tokens = token_get_all($code);

        foreach ($tokens as $index => $tokenPrototype) {
            $tokens[$index] = new Token($tokenPrototype);
        }

        $collection = self::fromArray($tokens);
        $transformers = Transformers::create();
        $transformers->transform($collection);
        $collection->changeCodeHash($codeHash);
        $collection->clearChanged();

        return $collection;
    }

    /**
     * Return block edge definitions.
     *
     * @return array
     */
    public static function getBlockEdgeDefinitions()
    {
        return array(
            self::BLOCK_TYPE_CURLY_BRACE => array(
                'start' => '{',
                'end'   => '}',
            ),
            self::BLOCK_TYPE_PARENTHESIS_BRACE => array(
                'start' => '(',
                'end'   => ')',
            ),
            self::BLOCK_TYPE_INDEX_SQUARE_BRACE => array(
                'start' => '[',
                'end'   => ']',
            ),
            self::BLOCK_TYPE_ARRAY_SQUARE_BRACE => array(
                'start' => array(CT_ARRAY_SQUARE_BRACE_OPEN, '['),
                'end'   => array(CT_ARRAY_SQUARE_BRACE_CLOSE, ']'),
            ),
            self::BLOCK_TYPE_DYNAMIC_PROP_BRACE => array(
                'start' => array(CT_DYNAMIC_PROP_BRACE_OPEN, '{'),
                'end' => array(CT_DYNAMIC_PROP_BRACE_CLOSE, '}'),
            ),
            self::BLOCK_TYPE_DYNAMIC_VAR_BRACE => array(
                'start' => array(CT_DYNAMIC_VAR_BRACE_OPEN, '{'),
                'end' => array(CT_DYNAMIC_VAR_BRACE_CLOSE, '}'),
            ),
        );
    }

    /**
     * Get cache value for given key.
     *
     * @param string $key item key
     *
     * @return Tokens
     */
    private static function getCache($key)
    {
        if (!self::hasCache($key)) {
            throw new \OutOfBoundsException('Unknown cache key: '.$key);
        }

        return self::$cache[$key];
    }

    /**
     * Check if given key exists in cache.
     *
     * @param string $key item key
     *
     * @return bool
     */
    private static function hasCache($key)
    {
        return isset(self::$cache[$key]);
    }

    /**
     * Set cache item.
     *
     * @param string $key   item key
     * @param Tokens $value item value
     */
    private static function setCache($key, Tokens $value)
    {
        self::$cache[$key] = $value;
    }

    /**
     * Set new size of collection.
     *
     * @param int $size
     */
    public function setSize($size)
    {
        if ($this->getSize() !== $size) {
            $this->changed = true;
            parent::setSize($size);
        }
    }

    /**
     * Unset collection item.
     *
     * @param int $index
     */
    public function offsetUnset($index)
    {
        $this->changed = true;
        parent::offsetUnset($index);
    }

    /**
     * Set collection item.
     *
     * Warning! `$newval` must not be typehinted to be compatible with `ArrayAccess::offsetSet` method.
     *
     * @param int   $index
     * @param Token $newval
     *
     * @warning
     */
    public function offsetSet($index, $newval)
    {
        $this->changed = true;
        parent::offsetSet($index, $newval);
    }

    /**
     * Change code hash.
     *
     * Remove old cache and set new one.
     *
     * @param string $codeHash new code hash
     */
    private function changeCodeHash($codeHash)
    {
        if (null !== $this->codeHash) {
            self::clearCache($this->codeHash);
        }

        $this->codeHash = $codeHash;
        self::setCache($this->codeHash, $this);
    }

    /**
     * Clear internal flag if collection was changed and flag for all collection's items.
     */
    public function clearChanged()
    {
        $this->changed = false;

        foreach ($this as $token) {
            $token->clearChanged();
        }
    }

    /**
     * Clear empty tokens.
     *
     * Empty tokens can occur e.g. after calling clear on item of collection.
     */
    public function clearEmptyTokens()
    {
        $limit = $this->count();
        $index = 0;

        for (; $index < $limit; ++$index) {
            if ($this[$index]->isEmpty()) {
                break;
            }
        }

        // no empty token found, therefore there is no need to override collection
        if ($limit === $index) {
            return;
        }

        for ($count = $index; $index < $limit; ++$index) {
            $token = $this[$index];

            if (!$token->isEmpty()) {
                $this[$count++] = $token;
            }
        }

        $this->setSize($count);
    }

    /**
     * Ensure that on given index is a whitespace with given kind.
     *
     * If there is a whitespace then it's content will be modified.
     * If not - the new Token will be added.
     *
     * @param int    $index       index
     * @param int    $indexOffset index offset for Token insertion
     * @param string $whitespace  whitespace to set
     *
     * @return bool if new Token was added
     */
    public function ensureWhitespaceAtIndex($index, $indexOffset, $whitespace)
    {
        $removeLastCommentLine = function (Token $token, $indexOffset) {
            // because comments tokens are greedy and may consume single \n if we are putting whitespace after it let trim that \n
            if (1 === $indexOffset && $token->isGivenKind(array(T_COMMENT, T_DOC_COMMENT))) {
                $content = $token->getContent();

                if ("\n" === $content[strlen($content) - 1]) {
                    $token->setContent(substr($content, 0, -1));
                }
            }
        };

        $token = $this[$index];

        if ($token->isWhitespace()) {
            $removeLastCommentLine($this[$index - 1], $indexOffset);
            $token->override(array(T_WHITESPACE, $whitespace));

            return false;
        }

        $removeLastCommentLine($token, $indexOffset);

        $this->insertAt(
            $index + $indexOffset,
            array(
                new Token(array(T_WHITESPACE, $whitespace)),
            )
        );

        return true;
    }

    /**
     * Find block end.
     *
     * @param int  $type        type of block, one of BLOCK_TYPE_*
     * @param int  $searchIndex index of opening brace
     * @param bool $findEnd     if method should find block's end, default true, otherwise method find block's start
     *
     * @return int index of closing brace
     */
    public function findBlockEnd($type, $searchIndex, $findEnd = true)
    {
        $blockEdgeDefinitions = self::getBlockEdgeDefinitions();

        if (!isset($blockEdgeDefinitions[$type])) {
            throw new \InvalidArgumentException('Invalid param $type');
        }

        $startEdge = $blockEdgeDefinitions[$type]['start'];
        $endEdge = $blockEdgeDefinitions[$type]['end'];
        $startIndex = $searchIndex;
        $endIndex = $this->count() - 1;
        $indexOffset = 1;

        if (!$findEnd) {
            list($startEdge, $endEdge) = array($endEdge, $startEdge);
            $indexOffset = -1;
            $endIndex = 0;
        }

        if (!$this[$startIndex]->equals($startEdge)) {
            throw new \InvalidArgumentException('Invalid param $startIndex - not a proper block start');
        }

        $blockLevel = 0;

        for ($index = $startIndex; $index !== $endIndex; $index += $indexOffset) {
            $token = $this[$index];

            if ($token->equals($startEdge)) {
                ++$blockLevel;

                continue;
            }

            if ($token->equals($endEdge)) {
                --$blockLevel;

                if (0 === $blockLevel) {
                    break;
                }

                continue;
            }
        }

        if (!$this[$index]->equals($endEdge)) {
            throw new \UnexpectedValueException('Missing block end');
        }

        return $index;
    }

    /**
     * Find tokens of given kind.
     *
     * @param int|array $possibleKind kind or array of kind
     *
     * @return array array of tokens of given kinds or assoc array of arrays
     */
    public function findGivenKind($possibleKind)
    {
        $this->rewind();

        $elements = array();
        $possibleKinds = (array) $possibleKind;

        foreach ($possibleKinds as $kind) {
            $elements[$kind] = array();
        }

        foreach ($this as $index => $token) {
            if ($token->isGivenKind($possibleKinds)) {
                $elements[$token->getId()][$index] = $token;
            }
        }

        return is_array($possibleKind) ? $elements : $elements[$possibleKind];
    }

    /**
     * Generate code from tokens.
     *
     * @return string
     */
    public function generateCode()
    {
        $code = $this->generatePartialCode(0, count($this) - 1);
        $this->changeCodeHash(crc32($code));

        return $code;
    }

    /**
     * Generate code from tokens between given indexes.
     *
     * @param int $start start index
     * @param int $end   end index
     *
     * @return string
     */
    public function generatePartialCode($start, $end)
    {
        $code = '';

        for ($i = $start; $i <= $end; ++$i) {
            $code .= $this[$i]->getContent();
        }

        return $code;
    }

    /**
     * Get hash of code.
     *
     * @return string
     */
    public function getCodeHash()
    {
        return $this->codeHash;
    }

    /**
     * Get index for closest next token which is non whitespace.
     *
     * This method is shorthand for getNonWhitespaceSibling method.
     *
     * @param int         $index       token index
     * @param null|string $whitespaces whitespaces characters for Token::isWhitespace
     *
     * @return int|null
     */
    public function getNextNonWhitespace($index, $whitespaces = null)
    {
        return $this->getNonWhitespaceSibling($index, 1, $whitespaces);
    }

    /**
     * Get index for closest next token of given kind.
     *
     * This method is shorthand for getTokenOfKindSibling method.
     *
     * @param int         $index         token index
     * @param array       $tokens        possible tokens
     * @param bool|bool[] $caseSensitive global case sensitiveness or an array of booleans, whose keys should match
     *                                   the ones used in $others. If any is missing, the default case-sensitive
     *                                   comparison is used.
     *
     * @return int|null
     */
    public function getNextTokenOfKind($index, array $tokens = array(), $caseSensitive = true)
    {
        return $this->getTokenOfKindSibling($index, 1, $tokens, $caseSensitive);
    }

    /**
     * Get index for closest sibling token which is non whitespace.
     *
     * @param int         $index       token index
     * @param int         $direction   direction for looking, +1 or -1
     * @param null|string $whitespaces whitespaces characters for Token::isWhitespace
     *
     * @return int|null
     */
    public function getNonWhitespaceSibling($index, $direction, $whitespaces = null)
    {
        while (true) {
            $index += $direction;

            if (!$this->offsetExists($index)) {
                return;
            }

            $token = $this[$index];

            if (!$token->isWhitespace($whitespaces)) {
                return $index;
            }
        }
    }

    /**
     * Get index for closest previous token which is non whitespace.
     *
     * This method is shorthand for getNonWhitespaceSibling method.
     *
     * @param int         $index       token index
     * @param null|string $whitespaces whitespaces characters for Token::isWhitespace
     *
     * @return int|null
     */
    public function getPrevNonWhitespace($index, $whitespaces = null)
    {
        return $this->getNonWhitespaceSibling($index, -1, $whitespaces);
    }

    /**
     * Get index for closest previous token of given kind.
     * This method is shorthand for getTokenOfKindSibling method.
     *
     * @param int         $index         token index
     * @param array       $tokens        possible tokens
     * @param bool|bool[] $caseSensitive global case sensitiveness or an array of booleans, whose keys should match
     *                                   the ones used in $others. If any is missing, the default case-sensitive
     *                                   comparison is used.
     *
     * @return int|null
     */
    public function getPrevTokenOfKind($index, array $tokens = array(), $caseSensitive = true)
    {
        return $this->getTokenOfKindSibling($index, -1, $tokens, $caseSensitive);
    }

    /**
     * Get index for closest sibling token of given kind.
     *
     * @param int         $index         token index
     * @param int         $direction     direction for looking, +1 or -1
     * @param array       $tokens        possible tokens
     * @param bool|bool[] $caseSensitive global case sensitiveness or an array of booleans, whose keys should match
     *                                   the ones used in $others. If any is missing, the default case-sensitive
     *                                   comparison is used.
     *
     * @return int|null
     */
    public function getTokenOfKindSibling($index, $direction, array $tokens = array(), $caseSensitive = true)
    {
        while (true) {
            $index += $direction;

            if (!$this->offsetExists($index)) {
                return;
            }

            $token = $this[$index];

            if ($token->equalsAny($tokens, $caseSensitive)) {
                return $index;
            }
        }
    }

    /**
     * Get index for closest sibling token not of given kind.
     *
     * @param int   $index     token index
     * @param int   $direction direction for looking, +1 or -1
     * @param array $tokens    possible tokens
     *
     * @return int|null
     */
    public function getTokenNotOfKindSibling($index, $direction, array $tokens = array())
    {
        while (true) {
            $index += $direction;

            if (!$this->offsetExists($index)) {
                return;
            }

            $token = $this[$index];

            if ($token->isEmpty()) {
                continue;
            }

            if ($token->equalsAny($tokens)) {
                continue;
            }

            return $index;
        }
    }

    /**
     * Get index for closest sibling token that is not a whitespace or comment.
     *
     * @param int $index     token index
     * @param int $direction direction for looking, +1 or -1
     *
     * @return int|null
     */
    public function getMeaningfulTokenSibling($index, $direction)
    {
        return $this->getTokenNotOfKindSibling(
            $index,
            $direction,
            array(array(T_WHITESPACE), array(T_COMMENT), array(T_DOC_COMMENT))
        );
    }

    /**
     * Get index for closest next token that is not a whitespace or comment.
     *
     * @param int $index token index
     *
     * @return int|null
     */
    public function getNextMeaningfulToken($index)
    {
        return $this->getMeaningfulTokenSibling($index, 1);
    }

    /**
     * Get index for closest previous token that is not a whitespace or comment.
     *
     * @param int $index token index
     *
     * @return int|null
     */
    public function getPrevMeaningfulToken($index)
    {
        return $this->getMeaningfulTokenSibling($index, -1);
    }

    /**
     * Find a sequence of meaningful tokens and returns the array of their locations.
     *
     * @param array      $sequence      an array of tokens (same format used by getNextTokenOfKind)
     * @param int        $start         start index, defaulting to the start of the file
     * @param int        $end           end index, defaulting to the end of the file
     * @param bool|array $caseSensitive global case sensitiveness or an array of booleans, whose keys should match
     *                                  the ones used in $others. If any is missing, the default case-sensitive
     *                                  comparison is used.
     *
     * @return array|null an array containing the tokens matching the sequence elements, indexed by their position
     */
    public function findSequence(array $sequence, $start = 0, $end = null, $caseSensitive = true)
    {
        // $end defaults to the end of the collection
        if (null === $end) {
            $end = count($this) - 1;
        }

        if (!count($sequence)) {
            throw new \InvalidArgumentException('Invalid sequence');
        }

        // make sure the sequence content is "meaningful"
        foreach ($sequence as $key => $token) {
            // if not a Token instance already, we convert it to verify the meaningfulness
            if (!$token instanceof Token) {
                if (is_array($token) && !isset($token[1])) {
                    // fake some content as it is required by the Token constructor,
                    // although optional for search purposes
                    $token[1] = '';
                }
                $token = new Token($token);
            }
            if ($token->isWhitespace() || $token->isComment() || $token->isEmpty()) {
                throw new \InvalidArgumentException('Non-meaningful token at position: '.$key);
            }
        }

        // remove the first token from the sequence, so we can freely iterate through the sequence after a match to
        // the first one is found
        $key = key($sequence);
        $firstCs = Token::isKeyCaseSensitive($caseSensitive, $key);
        $firstToken = $sequence[$key];
        unset($sequence[$key]);

        // begin searching for the first token in the sequence (start included)
        $index = $start - 1;
        while (null !== $index && $index <= $end) {
            $index = $this->getNextTokenOfKind($index, array($firstToken), $firstCs);

            // ensure we found a match and didn't get past the end index
            if (null === $index || $index > $end) {
                return;
            }

            // initialise the result array with the current index
            $result = array($index => $this[$index]);

            // advance cursor to the current position
            $currIdx = $index;

            // iterate through the remaining tokens in the sequence
            foreach ($sequence as $key => $token) {
                $currIdx = $this->getNextMeaningfulToken($currIdx);

                // ensure we didn't go too far
                if (null === $currIdx || $currIdx > $end) {
                    return;
                }

                if (!$this[$currIdx]->equals($token, Token::isKeyCaseSensitive($caseSensitive, $key))) {
                    // not a match, restart the outer loop
                    continue 2;
                }

                // append index to the result array
                $result[$currIdx] = $this[$currIdx];
            }

            // do we have a complete match?
            // hint: $result is bigger than $sequence since the first token has been removed from the latter
            if (count($sequence) < count($result)) {
                return $result;
            }
        }
    }

    /**
     * Insert instances of Token inside collection.
     *
     * @param int                  $index start inserting index
     * @param Tokens|Token[]|Token $items instances of Token to insert
     */
    public function insertAt($index, $items)
    {
        $items = is_array($items) || $items instanceof self ? $items : array($items);
        $itemsCnt = count($items);

        if (0 === $itemsCnt) {
            return;
        }

        $oldSize = count($this);
        $this->changed = true;
        $this->setSize($oldSize + $itemsCnt);

        for ($i = $oldSize + $itemsCnt - 1; $i >= $index; --$i) {
            $this[$i] = isset($this[$i - $itemsCnt]) ? $this[$i - $itemsCnt] : new Token('');
        }

        for ($i = 0; $i < $itemsCnt; ++$i) {
            if ('' === $items[$i]->getContent()) {
                throw new \InvalidArgumentException('Must not add empty item to collection');
            }

            $this[$i + $index] = $items[$i];
        }
    }

    /**
     * Check if collection was change: collection itself (like insert new tokens) or any of collection's elements.
     *
     * @return bool
     */
    public function isChanged()
    {
        if ($this->changed) {
            return true;
        }

        foreach ($this as $token) {
            if ($token->isChanged()) {
                return true;
            }
        }

        return false;
    }

    /**
     * Override tokens at given range.
     *
     * @param int            $indexStart start overriding index
     * @param int            $indexEnd   end overriding index
     * @param Tokens|Token[] $items      tokens to insert
     */
    public function overrideRange($indexStart, $indexEnd, $items)
    {
        $oldCode = $this->generatePartialCode($indexStart, $indexEnd);

        $newCode = '';
        foreach ($items as $item) {
            $newCode .= $item->getContent();
        }

        // no changes, return
        if ($oldCode === $newCode) {
            return;
        }

        $indexToChange = $indexEnd - $indexStart + 1;
        $itemsCount = count($items);

        // If we want to add more items than passed range contains we need to
        // add placeholders for overhead items.
        if ($itemsCount > $indexToChange) {
            $placeholders = array();
            while ($itemsCount > $indexToChange) {
                $placeholders[] = new Token('__PLACEHOLDER__');
                ++$indexToChange;
            }
            $this->insertAt($indexEnd + 1, $placeholders);
        }

        // Override each items.
        foreach ($items as $itemIndex => $item) {
            $this[$indexStart + $itemIndex]->override($item);
        }

        // If we want to add less tokens than passed range contains then clear
        // not needed tokens.
        if ($itemsCount < $indexToChange) {
            for ($i = $indexStart + $itemsCount; $i <= $indexEnd; ++$i) {
                $this[$i]->clear();
            }
        }
    }

    /**
     * Removes all the leading whitespace.
     *
     * @param int         $index
     * @param null|string $whitespaces whitespaces characters for Token::isWhitespace
     */
    public function removeLeadingWhitespace($index, $whitespaces = null)
    {
        if (isset($this[$index - 1]) && $this[$index - 1]->isWhitespace($whitespaces)) {
            $this[$index - 1]->clear();
        }
    }

    /**
     * Removes all the trailing whitespace.
     *
     * @param int         $index
     * @param array       $opts        optional array of extra options for Token::isWhitespace method
     * @param null|string $whitespaces whitespaces characters for Token::isWhitespace
     */
    public function removeTrailingWhitespace($index, $whitespaces = null)
    {
        if (isset($this[$index + 1]) && $this[$index + 1]->isWhitespace($whitespaces)) {
            $this[$index + 1]->clear();
        }
    }

    /**
     * Set code. Clear all current content and replace it by new Token items generated from code directly.
     *
     * @param string $code PHP code
     */
    public function setCode($code)
    {
        // No need to work when the code is the same.
        // That is how we avoid a lot of work and setting changed flag.
        if ($code === $this->generateCode()) {
            return;
        }

        // clear memory
        $this->setSize(0);

        $tokens = token_get_all($code);
        $this->setSize(count($tokens));

        foreach ($tokens as $index => $token) {
            $this[$index] = new Token($token);
        }

        $transformers = Transformers::create();
        $transformers->transform($this);

        $this->rewind();
        $this->changeCodeHash(crc32($code));
        $this->changed = true;
    }

    public function toJson()
    {
        static $options = null;

        if (null === $options) {
            $options = Utils::calculateBitmask(array('JSON_PRETTY_PRINT', 'JSON_NUMERIC_CHECK'));
        }

        $output = new \SplFixedArray(count($this));

        foreach ($this as $index => $token) {
            $output[$index] = $token->toArray();
        }

        $this->rewind();

        return json_encode($output, $options);
    }

    /**
     * Clone tokens collection.
     */
    public function __clone()
    {
        foreach ($this as $key => $val) {
            $this[$key] = clone $val;
        }
    }

    /**
     * Clear tokens in the given range.
     *
     * @param int $indexStart
     * @param int $indexEnd
     */
    public function clearRange($indexStart, $indexEnd)
    {
        for ($i = $indexStart; $i <= $indexEnd; ++$i) {
            $this[$i]->clear();
        }
    }

    /**
     * Checks for monolithic PHP code.
     *
     * Checks that the code is pure PHP code, in a single code block, starting
     * with an open tag.
     *
     * @return bool
     */
    public function isMonolithicPhp()
    {
        $kinds = $this->findGivenKind(array(T_OPEN_TAG, T_OPEN_TAG_WITH_ECHO, T_INLINE_HTML));

        /*
         * Fix HHVM incompatibilities
         */
        $hhvmOpenTagsWithEcho = array();
        $hhvmHashBangs = array();

        if (defined('HHVM_VERSION')) {
            /*
             * HHVM parses '<?=' as T_ECHO instead of T_OPEN_TAG_WITH_ECHO
             *
             * @see https://github.com/facebook/hhvm/issues/4809
             */
            $hhvmEchoes = $this->findGivenKind(T_ECHO);
            foreach ($hhvmEchoes as $token) {
                if (0 === strpos($token->getContent(), '<?=')) {
                    $hhvmOpenTagsWithEcho[] = $token;
                }
            }

            /*
             * HHVM parses "#!/usr/bin/env php\n" as T_HASHBANG (not defined in
             * PHP and T_HASHBANG. Moreover, HHVM does not define T_HASHBANG
             * as a constant
             *
             * @see https://github.com/facebook/hhvm/issues/4810
             */
            $tokens = self::fromCode("#!/usr/bin/env php\n");
            if (!$tokens[0]->isGivenKind(T_INLINE_HTML)) {
                $hashBangId = $tokens[0]->getId();
                $hhvmHashBangs = $this->findGivenKind($hashBangId);
            }
        }

        return 0 === count($kinds[T_INLINE_HTML]) + count($hhvmHashBangs) && 1 === count($kinds[T_OPEN_TAG]) + count($kinds[T_OPEN_TAG_WITH_ECHO]) + count($hhvmOpenTagsWithEcho);
    }
}<|MERGE_RESOLUTION|>--- conflicted
+++ resolved
@@ -26,15 +26,10 @@
 {
     const BLOCK_TYPE_PARENTHESIS_BRACE = 1;
     const BLOCK_TYPE_CURLY_BRACE = 2;
-<<<<<<< HEAD
     const BLOCK_TYPE_INDEX_SQUARE_BRACE = 3;
     const BLOCK_TYPE_ARRAY_SQUARE_BRACE = 4;
     const BLOCK_TYPE_DYNAMIC_PROP_BRACE = 5;
-=======
-    const BLOCK_TYPE_SQUARE_BRACE = 3;
-    const BLOCK_TYPE_DYNAMIC_PROP_BRACE = 4;
-    const BLOCK_TYPE_DYNAMIC_VAR_BRACE = 5;
->>>>>>> 46c31c4a
+    const BLOCK_TYPE_DYNAMIC_VAR_BRACE = 6;
 
     /**
      * Static class cache.
