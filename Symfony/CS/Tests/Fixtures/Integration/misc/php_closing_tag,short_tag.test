--- conflicted
+++ resolved
@@ -3,16 +3,11 @@
 --CONFIG--
 level=none
 fixers=php_closing_tag,short_tag
-<<<<<<< HEAD
 --SETTINGS--
 checkPriority=false
---REQUIREMENTS--
-hhvm=false
 --EXPECT--
 <?php
 $a = 1;
-=======
->>>>>>> 75c58192
 --INPUT--
 <?
 $a = 1;
