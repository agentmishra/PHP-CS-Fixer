--- conflicted
+++ resolved
@@ -19,9 +19,6 @@
  */
 class Php4ConstructorFixerTest extends AbstractFixerTestBase
 {
-<<<<<<< HEAD
-    public function testSimpleClass()
-=======
     /**
      * @dataProvider provide70Cases
      * @requires PHP 7.0
@@ -61,8 +58,7 @@
         );
     }
 
-    public function testNamespaces()
->>>>>>> 56e77645
+    public function testSimpleClass()
     {
         $expected = <<<'EOF'
 <?php
