--- conflicted
+++ resolved
@@ -1357,31 +1357,19 @@
     }
 
     /**
-<<<<<<< HEAD
-     * @dataProvider provideAnonymousClassesCases
-     * @requires PHP 7.0
-     */
-    public function testAnonymousClasses($expected, $input = null)
-=======
      * @dataProvider provide70Cases
      * @requires PHP 7.0
      */
     public function test70($expected, $input = null)
->>>>>>> e67016fa
     {
         $this->makeTest($expected, $input);
     }
 
-<<<<<<< HEAD
-    public function provideAnonymousClassesCases()
-=======
     public function provide70Cases()
->>>>>>> e67016fa
     {
         return array(
             array(
                 '<?php
-<<<<<<< HEAD
     function foo($a)
     {
         // foo
@@ -1408,15 +1396,15 @@
     }, 3);',
                 '<?php
     foo(1, new class implements Logger { public function log($message) { log($message); } }, 3);',
-=======
+            ),
+            array(
+                '<?php
     class Foo
     {
         public function use()
         {
         }
-    }
-                ',
->>>>>>> e67016fa
+    }',
             ),
         );
     }
