<?php

declare(strict_types=1);

/*
 * This file is part of PHP CS Fixer.
 *
 * (c) Fabien Potencier <fabien@symfony.com>
 *     Dariusz Rumiński <dariusz.ruminski@gmail.com>
 *
 * This source file is subject to the MIT license that is bundled
 * with this source code in the file LICENSE.
 */

namespace PhpCsFixer\Cache;

/**
 * @author Dariusz Rumiński <dariusz.ruminski@gmail.com>
 *
 * @internal
 */
final class Directory implements DirectoryInterface
{
    /**
     * @var string
     */
    private $directoryName;

    public function __construct(string $directoryName)
    {
        $this->directoryName = $directoryName;
    }

<<<<<<< HEAD
    public function getRelativePathTo(string $file): string
=======
    /**
     * {@inheritdoc}
     */
    public function getRelativePathTo($file)
>>>>>>> 31804507
    {
        $file = $this->normalizePath($file);

        if (
            '' === $this->directoryName
            || 0 !== stripos($file, $this->directoryName.\DIRECTORY_SEPARATOR)
        ) {
            return $file;
        }

        return substr($file, \strlen($this->directoryName) + 1);
    }

    private function normalizePath(string $path): string
    {
        return str_replace(['\\', '/'], \DIRECTORY_SEPARATOR, $path);
    }
}<|MERGE_RESOLUTION|>--- conflicted
+++ resolved
@@ -31,14 +31,10 @@
         $this->directoryName = $directoryName;
     }
 
-<<<<<<< HEAD
-    public function getRelativePathTo(string $file): string
-=======
     /**
      * {@inheritdoc}
      */
-    public function getRelativePathTo($file)
->>>>>>> 31804507
+    public function getRelativePathTo(string $file): string
     {
         $file = $this->normalizePath($file);
 
