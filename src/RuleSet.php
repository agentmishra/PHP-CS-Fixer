<?php

/*
 * This file is part of PHP CS Fixer.
 *
 * (c) Fabien Potencier <fabien@symfony.com>
 *     Dariusz Rumiński <dariusz.ruminski@gmail.com>
 *
 * This source file is subject to the MIT license that is bundled
 * with this source code in the file LICENSE.
 */

namespace PhpCsFixer;

/**
 * Set of rules to be used by fixer.
 *
 * @author Dariusz Rumiński <dariusz.ruminski@gmail.com>
 * @author SpacePossum
 *
 * @internal
 */
final class RuleSet implements RuleSetInterface
{
    private $setDefinitions = [
        '@PSR1' => [
            'encoding' => true,
            'full_opening_tag' => true,
        ],
        '@PSR2' => [
            '@PSR1' => true,
            'blank_line_after_namespace' => true,
            'braces' => true,
            'class_definition' => true,
            'elseif' => true,
            'function_declaration' => true,
            'indentation_type' => true,
            'line_ending' => true,
            'lowercase_constants' => true,
            'lowercase_keywords' => true,
            'method_argument_space' => ['ensure_fully_multiline' => true],
            'no_break_comment' => true,
            'no_closing_tag' => true,
            'no_spaces_after_function_name' => true,
            'no_spaces_inside_parenthesis' => true,
            'no_trailing_whitespace' => true,
            'no_trailing_whitespace_in_comment' => true,
            'single_blank_line_at_eof' => true,
            'single_class_element_per_statement' => ['elements' => ['property']],
            'single_import_per_statement' => true,
            'single_line_after_imports' => true,
            'switch_case_semicolon_to_colon' => true,
            'switch_case_space' => true,
            'visibility_required' => true,
        ],
        '@Symfony' => [
            '@PSR2' => true,
            'binary_operator_spaces' => [
                'align_double_arrow' => false,
                'align_equals' => false,
            ],
            'blank_line_after_opening_tag' => true,
            'blank_line_before_statement' => [
                'statements' => ['return'],
            ],
            'braces' => [
                'allow_single_line_closure' => true,
            ],
            'cast_spaces' => true,
            'class_definition' => ['singleLine' => true],
            'concat_space' => ['spacing' => 'none'],
            'declare_equal_normalize' => true,
            'function_typehint_space' => true,
            'hash_to_slash_comment' => true,
            'include' => true,
            'lowercase_cast' => true,
            'magic_constant_casing' => true,
            'method_argument_space' => true,
            'method_separation' => true,
            'native_function_casing' => true,
            'new_with_braces' => true,
            'no_blank_lines_after_class_opening' => true,
            'no_blank_lines_after_phpdoc' => true,
            'no_empty_comment' => true,
            'no_empty_phpdoc' => true,
            'no_empty_statement' => true,
            'no_extra_consecutive_blank_lines' => ['tokens' => [
                'curly_brace_block',
                'extra',
                'parenthesis_brace_block',
                'square_brace_block',
                'throw',
                'use',
            ]],
            'no_leading_import_slash' => true,
            'no_leading_namespace_whitespace' => true,
            'no_mixed_echo_print' => ['use' => 'echo'],
            'no_multiline_whitespace_around_double_arrow' => true,
            'no_short_bool_cast' => true,
            'no_singleline_whitespace_before_semicolons' => true,
            'no_spaces_around_offset' => true,
            'no_trailing_comma_in_list_call' => true,
            'no_trailing_comma_in_singleline_array' => true,
            'no_unneeded_control_parentheses' => true,
            'no_unused_imports' => true,
            'no_whitespace_before_comma_in_array' => true,
            'no_whitespace_in_blank_line' => true,
            'normalize_index_brace' => true,
            'object_operator_without_whitespace' => true,
            'php_unit_fqcn_annotation' => true,
            'phpdoc_align' => true,
            'phpdoc_annotation_without_dot' => true,
            'phpdoc_indent' => true,
            'phpdoc_inline_tag' => true,
            'phpdoc_no_access' => true,
            'phpdoc_no_alias_tag' => true,
            'phpdoc_no_empty_return' => true,
            'phpdoc_no_package' => true,
            'phpdoc_no_useless_inheritdoc' => true,
            'phpdoc_return_self_reference' => true,
            'phpdoc_scalar' => true,
            'phpdoc_separation' => true,
            'phpdoc_single_line_var_spacing' => true,
            'phpdoc_summary' => true,
            'phpdoc_to_comment' => true,
            'phpdoc_trim' => true,
            'phpdoc_types' => true,
            'phpdoc_var_without_name' => true,
            'pre_increment' => true,
            'protected_to_private' => true,
            'return_type_declaration' => true,
            'self_accessor' => true,
            'short_scalar_cast' => true,
            'single_blank_line_before_namespace' => true,
            'single_class_element_per_statement' => true,
            'single_quote' => true,
            'space_after_semicolon' => true,
            'standardize_not_equals' => true,
            'ternary_operator_spaces' => true,
            'trailing_comma_in_multiline_array' => true,
            'trim_array_spaces' => true,
            'unary_operator_spaces' => true,
            'whitespace_after_comma_in_array' => true,
        ],
        '@Symfony:risky' => [
            'dir_constant' => true,
            'ereg_to_preg' => true,
            'function_to_constant' => true,
            'is_null' => true,
            'modernize_types_casting' => true,
            'no_alias_functions' => true,
            'non_printable_character' => true,
            'php_unit_construct' => true,
            'php_unit_dedicate_assert' => true,
            'psr4' => true,
            'silenced_deprecation_error' => true,
<<<<<<< HEAD
        ],
        '@PHP56Migration' => [
            'pow_to_exponentiation' => true,
        ],
        '@PHP70Migration' => [
            '@PHP56Migration' => true,
            'non_printable_character' => [
                'use_escape_sequences_in_strings' => true,
            ],
            'random_api_migration' => ['replacements' => [
                'mt_rand' => 'random_int',
                'rand' => 'random_int',
            ]],
            'ternary_to_null_coalescing' => true,
        ],
        '@PHP70Migration:risky' => [
            'declare_strict_types' => true,
        ],
        '@PHP71Migration' => [
=======
        ),
        '@PHP56Migration' => array(),
        '@PHP56Migration:risky' => array(
            'pow_to_exponentiation' => true,
        ),
        '@PHP70Migration' => array(
            'ternary_to_null_coalescing' => true,
        ),
        '@PHP70Migration:risky' => array(
            '@PHP56Migration:risky' => true,
            'declare_strict_types' => true,
            'random_api_migration' => array('replacements' => array(
                'mt_rand' => 'random_int',
                'rand' => 'random_int',
            )),
        ),
        '@PHP71Migration' => array(
>>>>>>> a7cc4e3c
            '@PHP70Migration' => true,
            'visibility_required' => ['elements' => [
                'const',
                'method',
                'property',
            ]],
        ],
        '@PHP71Migration:risky' => [
            '@PHP70Migration:risky' => true,
            'void_return' => true,
        ],
    ];

    /**
     * Set that was used to generate group of rules.
     *
     * The key is name of rule or set, value is bool if the rule/set should be used.
     *
     * @var array
     */
    private $set;

    /**
     * Group of rules generated from input set.
     *
     * The key is name of rule, value is bool if the rule/set should be used.
     * The key must not point to any set.
     *
     * @var array
     */
    private $rules;

    public function __construct(array $set = [])
    {
        foreach ($set as $key => $value) {
            if (is_int($key)) {
                throw new \InvalidArgumentException(sprintf('Missing value for "%s" rule/set.', $value));
            }
        }

        $this->set = $set;
        $this->resolveSet();
    }

    public static function create(array $set = [])
    {
        return new self($set);
    }

    /**
     * {@inheritdoc}
     */
    public function hasRule($rule)
    {
        return array_key_exists($rule, $this->rules);
    }

    /**
     * {@inheritdoc}
     */
    public function getRuleConfiguration($rule)
    {
        if (!$this->hasRule($rule)) {
            throw new \InvalidArgumentException(sprintf('Rule "%s" is not in the set.', $rule));
        }

        if ($this->rules[$rule] === true) {
            return null;
        }

        return $this->rules[$rule];
    }

    /**
     * {@inheritdoc}
     */
    public function getRules()
    {
        return $this->rules;
    }

    /**
     * {@inheritdoc}
     */
    public function getSetDefinitionNames()
    {
        return array_keys($this->setDefinitions);
    }

    /**
     * @param string $name name of set
     *
     * @return array
     */
    private function getSetDefinition($name)
    {
        if (!isset($this->setDefinitions[$name])) {
            throw new \InvalidArgumentException(sprintf('Set "%s" does not exist.', $name));
        }

        return $this->setDefinitions[$name];
    }

    /**
     * Resolve input set into group of rules.
     *
     * @return $this
     */
    private function resolveSet()
    {
        $rules = $this->set;
        $resolvedRules = [];

        // expand sets
        foreach ($rules as $name => $value) {
            if ('@' === $name[0]) {
                if (!is_bool($value)) {
                    throw new \UnexpectedValueException(sprintf('Nested rule set "%s" configuration must be a boolean.', $name));
                }

                $set = $this->resolveSubset($name, $value);
                $resolvedRules = array_merge($resolvedRules, $set);
            } else {
                $resolvedRules[$name] = $value;
            }
        }

        // filter out all resolvedRules that are off
        $resolvedRules = array_filter($resolvedRules);

        $this->rules = $resolvedRules;

        return $this;
    }

    /**
     * Resolve set rules as part of another set.
     *
     * If set value is false then disable all fixers in set,
     * if not then get value from set item.
     *
     * @param string $setName
     * @param bool   $setValue
     *
     * @return array
     */
    private function resolveSubset($setName, $setValue)
    {
        $rules = $this->getSetDefinition($setName);
        foreach ($rules as $name => $value) {
            if ('@' === $name[0]) {
                $set = $this->resolveSubset($name, $setValue);
                unset($rules[$name]);
                $rules = array_merge($rules, $set);
            } elseif (!$setValue) {
                $rules[$name] = false;
            } else {
                $rules[$name] = $value;
            }
        }

        return $rules;
    }
}<|MERGE_RESOLUTION|>--- conflicted
+++ resolved
@@ -154,13 +154,18 @@
             'php_unit_dedicate_assert' => true,
             'psr4' => true,
             'silenced_deprecation_error' => true,
-<<<<<<< HEAD
-        ],
-        '@PHP56Migration' => [
+        ],
+        '@PHP56Migration' => [],
+        '@PHP56Migration:risky' => [
             'pow_to_exponentiation' => true,
         ],
         '@PHP70Migration' => [
             '@PHP56Migration' => true,
+            'ternary_to_null_coalescing' => true,
+        ],
+        '@PHP70Migration:risky' => [
+            '@PHP56Migration:risky' => true,
+            'declare_strict_types' => true,
             'non_printable_character' => [
                 'use_escape_sequences_in_strings' => true,
             ],
@@ -168,31 +173,8 @@
                 'mt_rand' => 'random_int',
                 'rand' => 'random_int',
             ]],
-            'ternary_to_null_coalescing' => true,
-        ],
-        '@PHP70Migration:risky' => [
-            'declare_strict_types' => true,
         ],
         '@PHP71Migration' => [
-=======
-        ),
-        '@PHP56Migration' => array(),
-        '@PHP56Migration:risky' => array(
-            'pow_to_exponentiation' => true,
-        ),
-        '@PHP70Migration' => array(
-            'ternary_to_null_coalescing' => true,
-        ),
-        '@PHP70Migration:risky' => array(
-            '@PHP56Migration:risky' => true,
-            'declare_strict_types' => true,
-            'random_api_migration' => array('replacements' => array(
-                'mt_rand' => 'random_int',
-                'rand' => 'random_int',
-            )),
-        ),
-        '@PHP71Migration' => array(
->>>>>>> a7cc4e3c
             '@PHP70Migration' => true,
             'visibility_required' => ['elements' => [
                 'const',
