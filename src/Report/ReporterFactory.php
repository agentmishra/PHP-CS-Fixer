--- conflicted
+++ resolved
@@ -27,16 +27,7 @@
     /** @var ReporterInterface[] */
     private $reporters = [];
 
-<<<<<<< HEAD
-    public static function create(): self
-    {
-        return new self();
-    }
-
     public function registerBuiltInReporters(): self
-=======
-    public function registerBuiltInReporters()
->>>>>>> 283e7312
     {
         /** @var null|string[] $builtInReporters */
         static $builtInReporters;
