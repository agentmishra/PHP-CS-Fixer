<?php

/*
 * This file is part of PHP CS Fixer.
 *
 * (c) Fabien Potencier <fabien@symfony.com>
 *     Dariusz Rumiński <dariusz.ruminski@gmail.com>
 *
 * This source file is subject to the MIT license that is bundled
 * with this source code in the file LICENSE.
 */

namespace PhpCsFixer\Console\Command;

use PhpCsFixer\AbstractFixer;
use PhpCsFixer\Console\Application;
use PhpCsFixer\Fixer\ConfigurableFixerInterface;
use PhpCsFixer\Fixer\ConfigurationDefinitionFixerInterface;
use PhpCsFixer\Fixer\DeprecatedFixerInterface;
use PhpCsFixer\Fixer\FixerInterface;
use PhpCsFixer\FixerConfiguration\AliasedFixerOption;
use PhpCsFixer\FixerConfiguration\AllowedValueSubset;
use PhpCsFixer\FixerConfiguration\DeprecatedFixerOption;
use PhpCsFixer\FixerConfiguration\FixerOptionInterface;
use PhpCsFixer\FixerFactory;
use PhpCsFixer\Preg;
use PhpCsFixer\RuleSet\RuleSet;
use PhpCsFixer\RuleSet\RuleSets;
use PhpCsFixer\Utils;
use Symfony\Component\Console\Command\HelpCommand as BaseHelpCommand;
use Symfony\Component\Console\Formatter\OutputFormatter;
use Symfony\Component\Console\Formatter\OutputFormatterStyle;
use Symfony\Component\Console\Input\InputInterface;
use Symfony\Component\Console\Output\OutputInterface;

/**
 * @author Fabien Potencier <fabien@symfony.com>
 * @author Dariusz Rumiński <dariusz.ruminski@gmail.com>
 * @author SpacePossum
 *
 * @internal
 */
final class HelpCommand extends BaseHelpCommand
{
    protected static $defaultName = 'help';

    /**
     * Returns help-copy suitable for console output.
     *
     * @return string
     */
    public static function getHelpCopy()
    {
        $template =
            <<<'EOF'
The <info>%command.name%</info> command tries to fix as much coding standards
problems as possible on a given file or files in a given directory and its subdirectories:

    <info>$ php %command.full_name% /path/to/dir</info>
    <info>$ php %command.full_name% /path/to/file</info>

By default <comment>--path-mode</comment> is set to `override`, which means, that if you specify the path to a file or a directory via
command arguments, then the paths provided to a `Finder` in config file will be ignored. You can use <comment>--path-mode=intersection</comment>
to merge paths from the config file and from the argument:

    <info>$ php %command.full_name% --path-mode=intersection /path/to/dir</info>

The <comment>--format</comment> option for the output format. Supported formats are `txt` (default one), `json`, `xml`, `checkstyle`, `junit` and `gitlab`.

NOTE: the output for the following formats are generated in accordance with XML schemas

* `checkstyle` follows the common `"checkstyle" xml schema </doc/report-schema/checkstyle.xsd>`_
* `junit` follows the `JUnit xml schema from Jenkins </doc/report-schema/junit-10.xsd>`_

The <comment>--quiet</comment> Do not output any message.

The <comment>--verbose</comment> option will show the applied rules. When using the `txt` format it will also display progress notifications.

NOTE: if there is an error like "errors reported during linting after fixing", you can use this to be even more verbose for debugging purpose

* `--verbose=0` or no option: normal
* `--verbose`, `--verbose=1`, `-v`: verbose
* `--verbose=2`, `-vv`: very verbose
* `--verbose=3`, `-vvv`: debug

The <comment>--rules</comment> option limits the rules to apply to the
project:

    <info>$ php %command.full_name% /path/to/project --rules=@PSR2</info>

By default the PSR1 and PSR2 rules are used.

The <comment>--rules</comment> option lets you choose the exact rules to
apply (the rule names must be separated by a comma):

    <info>$ php %command.full_name% /path/to/dir --rules=line_ending,full_opening_tag,indentation_type</info>

You can also exclude the rules you don't want by placing a dash in front of the rule name, if this is more convenient,
using <comment>-name_of_fixer</comment>:

    <info>$ php %command.full_name% /path/to/dir --rules=-full_opening_tag,-indentation_type</info>

When using combinations of exact and exclude rules, applying exact rules along with above excluded results:

    <info>$ php %command.full_name% /path/to/project --rules=@Symfony,-@PSR1,-blank_line_before_statement,strict_comparison</info>

Complete configuration for rules can be supplied using a `json` formatted string.

    <info>$ php %command.full_name% /path/to/project --rules='{"concat_space": {"spacing": "none"}}'</info>

The <comment>--dry-run</comment> flag will run the fixer without making changes to your files.

The <comment>--diff</comment> flag can be used to let the fixer output all the changes it makes.

The <comment>--diff-format</comment> option allows to specify in which format the fixer should output the changes it makes:

* <comment>udiff</comment>: unified diff format;
* <comment>sbd</comment>: Sebastianbergmann/diff format (default when using `--diff` without specifying `diff-format`).

The <comment>--allow-risky</comment> option (pass `yes` or `no`) allows you to set whether risky rules may run. Default value is taken from config file.
A rule is considered risky if it could change code behaviour. By default no risky rules are run.

The <comment>--stop-on-violation</comment> flag stops the execution upon first file that needs to be fixed.

The <comment>--show-progress</comment> option allows you to choose the way process progress is rendered:

* <comment>none</comment>: disables progress output;
* <comment>run-in</comment>: [deprecated] simple single-line progress output;
* <comment>estimating</comment>: [deprecated] multiline progress output with number of files and percentage on each line. Note that with this option, the files list is evaluated before processing to get the total number of files and then kept in memory to avoid using the file iterator twice. This has an impact on memory usage so using this option is not recommended on very large projects;
* <comment>estimating-max</comment>: [deprecated] same as <comment>dots</comment>;
* <comment>dots</comment>: same as <comment>estimating</comment> but using all terminal columns instead of default 80.

If the option is not provided, it defaults to <comment>run-in</comment> unless a config file that disables output is used, in which case it defaults to <comment>none</comment>. This option has no effect if the verbosity of the command is less than <comment>verbose</comment>.

    <info>$ php %command.full_name% --verbose --show-progress=estimating</info>

The command can also read from standard input, in which case it won't
automatically fix anything:

    <info>$ cat foo.php | php %command.full_name% --diff -</info>

Finally, if you don't need BC kept on CLI level, you might use `PHP_CS_FIXER_FUTURE_MODE` to start using options that
would be default in next MAJOR release (unified differ, estimating, full-width progress indicator):

    <info>$ PHP_CS_FIXER_FUTURE_MODE=1 php %command.full_name% -v --diff</info>

Rules
-----

Use the following command to quickly understand what a rule will do to your code:

    <info>$ php php-cs-fixer.phar describe align_multiline_comment</info>

To visualize all the rules that belong to a ruleset:

    <info>$ php php-cs-fixer.phar describe @PSR2</info>

Choose from the list of available rules:

%%%FIXERS_DETAILS%%%

The <comment>--dry-run</comment> option displays the files that need to be
fixed but without actually modifying them:

    <info>$ php %command.full_name% /path/to/code --dry-run</info>

Config file
-----------

Instead of using command line options to customize the rule, you can save the
project configuration in a <comment>.php_cs.dist</comment> file in the root directory of your project.
The file must return an instance of `PhpCsFixer\ConfigInterface` (<url>%%%CONFIG_INTERFACE_URL%%%</url>)
which lets you configure the rules, the files and directories that
need to be analyzed. You may also create <comment>.php_cs</comment> file, which is
the local configuration that will be used instead of the project configuration. It
is a good practice to add that file into your <comment>.gitignore</comment> file.
With the <comment>--config</comment> option you can specify the path to the
<comment>.php_cs</comment> file.

The example below will add two rules to the default list of PSR2 set rules:

    <?php

    $finder = PhpCsFixer\Finder::create()
        ->exclude('somedir')
        ->notPath('src/Symfony/Component/Translation/Tests/fixtures/resources.php')
        ->in(__DIR__)
    ;

<<<<<<< HEAD
    return (new PhpCsFixer\Config())
=======
    $config = new Config();

    return $config
>>>>>>> 3f4441f3
        ->setRules([
            '@PSR2' => true,
            'strict_param' => true,
            'array_syntax' => ['syntax' => 'short'],
        ])
        ->setFinder($finder)
    ;

    ?>

**NOTE**: `exclude` will work only for directories, so if you need to exclude file, try `notPath`.
Both `exclude` and `notPath` methods accept only relative paths to the ones defined with the `in` method.

See `Symfony\Finder` (<url>https://symfony.com/doc/current/components/finder.html</url>)
online documentation for other `Finder` methods.

You may also use an exclude list for the rules instead of the above shown include approach.
The following example shows how to use all `Symfony` rules but the `full_opening_tag` rule.

    <?php

    $finder = PhpCsFixer\Finder::create()
        ->exclude('somedir')
        ->in(__DIR__)
    ;

<<<<<<< HEAD
    return (new PhpCsFixer\Config())
=======
    $config = new Config();

    return $config
>>>>>>> 3f4441f3
        ->setRules([
            '@Symfony' => true,
            'full_opening_tag' => false,
        ])
        ->setFinder($finder)
    ;

    ?>

You may want to use non-linux whitespaces in your project. Then you need to
configure them in your config file.

    <?php

<<<<<<< HEAD
    return (new PhpCsFixer\Config())
=======
    $config = new Config();

    return $config
>>>>>>> 3f4441f3
        ->setIndent("\t")
        ->setLineEnding("\r\n")
    ;

    ?>

By using `--using-cache` option with `yes` or `no` you can set if the caching
mechanism should be used.

Caching
-------

The caching mechanism is enabled by default. This will speed up further runs by
fixing only files that were modified since the last run. The tool will fix all
files if the tool version has changed or the list of rules has changed.
Cache is supported only for tool downloaded as phar file or installed via
composer.

Cache can be disabled via `--using-cache` option or config file:

    <?php

<<<<<<< HEAD
    return (new PhpCsFixer\Config())
        ->setUsingCache(false)
    ;
=======
    $config = new Config();

    return $config->setUsingCache(false);
>>>>>>> 3f4441f3

    ?>

Cache file can be specified via `--cache-file` option or config file:

    <?php

<<<<<<< HEAD
    return (new PhpCsFixer\Config())
        ->setCacheFile(__DIR__.'/.php_cs.cache')
    ;
=======
    $config = new Config();

    return $config->setCacheFile(__DIR__.'/.php_cs.cache');
>>>>>>> 3f4441f3

    ?>

Using PHP CS Fixer on CI
------------------------

Require `friendsofphp/php-cs-fixer` as a `dev` dependency:

    $ ./composer.phar require --dev friendsofphp/php-cs-fixer

Then, add the following command to your CI:

%%%CI_INTEGRATION%%%

Where `$COMMIT_RANGE` is your range of commits, e.g. `$TRAVIS_COMMIT_RANGE` or `HEAD~..HEAD`.

Exit code
---------

Exit code of the fix command is built using following bit flags:

*  0 - OK.
*  1 - General error (or PHP minimal requirement not matched).
*  4 - Some files have invalid syntax (only in dry-run mode).
*  8 - Some files need fixing (only in dry-run mode).
* 16 - Configuration error of the application.
* 32 - Configuration error of a Fixer.
* 64 - Exception raised within the application.

EOF
        ;

        return strtr($template, [
            '%%%CONFIG_INTERFACE_URL%%%' => sprintf(
                'https://github.com/FriendsOfPHP/PHP-CS-Fixer/blob/v%s/src/ConfigInterface.php',
                self::getLatestReleaseVersionFromChangeLog()
            ),
            '%%%CI_INTEGRATION%%%' => implode("\n", array_map(
                static function ($line) { return '    $ '.$line; },
                \array_slice(file(__DIR__.'/../../../ci-integration.sh', FILE_IGNORE_NEW_LINES), 3)
            )),
            '%%%FIXERS_DETAILS%%%' => self::getFixersHelp(),
        ]);
    }

    /**
     * @param mixed $value
     *
     * @return string
     */
    public static function toString($value)
    {
        return \is_array($value)
            ? static::arrayToString($value)
            : static::scalarToString($value)
        ;
    }

    /**
     * Returns the allowed values of the given option that can be converted to a string.
     *
     * @return null|array
     */
    public static function getDisplayableAllowedValues(FixerOptionInterface $option)
    {
        $allowed = $option->getAllowedValues();

        if (null !== $allowed) {
            $allowed = array_filter($allowed, static function ($value) {
                return !($value instanceof \Closure);
            });

            usort($allowed, static function ($valueA, $valueB) {
                if ($valueA instanceof AllowedValueSubset) {
                    return -1;
                }

                if ($valueB instanceof AllowedValueSubset) {
                    return 1;
                }

                return strcasecmp(
                    self::toString($valueA),
                    self::toString($valueB)
                );
            });

            if (0 === \count($allowed)) {
                $allowed = null;
            }
        }

        return $allowed;
    }

    /**
     * @throws \RuntimeException when failing to parse the change log file
     *
     * @return string
     */
    public static function getLatestReleaseVersionFromChangeLog()
    {
        static $version = null;

        if (null !== $version) {
            return $version;
        }

        $changelogFile = self::getChangeLogFile();
        if (null === $changelogFile) {
            $version = Application::VERSION;

            return $version;
        }

        $changelog = @file_get_contents($changelogFile);
        if (false === $changelog) {
            $error = error_get_last();

            throw new \RuntimeException(sprintf(
                'Failed to read content of the changelog file "%s".%s',
                $changelogFile,
                $error ? ' '.$error['message'] : ''
            ));
        }

        for ($i = Application::getMajorVersion(); $i > 0; --$i) {
            if (1 === Preg::match('/Changelog for v('.$i.'.\d+.\d+)/', $changelog, $matches)) {
                $version = $matches[1];

                break;
            }
        }

        if (null === $version) {
            throw new \RuntimeException(sprintf('Failed to parse changelog data of "%s".', $changelogFile));
        }

        return $version;
    }

    /**
     * {@inheritdoc}
     */
    protected function initialize(InputInterface $input, OutputInterface $output)
    {
        $output->getFormatter()->setStyle('url', new OutputFormatterStyle('blue'));
    }

    /**
     * @return null|string
     */
    private static function getChangeLogFile()
    {
        $changelogFile = __DIR__.'/../../../CHANGELOG.md';

        return is_file($changelogFile) ? $changelogFile : null;
    }

    /**
     * @return string
     */
    private static function getFixersHelp()
    {
        $help = '';
        $fixerFactory = new FixerFactory();
        /** @var AbstractFixer[] $fixers */
        $fixers = $fixerFactory->registerBuiltInFixers()->getFixers();

        // sort fixers by name
        usort(
            $fixers,
            static function (FixerInterface $a, FixerInterface $b) {
                return strcmp($a->getName(), $b->getName());
            }
        );

        $ruleSets = [];
        foreach (RuleSets::getSetDefinitionNames() as $setName) {
            $ruleSets[$setName] = new RuleSet([$setName => true]);
        }

        $getSetsWithRule = static function ($rule) use ($ruleSets) {
            $sets = [];

            foreach ($ruleSets as $setName => $ruleSet) {
                if ($ruleSet->hasRule($rule)) {
                    $sets[] = $setName;
                }
            }

            return $sets;
        };

        $count = \count($fixers) - 1;
        foreach ($fixers as $i => $fixer) {
            $sets = $getSetsWithRule($fixer->getName());

            $description = $fixer->getDefinition()->getSummary();

            if ($fixer instanceof DeprecatedFixerInterface) {
                $successors = $fixer->getSuccessorsNames();
                $message = [] === $successors
                    ? 'will be removed on next major version'
                    : sprintf('use %s instead', Utils::naturalLanguageJoinWithBackticks($successors));
                $description .= sprintf(' DEPRECATED: %s.', $message);
            }

            $description = implode("\n   | ", self::wordwrap(
                Preg::replace('/(`.+?`)/', '<info>$1</info>', $description),
                72
            ));

            if (!empty($sets)) {
                $help .= sprintf(" * <comment>%s</comment> [%s]\n   | %s\n", $fixer->getName(), implode(', ', $sets), $description);
            } else {
                $help .= sprintf(" * <comment>%s</comment>\n   | %s\n", $fixer->getName(), $description);
            }

            if ($fixer->isRisky()) {
                $help .= sprintf(
                    "   | *Risky rule: %s.*\n",
                    Preg::replace(
                        '/(`.+?`)/',
                        '<info>$1</info>',
                        lcfirst(Preg::replace('/\.$/', '', $fixer->getDefinition()->getRiskyDescription()))
                    )
                );
            }

            if ($fixer instanceof ConfigurationDefinitionFixerInterface) {
                $configurationDefinition = $fixer->getConfigurationDefinition();
                $configurationDefinitionOptions = $configurationDefinition->getOptions();
                if (\count($configurationDefinitionOptions)) {
                    $help .= "   |\n   | Configuration options:\n";

                    usort(
                        $configurationDefinitionOptions,
                        static function (FixerOptionInterface $optionA, FixerOptionInterface $optionB) {
                            return strcmp($optionA->getName(), $optionB->getName());
                        }
                    );

                    foreach ($configurationDefinitionOptions as $option) {
                        $line = '<info>'.OutputFormatter::escape($option->getName()).'</info>';

                        $allowed = self::getDisplayableAllowedValues($option);
                        if (null !== $allowed) {
                            foreach ($allowed as &$value) {
                                if ($value instanceof AllowedValueSubset) {
                                    $value = 'a subset of <comment>'.self::toString($value->getAllowedValues()).'</comment>';
                                } else {
                                    $value = '<comment>'.self::toString($value).'</comment>';
                                }
                            }
                        } else {
                            $allowed = array_map(
                                static function ($type) {
                                    return '<comment>'.$type.'</comment>';
                                },
                                $option->getAllowedTypes()
                            );
                        }

                        if (null !== $allowed) {
                            $line .= ' ('.implode(', ', $allowed).')';
                        }

                        $line .= ': '.Preg::replace(
                            '/(`.+?`)/',
                            '<info>$1</info>',
                            lcfirst(Preg::replace('/\.$/', '', OutputFormatter::escape($option->getDescription())))
                        ).'; ';
                        if ($option->hasDefault()) {
                            $line .= 'defaults to <comment>'.self::toString($option->getDefault()).'</comment>';
                        } else {
                            $line .= 'required';
                        }

                        if ($option instanceof DeprecatedFixerOption) {
                            $line .= '. DEPRECATED: '.Preg::replace(
                                '/(`.+?`)/',
                                '<info>$1</info>',
                                lcfirst(Preg::replace('/\.$/', '', OutputFormatter::escape($option->getDeprecationMessage())))
                            );
                        }

                        if ($option instanceof AliasedFixerOption) {
                            $line .= '; DEPRECATED alias: <comment>'.$option->getAlias().'</comment>';
                        }

                        foreach (self::wordwrap($line, 72) as $index => $line) {
                            $help .= (0 === $index ? '   | - ' : '   |   ').$line."\n";
                        }
                    }
                }
            } elseif ($fixer instanceof ConfigurableFixerInterface) {
                $help .= "   | *Configurable rule.*\n";
            }

            if ($count !== $i) {
                $help .= "\n";
            }
        }

        // prevent "\</foo>" from being rendered as an escaped literal style tag
        return Preg::replace('#\\\\(</.*?>)#', '<<$1', $help);
    }

    /**
     * Wraps a string to the given number of characters, ignoring style tags.
     *
     * @param string $string
     * @param int    $width
     *
     * @return string[]
     */
    private static function wordwrap($string, $width)
    {
        $result = [];
        $currentLine = 0;
        $lineLength = 0;
        foreach (explode(' ', $string) as $word) {
            $wordLength = \strlen(Preg::replace('~</?(\w+)>~', '', $word));
            if (0 !== $lineLength) {
                ++$wordLength; // space before word
            }

            if ($lineLength + $wordLength > $width) {
                ++$currentLine;
                $lineLength = 0;
            }

            $result[$currentLine][] = $word;
            $lineLength += $wordLength;
        }

        return array_map(static function ($line) {
            return implode(' ', $line);
        }, $result);
    }

    /**
     * @param mixed $value
     *
     * @return string
     */
    private static function scalarToString($value)
    {
        $str = var_export($value, true);

        return Preg::replace('/\bNULL\b/', 'null', $str);
    }

    /**
     * @return string
     */
    private static function arrayToString(array $value)
    {
        if (0 === \count($value)) {
            return '[]';
        }

        $isHash = static::isHash($value);
        $str = '[';

        foreach ($value as $k => $v) {
            if ($isHash) {
                $str .= static::scalarToString($k).' => ';
            }

            $str .= \is_array($v)
                ? static::arrayToString($v).', '
                : static::scalarToString($v).', '
            ;
        }

        return substr($str, 0, -2).']';
    }

    /**
     * @return bool
     */
    private static function isHash(array $array)
    {
        $i = 0;

        foreach ($array as $k => $v) {
            if ($k !== $i) {
                return true;
            }

            ++$i;
        }

        return false;
    }
}<|MERGE_RESOLUTION|>--- conflicted
+++ resolved
@@ -187,13 +187,9 @@
         ->in(__DIR__)
     ;
 
-<<<<<<< HEAD
-    return (new PhpCsFixer\Config())
-=======
     $config = new Config();
 
     return $config
->>>>>>> 3f4441f3
         ->setRules([
             '@PSR2' => true,
             'strict_param' => true,
@@ -220,13 +216,9 @@
         ->in(__DIR__)
     ;
 
-<<<<<<< HEAD
-    return (new PhpCsFixer\Config())
-=======
     $config = new Config();
 
     return $config
->>>>>>> 3f4441f3
         ->setRules([
             '@Symfony' => true,
             'full_opening_tag' => false,
@@ -241,13 +233,9 @@
 
     <?php
 
-<<<<<<< HEAD
-    return (new PhpCsFixer\Config())
-=======
     $config = new Config();
 
     return $config
->>>>>>> 3f4441f3
         ->setIndent("\t")
         ->setLineEnding("\r\n")
     ;
@@ -270,15 +258,9 @@
 
     <?php
 
-<<<<<<< HEAD
-    return (new PhpCsFixer\Config())
-        ->setUsingCache(false)
-    ;
-=======
     $config = new Config();
 
     return $config->setUsingCache(false);
->>>>>>> 3f4441f3
 
     ?>
 
@@ -286,15 +268,9 @@
 
     <?php
 
-<<<<<<< HEAD
-    return (new PhpCsFixer\Config())
-        ->setCacheFile(__DIR__.'/.php_cs.cache')
-    ;
-=======
     $config = new Config();
 
     return $config->setCacheFile(__DIR__.'/.php_cs.cache');
->>>>>>> 3f4441f3
 
     ?>
 
