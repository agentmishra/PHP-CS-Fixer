<?php

/*
 * This file is part of PHP CS Fixer.
 *
 * (c) Fabien Potencier <fabien@symfony.com>
 *     Dariusz Rumiński <dariusz.ruminski@gmail.com>
 *
 * This source file is subject to the MIT license that is bundled
 * with this source code in the file LICENSE.
 */

namespace PhpCsFixer\Console\Command;

use PhpCsFixer\Console\Application;
use PhpCsFixer\Fixer\ConfigurableFixerInterface;
use PhpCsFixer\Fixer\ConfigurationDefinitionFixerInterface;
use PhpCsFixer\Fixer\DefinedFixerInterface;
use PhpCsFixer\Fixer\DeprecatedFixerInterface;
use PhpCsFixer\Fixer\FixerInterface;
use PhpCsFixer\FixerConfiguration\AliasedFixerOption;
use PhpCsFixer\FixerConfiguration\AllowedValueSubset;
use PhpCsFixer\FixerConfiguration\DeprecatedFixerOption;
use PhpCsFixer\FixerConfiguration\FixerOptionInterface;
use PhpCsFixer\FixerFactory;
use PhpCsFixer\Preg;
use PhpCsFixer\RuleSet;
use PhpCsFixer\Utils;
use Symfony\Component\Console\Command\HelpCommand as BaseHelpCommand;
use Symfony\Component\Console\Formatter\OutputFormatter;
use Symfony\Component\Console\Formatter\OutputFormatterStyle;
use Symfony\Component\Console\Input\InputInterface;
use Symfony\Component\Console\Output\OutputInterface;

/**
 * @author Fabien Potencier <fabien@symfony.com>
 * @author Dariusz Rumiński <dariusz.ruminski@gmail.com>
 * @author SpacePossum
 *
 * @internal
 */
final class HelpCommand extends BaseHelpCommand
{
    const COMMAND_NAME = 'help';

    /**
     * Returns help-copy suitable for console output.
     *
     * @return string
     */
    public static function getHelpCopy()
    {
        $template =
            <<<'EOF'
The <info>%command.name%</info> command tries to fix as much coding standards
problems as possible on a given file or files in a given directory and its subdirectories:

    <info>$ php %command.full_name% /path/to/dir</info>
    <info>$ php %command.full_name% /path/to/file</info>

By default <comment>--path-mode</comment> is set to ``override``, which means, that if you specify the path to a file or a directory via
command arguments, then the paths provided to a ``Finder`` in config file will be ignored. You can use <comment>--path-mode=intersection</comment>
to merge paths from the config file and from the argument:

    <info>$ php %command.full_name% --path-mode=intersection /path/to/dir</info>

The <comment>--format</comment> option for the output format. Supported formats are ``txt`` (default one), ``json``, ``xml``, ``checkstyle`` and ``junit``.

NOTE: the output for the following formats are generated in accordance with XML schemas

* ``junit`` follows the `JUnit xml schema from Jenkins </doc/junit-10.xsd>`_
* ``checkstyle`` follows the common `"checkstyle" xml schema </doc/checkstyle.xsd>`_


The <comment>--verbose</comment> option will show the applied rules. When using the ``txt`` format it will also displays progress notifications.

The <comment>--rules</comment> option limits the rules to apply on the
project:

    <info>$ php %command.full_name% /path/to/project --rules=@PSR2</info>

By default the PSR1 and PSR2 rules are used.

The <comment>--rules</comment> option lets you choose the exact rules to
apply (the rule names must be separated by a comma):

    <info>$ php %command.full_name% /path/to/dir --rules=line_ending,full_opening_tag,indentation_type</info>

You can also blacklist the rules you don't want by placing a dash in front of the rule name, if this is more convenient,
using <comment>-name_of_fixer</comment>:

    <info>$ php %command.full_name% /path/to/dir --rules=-full_opening_tag,-indentation_type</info>

When using combinations of exact and blacklist rules, applying exact rules along with above blacklisted results:

    <info>$ php %command.full_name% /path/to/project --rules=@Symfony,-@PSR1,-blank_line_before_statement,strict_comparison</info>

Complete configuration for rules can be supplied using a ``json`` formatted string.

    <info>$ php %command.full_name% /path/to/project --rules='{"concat_space": {"spacing": "none"}}'</info>

The <comment>--dry-run</comment> flag will run the fixer without making changes to your files.

The <comment>--diff</comment> flag can be used to let the fixer output all the changes it makes.

The <comment>--diff-format</comment> option allows to specify in which format the fixer should output the changes it makes:

* <comment>udiff</comment>: unified diff format;
* <comment>sbd</comment>: Sebastianbergmann/diff format (default when using `--diff` without specifying `diff-format`).

The <comment>--allow-risky</comment> option (pass ``yes`` or ``no``) allows you to set whether risky rules may run. Default value is taken from config file.
Risky rule is a rule, which could change code behaviour. By default no risky rules are run.

The <comment>--stop-on-violation</comment> flag stops the execution upon first file that needs to be fixed.

The <comment>--show-progress</comment> option allows you to choose the way process progress is rendered:

* <comment>none</comment>: disables progress output;
* <comment>run-in</comment>: [deprecated] simple single-line progress output;
* <comment>estimating</comment>: [deprecated] multiline progress output with number of files and percentage on each line. Note that with this option, the files list is evaluated before processing to get the total number of files and then kept in memory to avoid using the file iterator twice. This has an impact on memory usage so using this option is not recommended on very large projects;
* <comment>estimating-max</comment>: [deprecated] same as <comment>dots</comment>;
* <comment>dots</comment>: same as <comment>estimating</comment> but using all terminal columns instead of default 80.

If the option is not provided, it defaults to <comment>run-in</comment> unless a config file that disables output is used, in which case it defaults to <comment>none</comment>. This option has no effect if the verbosity of the command is less than <comment>verbose</comment>.

    <info>$ php %command.full_name% --verbose --show-progress=estimating</info>

The command can also read from standard input, in which case it won't
automatically fix anything:

    <info>$ cat foo.php | php %command.full_name% --diff -</info>

Finally, if you don't need BC kept on CLI level, you might use `PHP_CS_FIXER_FUTURE_MODE` to start using options that
would be default in next MAJOR release (unified differ, estimating, full-width progress indicator):

    <info>$ PHP_CS_FIXER_FUTURE_MODE=1 php %command.full_name% -v --diff</info>

Choose from the list of available rules:

%%%FIXERS_DETAILS%%%

The <comment>--dry-run</comment> option displays the files that need to be
fixed but without actually modifying them:

    <info>$ php %command.full_name% /path/to/code --dry-run</info>

Config file
-----------

Instead of using command line options to customize the rule, you can save the
project configuration in a <comment>.php_cs.dist</comment> file in the root directory of your project.
The file must return an instance of `PhpCsFixer\ConfigInterface` (<url>%%%CONFIG_INTERFACE_URL%%%</url>)
which lets you configure the rules, the files and directories that
need to be analyzed. You may also create <comment>.php_cs</comment> file, which is
the local configuration that will be used instead of the project configuration. It
is a good practice to add that file into your <comment>.gitignore</comment> file.
With the <comment>--config</comment> option you can specify the path to the
<comment>.php_cs</comment> file.

The example below will add two rules to the default list of PSR2 set rules:

    <?php

    $finder = PhpCsFixer\Finder::create()
        ->exclude('somedir')
        ->notPath('src/Symfony/Component/Translation/Tests/fixtures/resources.php')
        ->in(__DIR__)
    ;

    return PhpCsFixer\Config::create()
        ->setRules([
            '@PSR2' => true,
            'strict_param' => true,
            'array_syntax' => ['syntax' => 'short'],
        ])
        ->setFinder($finder)
    ;

    ?>

**NOTE**: ``exclude`` will work only for directories, so if you need to exclude file, try ``notPath``.

See `Symfony\Finder` (<url>https://symfony.com/doc/current/components/finder.html</url>)
online documentation for other `Finder` methods.

You may also use a blacklist for the rules instead of the above shown whitelist approach.
The following example shows how to use all ``Symfony`` rules but the ``full_opening_tag`` rule.

    <?php

    $finder = PhpCsFixer\Finder::create()
        ->exclude('somedir')
        ->in(__DIR__)
    ;

    return PhpCsFixer\Config::create()
        ->setRules([
            '@Symfony' => true,
            'full_opening_tag' => false,
        ])
        ->setFinder($finder)
    ;

    ?>

You may want to use non-linux whitespaces in your project. Then you need to
configure them in your config file.

    <?php

    return PhpCsFixer\Config::create()
        ->setIndent("\t")
        ->setLineEnding("\r\n")
    ;

    ?>

By using ``--using-cache`` option with ``yes`` or ``no`` you can set if the caching
mechanism should be used.

Caching
-------

The caching mechanism is enabled by default. This will speed up further runs by
fixing only files that were modified since the last run. The tool will fix all
files if the tool version has changed or the list of rules has changed.
Cache is supported only for tool downloaded as phar file or installed via
composer.

Cache can be disabled via ``--using-cache`` option or config file:

    <?php

    return PhpCsFixer\Config::create()
        ->setUsingCache(false)
    ;

    ?>

Cache file can be specified via ``--cache-file`` option or config file:

    <?php

    return PhpCsFixer\Config::create()
        ->setCacheFile(__DIR__.'/.php_cs.cache')
    ;

    ?>

Using PHP CS Fixer on CI
------------------------

Require ``friendsofphp/php-cs-fixer`` as a ``dev`` dependency:

    $ ./composer.phar require --dev friendsofphp/php-cs-fixer

Then, add the following command to your CI:

%%%CI_INTEGRATION%%%

Where ``$COMMIT_RANGE`` is your range of commits, eg ``$TRAVIS_COMMIT_RANGE`` or ``HEAD~..HEAD``.

Exit codes
----------

Exit code is built using following bit flags:

*  0 OK.
*  1 General error (or PHP minimal requirement not matched).
*  4 Some files have invalid syntax (only in dry-run mode).
*  8 Some files need fixing (only in dry-run mode).
* 16 Configuration error of the application.
* 32 Configuration error of a Fixer.
* 64 Exception raised within the application.

(applies to exit codes of the `fix` command only)
EOF
        ;

        return strtr($template, [
            '%%%CONFIG_INTERFACE_URL%%%' => sprintf(
                'https://github.com/FriendsOfPHP/PHP-CS-Fixer/blob/v%s/src/ConfigInterface.php',
                self::getLatestReleaseVersionFromChangeLog()
            ),
            '%%%CI_INTEGRATION%%%' => implode("\n", array_map(
                static function ($line) { return '    $ '.$line; },
                array_slice(file(__DIR__.'/../../../dev-tools/ci-integration.sh', FILE_IGNORE_NEW_LINES), 3)
            )),
            '%%%FIXERS_DETAILS%%%' => self::getFixersHelp(),
        ]);
    }

    /**
     * @param mixed $value
     *
     * @return string
     */
    public static function toString($value)
    {
        if (is_array($value)) {
            // Output modifications:
            // - remove new-lines
            // - combine multiple whitespaces
            // - switch array-syntax to short array-syntax
            // - remove whitespace at array opening
            // - remove trailing array comma and whitespace at array closing
            // - remove numeric array indexes
            static $replaces = [
                ['#\r|\n#', '#\s{1,}#', '#array\s*\((.*)\)#s', '#\[\s+#', '#,\s*\]#', '#\d+\s*=>\s*#'],
                ['', ' ', '[$1]', '[', ']', ''],
            ];

            $str = var_export($value, true);
            do {
                $strNew = Preg::replace(
                    $replaces[0],
                    $replaces[1],
                    $str
                );

                if ($strNew === $str) {
                    break;
                }

                $str = $strNew;
            } while (true);
        } else {
            $str = var_export($value, true);
        }

        return Preg::replace('/\bNULL\b/', 'null', $str);
    }

    /**
     * Returns the allowed values of the given option that can be converted to a string.
     *
     * @param FixerOptionInterface $option
     *
     * @return null|array
     */
    public static function getDisplayableAllowedValues(FixerOptionInterface $option)
    {
        $allowed = $option->getAllowedValues();

        if (null !== $allowed) {
            $allowed = array_filter($allowed, static function ($value) {
                return !($value instanceof \Closure);
            });

            usort($allowed, static function ($valueA, $valueB) {
                if ($valueA instanceof AllowedValueSubset) {
                    return -1;
                }

                if ($valueB instanceof AllowedValueSubset) {
                    return 1;
                }

                return strcasecmp(
                    self::toString($valueA),
                    self::toString($valueB)
                );
            });

            if (0 === count($allowed)) {
                $allowed = null;
            }
        }

        return $allowed;
    }

    /**
     * @throws \RuntimeException when failing to parse the change log file
     *
     * @return string
     */
    public static function getLatestReleaseVersionFromChangeLog()
    {
        static $version = null;

        if (null !== $version) {
            return $version;
        }

        $changelogFile = self::getChangeLogFile();
        if (null === $changelogFile) {
            $version = Application::VERSION;

            return $version;
        }

        $changelog = @file_get_contents($changelogFile);
        if (false === $changelog) {
            $error = error_get_last();

            throw new \RuntimeException(sprintf(
                'Failed to read content of the changelog file "%s".%s',
                $changelogFile,
                $error ? ' '.$error['message'] : ''
            ));
        }

        for ($i = (int) Application::VERSION; $i > 0; --$i) {
            if (1 === Preg::match('/Changelog for v('.$i.'.\d+.\d+)/', $changelog, $matches)) {
                $version = $matches[1];

                break;
            }
        }

        if (null === $version) {
            throw new \RuntimeException(sprintf('Failed to parse changelog data of "%s".', $changelogFile));
        }

        return $version;
    }

    /**
     * {@inheritdoc}
     */
    protected function initialize(InputInterface $input, OutputInterface $output)
    {
        $output->getFormatter()->setStyle('url', new OutputFormatterStyle('blue'));
    }

    /**
     * @return null|string
     */
    private static function getChangeLogFile()
    {
        $changelogFile = __DIR__.'/../../../CHANGELOG.md';

        return is_file($changelogFile) ? $changelogFile : null;
    }

    /**
     * @return string
     */
    private static function getFixersHelp()
    {
        $help = '';
        $fixerFactory = new FixerFactory();
        $fixers = $fixerFactory->registerBuiltInFixers()->getFixers();

        // sort fixers by name
        usort(
            $fixers,
            static function (FixerInterface $a, FixerInterface $b) {
                return strcmp($a->getName(), $b->getName());
            }
        );

        $ruleSets = [];
        foreach (RuleSet::create()->getSetDefinitionNames() as $setName) {
            $ruleSets[$setName] = new RuleSet([$setName => true]);
        }

        $getSetsWithRule = static function ($rule) use ($ruleSets) {
            $sets = [];

            foreach ($ruleSets as $setName => $ruleSet) {
                if ($ruleSet->hasRule($rule)) {
                    $sets[] = $setName;
                }
            }

            return $sets;
        };

        $count = count($fixers) - 1;
        foreach ($fixers as $i => $fixer) {
            $sets = $getSetsWithRule($fixer->getName());

            if ($fixer instanceof DefinedFixerInterface) {
                $description = $fixer->getDefinition()->getSummary();
            } else {
                $description = '[n/a]';
            }

            if ($fixer instanceof DeprecatedFixerInterface) {
                $successors = $fixer->getSuccessorsNames();
                $message = [] === $successors
                    ? 'will be removed on next major version'
                    : sprintf('use %s instead', Utils::naturalLanguageJoinWithBackticks($successors));
                $description .= sprintf(' DEPRECATED: %s.', $message);
            }

            $description = implode("\n   | ", self::wordwrap(
                Preg::replace('/(`.+?`)/', '<info>$1</info>', $description),
                72
            ));

            if (!empty($sets)) {
                $help .= sprintf(" * <comment>%s</comment> [%s]\n   | %s\n", $fixer->getName(), implode(', ', $sets), $description);
            } else {
                $help .= sprintf(" * <comment>%s</comment>\n   | %s\n", $fixer->getName(), $description);
            }

            if ($fixer->isRisky()) {
                $help .= sprintf(
                    "   | *Risky rule: %s.*\n",
                    Preg::replace(
                        '/(`.+?`)/',
                        '<info>$1</info>',
                        lcfirst(Preg::replace('/\.$/', '', $fixer->getDefinition()->getRiskyDescription()))
                    )
                );
            }

            if ($fixer instanceof ConfigurationDefinitionFixerInterface) {
                $configurationDefinition = $fixer->getConfigurationDefinition();
                $configurationDefinitionOptions = $configurationDefinition->getOptions();
                if (count($configurationDefinitionOptions)) {
                    $help .= "   |\n   | Configuration options:\n";

                    usort(
                        $configurationDefinitionOptions,
                        static function (FixerOptionInterface $optionA, FixerOptionInterface $optionB) {
                            return strcmp($optionA->getName(), $optionB->getName());
                        }
                    );

                    foreach ($configurationDefinitionOptions as $option) {
                        $line = '<info>'.OutputFormatter::escape($option->getName()).'</info>';

                        $allowed = self::getDisplayableAllowedValues($option);
                        if (null !== $allowed) {
                            foreach ($allowed as &$value) {
                                if ($value instanceof AllowedValueSubset) {
                                    $value = 'a subset of <comment>'.self::toString($value->getAllowedValues()).'</comment>';
                                } else {
                                    $value = '<comment>'.self::toString($value).'</comment>';
                                }
                            }
                        } else {
                            $allowed = array_map(
                                function ($type) {
                                    return '<comment>'.$type.'</comment>';
                                },
                                $option->getAllowedTypes()
                            );
                        }

                        if (null !== $allowed) {
                            $line .= ' ('.implode(', ', $allowed).')';
                        }

                        $line .= ': '.Preg::replace(
                            '/(`.+?`)/',
                            '<info>$1</info>',
                            lcfirst(Preg::replace('/\.$/', '', OutputFormatter::escape($option->getDescription())))
                        ).'; ';
                        if ($option->hasDefault()) {
                            $line .= 'defaults to <comment>'.self::toString($option->getDefault()).'</comment>';
                        } else {
                            $line .= 'required';
                        }

<<<<<<< HEAD
                        if ($option instanceof DeprecatedFixerOption) {
                            $line .= '. DEPRECATED: '.Preg::replace(
                                '/(`.+?`)/',
                                '<info>$1</info>',
                                lcfirst(Preg::replace('/\.$/', '', OutputFormatter::escape($option->getDeprecationMessage())))
                            );
=======
                        if ($option instanceof AliasedFixerOption) {
                            $line .= '; DEPRECATED alias: <comment>'.$option->getAlias().'</comment>';
>>>>>>> 3360e862
                        }

                        foreach (self::wordwrap($line, 72) as $index => $line) {
                            $help .= (0 === $index ? '   | - ' : '   |   ').$line."\n";
                        }
                    }
                }
            } elseif ($fixer instanceof ConfigurableFixerInterface) {
                $help .= "   | *Configurable rule.*\n";
            }

            if ($count !== $i) {
                $help .= "\n";
            }
        }

        // prevent "\</foo>" from being rendered as an escaped literal style tag
        return Preg::replace('#\\\\(</.*?>)#', '<<$1', $help);
    }

    /**
     * Wraps a string to the given number of characters, ignoring style tags.
     *
     * @param string $string
     * @param int    $width
     *
     * @return string[]
     */
    private static function wordwrap($string, $width)
    {
        $result = [];
        $currentLine = 0;
        $lineLength = 0;
        foreach (explode(' ', $string) as $word) {
            $wordLength = strlen(Preg::replace('~</?(\w+)>~', '', $word));
            if (0 !== $lineLength) {
                ++$wordLength; // space before word
            }

            if ($lineLength + $wordLength > $width) {
                ++$currentLine;
                $lineLength = 0;
            }

            $result[$currentLine][] = $word;
            $lineLength += $wordLength;
        }

        return array_map(static function ($line) {
            return implode(' ', $line);
        }, $result);
    }
}<|MERGE_RESOLUTION|>--- conflicted
+++ resolved
@@ -557,17 +557,16 @@
                             $line .= 'required';
                         }
 
-<<<<<<< HEAD
                         if ($option instanceof DeprecatedFixerOption) {
                             $line .= '. DEPRECATED: '.Preg::replace(
                                 '/(`.+?`)/',
                                 '<info>$1</info>',
                                 lcfirst(Preg::replace('/\.$/', '', OutputFormatter::escape($option->getDeprecationMessage())))
                             );
-=======
+                        }
+
                         if ($option instanceof AliasedFixerOption) {
                             $line .= '; DEPRECATED alias: <comment>'.$option->getAlias().'</comment>';
->>>>>>> 3360e862
                         }
 
                         foreach (self::wordwrap($line, 72) as $index => $line) {
