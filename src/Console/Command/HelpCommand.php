--- conflicted
+++ resolved
@@ -250,33 +250,7 @@
 EOF
         ;
 
-<<<<<<< HEAD
-        $template = str_replace(
-            '%%%CONFIG_INTERFACE_URL%%%',
-            sprintf('https://github.com/FriendsOfPHP/PHP-CS-Fixer/blob/v%s/src/ConfigInterface.php', self::getLatestReleaseVersionFromChangeLog()),
-            $template
-        );
-
-        $ciIntegrationScript = file(__DIR__.'/../../../dev-tools/ci-integration.sh', FILE_IGNORE_NEW_LINES);
-        $ciIntegration = [
-            $ciIntegrationScript[3],
-            $ciIntegrationScript[4],
-            $ciIntegrationScript[5],
-        ];
-
-        $template = str_replace(
-            '%%%CI_INTEGRATION%%%',
-            implode("\n", array_map(function ($line) { return '    $ '.$line; }, $ciIntegration)),
-            $template
-        );
-
-        return str_replace(
-           '%%%FIXERS_DETAILS%%%',
-            self::getFixersHelp(),
-            $template
-        );
-=======
-        return strtr($template, array(
+        return strtr($template, [
             '%%%CONFIG_INTERFACE_URL%%%' => sprintf(
                 'https://github.com/FriendsOfPHP/PHP-CS-Fixer/blob/v%s/src/ConfigInterface.php',
                 self::getLatestReleaseVersionFromChangeLog()
@@ -286,8 +260,7 @@
                 array_slice(file(__DIR__.'/../../../dev-tools/ci-integration.sh', FILE_IGNORE_NEW_LINES), 3)
             )),
             '%%%FIXERS_DETAILS%%%' => self::getFixersHelp(),
-        ));
->>>>>>> 2f31d25f
+        ]);
     }
 
     /**
