--- conflicted
+++ resolved
@@ -31,12 +31,8 @@
  */
 final class Application extends BaseApplication
 {
-<<<<<<< HEAD
-    const VERSION = '2.7.3';
+    const VERSION = '2.7.4-DEV';
     const VERSION_CODENAME = 'Sandy Pool';
-=======
-    const VERSION = '2.2.10-DEV';
->>>>>>> b323dd51
 
     public function __construct()
     {
