<?php

/*
 * This file is part of PHP CS Fixer.
 *
 * (c) Fabien Potencier <fabien@symfony.com>
 *     Dariusz Rumiński <dariusz.ruminski@gmail.com>
 *
 * This source file is subject to the MIT license that is bundled
 * with this source code in the file LICENSE.
 */

namespace PhpCsFixer\Console;

use PhpCsFixer\Console\Command\DescribeCommand;
use PhpCsFixer\Console\Command\FixCommand;
use PhpCsFixer\Console\Command\HelpCommand;
use PhpCsFixer\Console\Command\ReadmeCommand;
use PhpCsFixer\Console\Command\SelfUpdateCommand;
use Symfony\Component\Console\Application as BaseApplication;
use Symfony\Component\Console\Command\ListCommand;
use Symfony\Component\Console\Input\InputInterface;
use Symfony\Component\Console\Output\ConsoleOutputInterface;
use Symfony\Component\Console\Output\OutputInterface;

/**
 * @author Fabien Potencier <fabien@symfony.com>
 * @author Dariusz Rumiński <dariusz.ruminski@gmail.com>
 *
 * @internal
 */
final class Application extends BaseApplication
{
<<<<<<< HEAD
    const VERSION = '2.5.0';
    const VERSION_CODENAME = 'Ancient Lizard';
=======
    const VERSION = '2.4.2-DEV';
    const VERSION_CODENAME = 'Silver Gingerbread';
>>>>>>> cd64937e

    public function __construct()
    {
        error_reporting(-1);

        parent::__construct('PHP CS Fixer', self::VERSION);

        $this->add(new DescribeCommand());
        $this->add(new FixCommand());
        $this->add(new ReadmeCommand());
        $this->add(new SelfUpdateCommand());
    }

    /**
     * {@inheritdoc}
     */
    public function doRun(InputInterface $input, OutputInterface $output)
    {
        $stdErr = $output instanceof ConsoleOutputInterface
            ? $output->getErrorOutput()
            : ($input->hasParameterOption('--format', true) && 'txt' !== $input->getParameterOption('--format', null, true) ? null : $output)
        ;
        if (null !== $stdErr) {
            $warningsDetector = new WarningsDetector();
            $warningsDetector->detectOldVendor();
            $warningsDetector->detectOldMajor();
            if (FixCommand::COMMAND_NAME === $this->getCommandName($input)) {
                $warningsDetector->detectXdebug();
            }
            foreach ($warningsDetector->getWarnings() as $warning) {
                $stdErr->writeln(sprintf($stdErr->isDecorated() ? '<bg=yellow;fg=black;>%s</>' : '%s', $warning));
            }
        }

        return parent::doRun($input, $output);
    }

    /**
     * {@inheritdoc}
     */
    public function getLongVersion()
    {
        $version = parent::getLongVersion();
        if (self::VERSION_CODENAME) {
            $version .= ' <info>'.self::VERSION_CODENAME.'</info>';
        }
        $version .= ' by <comment>Fabien Potencier</comment> and <comment>Dariusz Ruminski</comment>';

        $commit = '@git-commit@';

        if ('@'.'git-commit@' !== $commit) {
            $version .= ' ('.substr($commit, 0, 7).')';
        }

        return $version;
    }

    /**
     * {@inheritdoc}
     */
    protected function getDefaultCommands()
    {
        return [new HelpCommand(), new ListCommand()];
    }
}<|MERGE_RESOLUTION|>--- conflicted
+++ resolved
@@ -31,13 +31,8 @@
  */
 final class Application extends BaseApplication
 {
-<<<<<<< HEAD
-    const VERSION = '2.5.0';
+    const VERSION = '2.5.1-DEV';
     const VERSION_CODENAME = 'Ancient Lizard';
-=======
-    const VERSION = '2.4.2-DEV';
-    const VERSION_CODENAME = 'Silver Gingerbread';
->>>>>>> cd64937e
 
     public function __construct()
     {
