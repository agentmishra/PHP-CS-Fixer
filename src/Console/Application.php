--- conflicted
+++ resolved
@@ -26,11 +26,7 @@
  */
 final class Application extends BaseApplication
 {
-<<<<<<< HEAD
-    const VERSION = '2.3.1';
-=======
-    const VERSION = '2.2.4-DEV';
->>>>>>> e8a695c6
+    const VERSION = '2.3.2-DEV';
 
     /**
      * Constructor.
