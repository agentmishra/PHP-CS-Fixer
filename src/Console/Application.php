<?php

/*
 * This file is part of PHP CS Fixer.
 *
 * (c) Fabien Potencier <fabien@symfony.com>
 *     Dariusz Rumiński <dariusz.ruminski@gmail.com>
 *
 * This source file is subject to the MIT license that is bundled
 * with this source code in the file LICENSE.
 */

namespace PhpCsFixer\Console;

use PhpCsFixer\Console\Command\DescribeCommand;
use PhpCsFixer\Console\Command\FixCommand;
use PhpCsFixer\Console\Command\HelpCommand;
use PhpCsFixer\Console\Command\ReadmeCommand;
use PhpCsFixer\Console\Command\SelfUpdateCommand;
use Symfony\Component\Console\Application as BaseApplication;
use Symfony\Component\Console\Command\ListCommand;
use Symfony\Component\Console\Input\InputInterface;
use Symfony\Component\Console\Output\ConsoleOutputInterface;
use Symfony\Component\Console\Output\OutputInterface;

/**
 * @author Fabien Potencier <fabien@symfony.com>
 * @author Dariusz Rumiński <dariusz.ruminski@gmail.com>
 *
 * @internal
 */
final class Application extends BaseApplication
{
<<<<<<< HEAD
    const VERSION = '2.7.4';
    const VERSION_CODENAME = 'Sandy Pool';
=======
    const VERSION = '2.2.11-DEV';
>>>>>>> 9c5c7d57

    public function __construct()
    {
        error_reporting(-1);

        parent::__construct('PHP CS Fixer', self::VERSION);

        $this->add(new DescribeCommand());
        $this->add(new FixCommand());
        $this->add(new ReadmeCommand());
        $this->add(new SelfUpdateCommand());
    }

    /**
     * {@inheritdoc}
     */
    public function doRun(InputInterface $input, OutputInterface $output)
    {
        $stdErr = $output instanceof ConsoleOutputInterface
            ? $output->getErrorOutput()
            : ($input->hasParameterOption('--format', true) && 'txt' !== $input->getParameterOption('--format', null, true) ? null : $output)
        ;
        if (null !== $stdErr) {
            $warningsDetector = new WarningsDetector();
            $warningsDetector->detectOldVendor();
            $warningsDetector->detectOldMajor();
            if (FixCommand::COMMAND_NAME === $this->getCommandName($input)) {
                $warningsDetector->detectXdebug();
            }
            foreach ($warningsDetector->getWarnings() as $warning) {
                $stdErr->writeln(sprintf($stdErr->isDecorated() ? '<bg=yellow;fg=black;>%s</>' : '%s', $warning));
            }
        }

        return parent::doRun($input, $output);
    }

    /**
     * {@inheritdoc}
     */
    public function getLongVersion()
    {
        $version = parent::getLongVersion();
        if (self::VERSION_CODENAME) {
            $version .= ' <info>'.self::VERSION_CODENAME.'</info>';
        }
        $version .= ' by <comment>Fabien Potencier</comment> and <comment>Dariusz Ruminski</comment>';

        $commit = '@git-commit@';

        if ('@'.'git-commit@' !== $commit) {
            $version .= ' ('.substr($commit, 0, 7).')';
        }

        return $version;
    }

    /**
     * {@inheritdoc}
     */
    protected function getDefaultCommands()
    {
        return [new HelpCommand(), new ListCommand()];
    }
}<|MERGE_RESOLUTION|>--- conflicted
+++ resolved
@@ -31,12 +31,8 @@
  */
 final class Application extends BaseApplication
 {
-<<<<<<< HEAD
-    const VERSION = '2.7.4';
+    const VERSION = '2.7.5-DEV';
     const VERSION_CODENAME = 'Sandy Pool';
-=======
-    const VERSION = '2.2.11-DEV';
->>>>>>> 9c5c7d57
 
     public function __construct()
     {
