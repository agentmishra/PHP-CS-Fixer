<?php

/*
 * This file is part of PHP CS Fixer.
 *
 * (c) Fabien Potencier <fabien@symfony.com>
 *     Dariusz Rumiński <dariusz.ruminski@gmail.com>
 *
 * This source file is subject to the MIT license that is bundled
 * with this source code in the file LICENSE.
 */

namespace PhpCsFixer\Console;

use PhpCsFixer\ToolInfo;

/**
 * @author Dariusz Rumiński <dariusz.ruminski@gmail.com>
 *
 * @internal
 */
final class WarningsDetector
{
    /**
     * @var string[]
     */
    private $warnings = [];

    public function detectOldMajor()
    {
        // @TODO to be activated at v3
        // $this->warnings[] = 'You are running PHP CS Fixer v2, which is not maintained anymore. Please update to v3.';
    }

    public function detectOldVendor()
    {
        if (ToolInfo::isInstalledByComposer()) {
            $details = ToolInfo::getComposerInstallationDetails();
            if (ToolInfo::COMPOSER_LEGACY_PACKAGE_NAME === $details['name']) {
                $this->warnings[] = sprintf(
                    'You are running PHP CS Fixer installed with old vendor `%s`. Please update to `%s`.',
                    ToolInfo::COMPOSER_LEGACY_PACKAGE_NAME,
                    ToolInfo::COMPOSER_PACKAGE_NAME
                );
            }
        }
    }

    public function detectXdebug()
    {
        if (extension_loaded('xdebug')) {
            $this->warnings[] = 'You are running PHP CS Fixer with xdebug enabled. This has a major impact on runtime performance.';
        }
    }

    /**
     * @return string[]
     */
    public function getWarnings()
    {
        if (!count($this->warnings)) {
            return [];
        }

        return array_unique(array_merge(
            $this->warnings,
<<<<<<< HEAD
            ['If you need help while solving warnings, ask at https://gitter.im/FriendsOfPHP/PHP-CS-Fixer, we will help you!']
=======
            array('If you need help while solving warnings, ask at https://gitter.im/PHP-CS-Fixer, we will help you!')
>>>>>>> 4b333b8a
        ));
    }
}<|MERGE_RESOLUTION|>--- conflicted
+++ resolved
@@ -64,11 +64,7 @@
 
         return array_unique(array_merge(
             $this->warnings,
-<<<<<<< HEAD
-            ['If you need help while solving warnings, ask at https://gitter.im/FriendsOfPHP/PHP-CS-Fixer, we will help you!']
-=======
-            array('If you need help while solving warnings, ask at https://gitter.im/PHP-CS-Fixer, we will help you!')
->>>>>>> 4b333b8a
+            ['If you need help while solving warnings, ask at https://gitter.im/PHP-CS-Fixer, we will help you!']
         ));
     }
 }