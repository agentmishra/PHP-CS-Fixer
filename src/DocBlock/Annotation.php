--- conflicted
+++ resolved
@@ -304,11 +304,7 @@
             }
 
             $matchingResult = Preg::match(
-<<<<<<< HEAD
-                '{^(?:\s*\*|/\*\*)\s*@'.$name.'\s+'.self::REGEX_TYPES.'(?:[*\h\v].*)?$}sx',
-=======
-                '{^(?:\s*\*|/\*\*)\s*@'.$name.'\s+'.self::REGEX_TYPES.'(?:[*\h].*)?\r?$}sx',
->>>>>>> 875950ea
+                '{^(?:\s*\*|/\*\*)\s*@'.$name.'\s+'.self::REGEX_TYPES.'(?:[*\h\v].*)?\r?$}sx',
                 $this->lines[0]->getContent(),
                 $matches
             );
