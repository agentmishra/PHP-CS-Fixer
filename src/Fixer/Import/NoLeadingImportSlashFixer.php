<?php

/*
 * This file is part of PHP CS Fixer.
 *
 * (c) Fabien Potencier <fabien@symfony.com>
 *     Dariusz Rumiński <dariusz.ruminski@gmail.com>
 *
 * This source file is subject to the MIT license that is bundled
 * with this source code in the file LICENSE.
 */

namespace PhpCsFixer\Fixer\Import;

use PhpCsFixer\AbstractFixer;
use PhpCsFixer\FixerDefinition\CodeSample;
use PhpCsFixer\FixerDefinition\FixerDefinition;
use PhpCsFixer\Tokenizer\Tokens;
use PhpCsFixer\Tokenizer\TokensAnalyzer;

/**
 * @author Carlos Cirello <carlos.cirello.nl@gmail.com>
 */
final class NoLeadingImportSlashFixer extends AbstractFixer
{
    /**
     * {@inheritdoc}
     */
    public function getDefinition()
    {
        return new FixerDefinition(
            'Remove leading slashes in use clauses.',
            [new CodeSample("<?php\nnamespace Foo;\nuse \\Bar;")]
        );
    }

    /**
     * {@inheritdoc}
     */
    public function getPriority()
    {
        // should be run after the SingleImportPerStatementFixer (for fix separated use statements as well) and NoUnusedImportsFixer (just for save performance)
        return -20;
    }

    /**
     * {@inheritdoc}
     */
    public function isCandidate(Tokens $tokens)
    {
        return $tokens->isTokenKindFound(T_USE);
    }

    /**
     * {@inheritdoc}
     */
    protected function applyFix(\SplFileInfo $file, Tokens $tokens)
    {
<<<<<<< HEAD
        if (!$tokens->isTokenKindFound(T_NAMESPACE)) {
            return;
        }

        $tokensAnalyzer = new TokensAnalyzer($tokens);
        $foundNamespace = $tokens->findGivenKind(T_NAMESPACE);
        $firstNamespaceIdx = key($foundNamespace);
=======
        $tokensAnalyzer = new TokensAnalyzer($tokens);
>>>>>>> 7ceb53ba

        $usesIdxs = $tokensAnalyzer->getImportUseIndexes();

        foreach ($usesIdxs as $idx) {
            $nextTokenIdx = $tokens->getNextNonWhitespace($idx);
            $nextToken = $tokens[$nextTokenIdx];

            if ($nextToken->isGivenKind(T_NS_SEPARATOR)) {
                $tokens->clearAt($nextTokenIdx);
            }
        }
    }
}<|MERGE_RESOLUTION|>--- conflicted
+++ resolved
@@ -56,17 +56,7 @@
      */
     protected function applyFix(\SplFileInfo $file, Tokens $tokens)
     {
-<<<<<<< HEAD
-        if (!$tokens->isTokenKindFound(T_NAMESPACE)) {
-            return;
-        }
-
         $tokensAnalyzer = new TokensAnalyzer($tokens);
-        $foundNamespace = $tokens->findGivenKind(T_NAMESPACE);
-        $firstNamespaceIdx = key($foundNamespace);
-=======
-        $tokensAnalyzer = new TokensAnalyzer($tokens);
->>>>>>> 7ceb53ba
 
         $usesIdxs = $tokensAnalyzer->getImportUseIndexes();
 
