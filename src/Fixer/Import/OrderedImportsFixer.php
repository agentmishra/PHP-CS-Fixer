<?php

/*
 * This file is part of PHP CS Fixer.
 *
 * (c) Fabien Potencier <fabien@symfony.com>
 *     Dariusz Rumiński <dariusz.ruminski@gmail.com>
 *
 * This source file is subject to the MIT license that is bundled
 * with this source code in the file LICENSE.
 */

namespace PhpCsFixer\Fixer\Import;

use PhpCsFixer\AbstractFixer;
use PhpCsFixer\Fixer\ConfigurationDefinitionFixerInterface;
use PhpCsFixer\Fixer\WhitespacesAwareFixerInterface;
use PhpCsFixer\FixerConfiguration\FixerConfigurationResolver;
use PhpCsFixer\FixerConfiguration\FixerOptionBuilder;
use PhpCsFixer\FixerDefinition\CodeSample;
use PhpCsFixer\FixerDefinition\FixerDefinition;
use PhpCsFixer\FixerDefinition\VersionSpecification;
use PhpCsFixer\FixerDefinition\VersionSpecificCodeSample;
use PhpCsFixer\Tokenizer\CT;
use PhpCsFixer\Tokenizer\Token;
use PhpCsFixer\Tokenizer\Tokens;
use PhpCsFixer\Tokenizer\TokensAnalyzer;
use Symfony\Component\OptionsResolver\Exception\InvalidOptionsException;

/**
 * @author Sebastiaan Stok <s.stok@rollerscapes.net>
 * @author Dariusz Rumiński <dariusz.ruminski@gmail.com>
 * @author SpacePossum
 * @author Darius Matulionis <darius@matulionis.lt>
 * @author Adriano Pilger <adriano.pilger@gmail.com>
 */
final class OrderedImportsFixer extends AbstractFixer implements ConfigurationDefinitionFixerInterface, WhitespacesAwareFixerInterface
{
    const IMPORT_TYPE_CLASS = 'class';

    const IMPORT_TYPE_CONST = 'const';

    const IMPORT_TYPE_FUNCTION = 'function';

    const SORT_ALPHA = 'alpha';

    const SORT_LENGTH = 'length';

    /**
     * Array of supported sort types in configuration.
     *
     * @var string[]
     */
    private $supportedSortTypes = [self::IMPORT_TYPE_CLASS, self::IMPORT_TYPE_CONST, self::IMPORT_TYPE_FUNCTION];

    /**
     * Array of supported sort algorithms in configuration.
     *
     * @var string[]
     */
    private $supportedSortAlgorithms = [self::SORT_ALPHA, self::SORT_LENGTH];

    /**
     * {@inheritdoc}
     */
    public function getDefinition()
    {
        return new FixerDefinition(
            'Ordering use statements.',
            [
                new CodeSample("<?php\nuse Z; use A;"),
                new CodeSample(
'<?php
use Bar1;
use Acme;
use Barr;
use Acme\Bar;
',
                    ['sortAlgorithm' => self::SORT_LENGTH]
                ),
                new VersionSpecificCodeSample(
                    "<?php\nuse function AAA;\nuse const AAB;\nuse AAC;",
                    new VersionSpecification(70000)
                ),
                new VersionSpecificCodeSample(
'<?php
use const AAAA;
use const BBB;

use Bar;
use AAC;
use Acme;

use function CCC\AA;
use function DDD;
',
                    new VersionSpecification(70000),
                    [
                        'sortAlgorithm' => self::SORT_LENGTH,
                        'importsOrder' => [
                            self::IMPORT_TYPE_CONST,
                            self::IMPORT_TYPE_CLASS,
                            self::IMPORT_TYPE_FUNCTION,
                        ],
                    ]
                ),
                new VersionSpecificCodeSample(
                    '<?php
use const BBB;
use const AAAA;

use Acme;
use AAC;
use Bar;

use function DDD;
use function CCC\AA;
',
                    new VersionSpecification(70000),
                    [
                        'sortAlgorithm' => self::SORT_ALPHA,
                        'importsOrder' => [
                            self::IMPORT_TYPE_CONST,
                            self::IMPORT_TYPE_CLASS,
                            self::IMPORT_TYPE_FUNCTION,
                        ],
                    ]
                ),
            ]
        );
    }

    /**
     * {@inheritdoc}
     */
    public function getPriority()
    {
        // should be run after the NoLeadingImportSlashFixer
        return -30;
    }

    /**
     * {@inheritdoc}
     */
    public function isCandidate(Tokens $tokens)
    {
        return $tokens->isTokenKindFound(T_USE);
    }

    /**
     * {@inheritdoc}
     */
    protected function applyFix(\SplFileInfo $file, Tokens $tokens)
    {
        $tokensAnalyzer = new TokensAnalyzer($tokens);
        $namespacesImports = $tokensAnalyzer->getImportUseIndexes(true);

        if (0 === count($namespacesImports)) {
            return;
        }

        $usesOrder = [];
        foreach ($namespacesImports as $uses) {
            $usesOrder[] = $this->getNewOrder(array_reverse($uses), $tokens);
        }
        $usesOrder = array_replace(...$usesOrder);

        $usesOrder = array_reverse($usesOrder, true);
        $mapStartToEnd = [];

        foreach ($usesOrder as $use) {
            $mapStartToEnd[$use['startIndex']] = $use['endIndex'];
        }

        // Now insert the new tokens, starting from the end
        foreach ($usesOrder as $index => $use) {
            $declarationTokens = Tokens::fromCode('<?php use '.$use['namespace'].';');
            $declarationTokens->clearRange(0, 2); // clear `<?php use `
            $declarationTokens->clearAt(count($declarationTokens) - 1); // clear `;`
            $declarationTokens->clearEmptyTokens();

            $tokens->overrideRange($index, $mapStartToEnd[$index], $declarationTokens);
            if ($use['group']) {
                // a group import must start with `use` and cannot be part of comma separated import list
                $prev = $tokens->getPrevMeaningfulToken($index);
                if ($tokens[$prev]->equals(',')) {
                    $tokens[$prev] = new Token(';');
                    $tokens->insertAt($prev + 1, new Token([T_USE, 'use']));

                    if (!$tokens[$prev + 2]->isWhitespace()) {
                        $tokens->insertAt($prev + 2, new Token([T_WHITESPACE, ' ']));
                    }
                }
            }
        }
    }

    /**
     * {@inheritdoc}
     */
    protected function createConfigurationDefinition()
    {
        $supportedSortTypes = $this->supportedSortTypes;

        return new FixerConfigurationResolver([
            (new FixerOptionBuilder('sortAlgorithm', 'whether the statements should be sorted alphabetically or by length'))
                ->setAllowedValues($this->supportedSortAlgorithms)
                ->setDefault(self::SORT_ALPHA)
                ->getOption(),
            (new FixerOptionBuilder('importsOrder', 'Defines the order of import types.'))
                ->setAllowedTypes(['array', 'null'])
                ->setAllowedValues([function ($value) use ($supportedSortTypes) {
                    if (null !== $value) {
                        $missing = array_diff($supportedSortTypes, $value);
                        if (count($missing)) {
                            throw new InvalidOptionsException(sprintf(
                                'Missing sort %s "%s".',
                                1 === count($missing) ? 'type' : 'types',
                                implode('", "', $missing)
                            ));
                        }

                        $unknown = array_diff($value, $supportedSortTypes);
                        if (count($unknown)) {
                            throw new InvalidOptionsException(sprintf(
                                'Unknown sort %s "%s".',
                                1 === count($unknown) ? 'type' : 'types',
                                implode('", "', $unknown)
                            ));
                        }
                    }

                    return true;
                }])
                ->setDefault(null)
                ->getOption(),
        ]);
    }

    /**
     * {@inheritdoc}
     */
    protected function getDescription()
    {
        return 'Ordering use statements.';
    }

    /**
     * This method is used for sorting the uses in a namespace.
     *
     * @param string[] $first
     * @param string[] $second
     *
     * @return int
     *
     * @internal
     */
    private function sortAlphabetically(array $first, array $second)
    {
        if ($first['importType'] !== $second['importType']) {
            return $first['importType'] > $second['importType'] ? 1 : -1;
        }

        // Replace backslashes by spaces before sorting for correct sort order
        $firstNamespace = str_replace('\\', ' ', $this->prepareNamespace($first['namespace']));
        $secondNamespace = str_replace('\\', ' ', $this->prepareNamespace($second['namespace']));

        return strcasecmp($firstNamespace, $secondNamespace);
    }

    /**
     * This method is used for sorting the uses statements in a namespace by length.
     *
     * @param string[] $first
     * @param string[] $second
     *
     * @return int
     *
     * @internal
     */
    private function sortByLength(array $first, array $second)
    {
        $firstNamespace = $this->prepareNamespace($first['namespace']);
        $secondNamespace = $this->prepareNamespace($second['namespace']);

        $firstNamespaceLength = strlen($firstNamespace);
        $secondNamespaceLength = strlen($secondNamespace);

        if ($firstNamespaceLength === $secondNamespaceLength) {
            $sortResult = strcasecmp($firstNamespace, $secondNamespace);
        } else {
            $sortResult = $firstNamespaceLength > $secondNamespaceLength ? 1 : -1;
        }

        return $sortResult;
    }

    /**
     * @param string $namespace
     *
     * @return string
     */
    private function prepareNamespace($namespace)
    {
        return trim(preg_replace('%/\*(.*)\*/%s', '', $namespace));
    }

    private function getNewOrder(array $uses, Tokens $tokens)
    {
        $indexes = [];
        $originalIndexes = [];
        $lineEnding = $this->whitespacesConfig->getLineEnding();

        for ($i = count($uses) - 1; $i >= 0; --$i) {
            $index = $uses[$i];

            $startIndex = $tokens->getTokenNotOfKindSibling($index + 1, 1, [[T_WHITESPACE]]);
            $endIndex = $tokens->getNextTokenOfKind($startIndex, [';', [T_CLOSE_TAG]]);
            $previous = $tokens->getPrevMeaningfulToken($endIndex);

            $group = $tokens[$previous]->isGivenKind(CT::T_GROUP_IMPORT_BRACE_CLOSE);
            if ($tokens[$startIndex]->isGivenKind([CT::T_CONST_IMPORT])) {
                $type = self::IMPORT_TYPE_CONST;
            } elseif ($tokens[$startIndex]->isGivenKind([CT::T_FUNCTION_IMPORT])) {
                $type = self::IMPORT_TYPE_FUNCTION;
            } else {
                $type = self::IMPORT_TYPE_CLASS;
            }

            $namespaceTokens = [];
            $index = $startIndex;

            while ($index <= $endIndex) {
                $token = $tokens[$index];

                if ($index === $endIndex || (!$group && $token->equals(','))) {
                    if ($group) {
                        // if group import, sort the items within the group definition

                        // figure out where the list of namespace parts within the group def. starts
                        $namespaceTokensCount = count($namespaceTokens) - 1;
                        $namespace = '';
                        for ($k = 0; $k < $namespaceTokensCount; ++$k) {
                            if ($namespaceTokens[$k]->isGivenKind(CT::T_GROUP_IMPORT_BRACE_OPEN)) {
                                $namespace .= '{';

                                break;
                            }

                            $namespace .= $namespaceTokens[$k]->getContent();
                        }

                        // fetch all parts, split up in an array of strings, move comments to the end
                        $parts = [];
                        $firstIndent = '';
                        $separator = ', ';
                        $lastIndent = '';

                        for ($k1 = $k + 1; $k1 < $namespaceTokensCount; ++$k1) {
                            $comment = '';
                            $namespacePart = '';
                            for ($k2 = $k1; ; ++$k2) {
                                if ($namespaceTokens[$k2]->equalsAny([',', [CT::T_GROUP_IMPORT_BRACE_CLOSE]])) {
                                    break;
                                }

                                if ($namespaceTokens[$k2]->isComment()) {
                                    $comment .= $namespaceTokens[$k2]->getContent();

                                    continue;
                                }

                                // if there is any line ending inside the group import, it should be indented properly
                                if (
                                    '' === $firstIndent &&
                                    $namespaceTokens[$k2]->isWhitespace() &&
                                    false !== strpos($namespaceTokens[$k2]->getContent(), $lineEnding)
                                ) {
                                    $lastIndent = $lineEnding;
                                    $firstIndent = $lineEnding.$this->whitespacesConfig->getIndent();
                                    $separator = ','.$firstIndent;
                                }

                                $namespacePart .= $namespaceTokens[$k2]->getContent();
                            }

                            $namespacePart = trim($namespacePart);
                            $comment = trim($comment);
                            if ('' !== $comment) {
                                $namespacePart .= ' '.$comment;
                            }

                            $parts[] = $namespacePart;

                            $k1 = $k2;
                        }

                        $sortedParts = $parts;
                        sort($parts);

                        // check if the order needs to be updated, otherwise don't touch as we might change valid CS (to other valid CS).
                        if ($sortedParts === $parts) {
                            $namespace = Tokens::fromArray($namespaceTokens)->generateCode();
                        } else {
                            $namespace .= $firstIndent.implode($separator, $parts).$lastIndent.'}';
                        }
                    } else {
                        $namespace = Tokens::fromArray($namespaceTokens)->generateCode();
                    }

                    $indexes[$startIndex] = [
                        'namespace' => $namespace,
                        'startIndex' => $startIndex,
                        'endIndex' => $index - 1,
                        'importType' => $type,
                        'group' => $group,
                    ];

                    $originalIndexes[] = $startIndex;

                    if ($index === $endIndex) {
                        break;
                    }

                    $namespaceTokens = [];
                    $nextPartIndex = $tokens->getTokenNotOfKindSibling($index, 1, [[','], [T_WHITESPACE]]);
                    $startIndex = $nextPartIndex;
                    $index = $nextPartIndex;

                    continue;
                }

                $namespaceTokens[] = $token;
                ++$index;
            }
        }

        // Is sort types provided, sorting by groups and each group by algorithm
        if ($this->configuration['importsOrder']) {
            // Grouping indexes by import type.
            $groupedByTypes = [];
            foreach ($indexes as $startIndex => $item) {
                $groupedByTypes[$item['importType']][$startIndex] = $item;
            }

            // Sorting each group by algorithm.
            foreach ($groupedByTypes as $type => $indexes) {
                $groupedByTypes[$type] = $this->sortByAlgorithm($indexes);
            }

            // Ordering groups
            $sortedGroups = [];
            foreach ($this->configuration['importsOrder'] as $type) {
                if (isset($groupedByTypes[$type]) && !empty($groupedByTypes[$type])) {
                    foreach ($groupedByTypes[$type] as $startIndex => $item) {
                        $sortedGroups[$startIndex] = $item;
                    }
                }
            }
            $indexes = $sortedGroups;
        } else {
            // Sorting only by algorithm
            $indexes = $this->sortByAlgorithm($indexes);
        }

        $index = -1;
        $usesOrder = [];

        // Loop trough the index but use original index order
        foreach ($indexes as $v) {
            $usesOrder[$originalIndexes[++$index]] = $v;
        }

        return $usesOrder;
    }

    /**
     * @param $indexes
     *
     * @return array
     */
    private function sortByAlgorithm($indexes)
    {
<<<<<<< HEAD
        if (self::SORT_ALPHA === $this->configuration['sortAlgorithm']) {
            uasort($indexes, [$this, 'sortAlphabetically']);
        } elseif (self::SORT_LENGTH === $this->configuration['sortAlgorithm']) {
            uasort($indexes, [$this, 'sortByLength']);
        } else {
            throw new \LogicException(sprintf('Sort algorithm "%s" is not supported.', $this->configuration['sortAlgorithm']));
=======
        switch ($this->configuration['sortAlgorithm']) {
            case self::SORT_ALPHA:
                uasort($indexes, array($this, 'sortAlphabetically'));

                break;
            case self::SORT_LENGTH:
                uasort($indexes, array($this, 'sortByLength'));

                break;
            default:
                throw new \LogicException(sprintf('Sort algorithm "%s" is not supported.', $this->configuration['sortAlgorithm']));
>>>>>>> f4f2e8ab
        }

        return $indexes;
    }
}<|MERGE_RESOLUTION|>--- conflicted
+++ resolved
@@ -481,26 +481,12 @@
      */
     private function sortByAlgorithm($indexes)
     {
-<<<<<<< HEAD
         if (self::SORT_ALPHA === $this->configuration['sortAlgorithm']) {
             uasort($indexes, [$this, 'sortAlphabetically']);
         } elseif (self::SORT_LENGTH === $this->configuration['sortAlgorithm']) {
             uasort($indexes, [$this, 'sortByLength']);
         } else {
             throw new \LogicException(sprintf('Sort algorithm "%s" is not supported.', $this->configuration['sortAlgorithm']));
-=======
-        switch ($this->configuration['sortAlgorithm']) {
-            case self::SORT_ALPHA:
-                uasort($indexes, array($this, 'sortAlphabetically'));
-
-                break;
-            case self::SORT_LENGTH:
-                uasort($indexes, array($this, 'sortByLength'));
-
-                break;
-            default:
-                throw new \LogicException(sprintf('Sort algorithm "%s" is not supported.', $this->configuration['sortAlgorithm']));
->>>>>>> f4f2e8ab
         }
 
         return $indexes;
