--- conflicted
+++ resolved
@@ -67,11 +67,7 @@
     /**
      * {@inheritdoc}
      */
-<<<<<<< HEAD
-    protected function applyFix(\SplFileInfo $file, Tokens $tokensOrg): void
-=======
-    protected function applyFix(\SplFileInfo $file, Tokens $tokens)
->>>>>>> 99658116
+    protected function applyFix(\SplFileInfo $file, Tokens $tokens): void
     {
         $content = $tokens->generateCode();
 
