<?php

/*
 * This file is part of PHP CS Fixer.
 *
 * (c) Fabien Potencier <fabien@symfony.com>
 *     Dariusz Rumiński <dariusz.ruminski@gmail.com>
 *
 * This source file is subject to the MIT license that is bundled
 * with this source code in the file LICENSE.
 */

namespace PhpCsFixer\Fixer\Comment;

use PhpCsFixer\AbstractFixer;
use PhpCsFixer\FixerDefinition\CodeSample;
use PhpCsFixer\FixerDefinition\FixerDefinition;
use PhpCsFixer\Preg;
use PhpCsFixer\Tokenizer\Token;
use PhpCsFixer\Tokenizer\Tokens;

/**
 * @author Dariusz Rumiński <dariusz.ruminski@gmail.com>
 */
final class NoTrailingWhitespaceInCommentFixer extends AbstractFixer
{
    /**
     * {@inheritdoc}
     */
    public function getDefinition()
    {
        return new FixerDefinition(
<<<<<<< HEAD
            'There MUST be no trailing spaces inside comments and PHPDocs.',
            [new CodeSample('<?php
=======
            'There MUST be no trailing spaces inside comment or PHPDoc.',
            array(new CodeSample('<?php
>>>>>>> 59893db6
// This is '.'
// a comment. '.'
')]
        );
    }

    /**
     * {@inheritdoc}
     */
    public function isCandidate(Tokens $tokens)
    {
        return $tokens->isAnyTokenKindsFound([T_COMMENT, T_DOC_COMMENT]);
    }

    /**
     * {@inheritdoc}
     */
    protected function applyFix(\SplFileInfo $file, Tokens $tokens)
    {
        foreach ($tokens as $index => $token) {
            if ($token->isGivenKind(T_DOC_COMMENT)) {
                $tokens[$index] = new Token([T_DOC_COMMENT, Preg::replace('/[ \t]+$/m', '', $token->getContent())]);

                continue;
            }

            if ($token->isGivenKind(T_COMMENT)) {
                if ('/*' === substr($token->getContent(), 0, 2)) {
                    $tokens[$index] = new Token([T_COMMENT, Preg::replace('/[ \t]+$/m', '', $token->getContent())]);
                } elseif (isset($tokens[$index + 1]) && $tokens[$index + 1]->isWhitespace()) {
                    $trimmedContent = ltrim($tokens[$index + 1]->getContent(), " \t");
                    if ('' !== $trimmedContent) {
                        $tokens[$index + 1] = new Token([T_WHITESPACE, $trimmedContent]);
                    } else {
                        $tokens->clearAt($index + 1);
                    }
                }
            }
        }
    }
}<|MERGE_RESOLUTION|>--- conflicted
+++ resolved
@@ -30,13 +30,8 @@
     public function getDefinition()
     {
         return new FixerDefinition(
-<<<<<<< HEAD
-            'There MUST be no trailing spaces inside comments and PHPDocs.',
+            'There MUST be no trailing spaces inside comment or PHPDoc.',
             [new CodeSample('<?php
-=======
-            'There MUST be no trailing spaces inside comment or PHPDoc.',
-            array(new CodeSample('<?php
->>>>>>> 59893db6
 // This is '.'
 // a comment. '.'
 ')]
