<?php

/*
 * This file is part of PHP CS Fixer.
 *
 * (c) Fabien Potencier <fabien@symfony.com>
 *     Dariusz Rumiński <dariusz.ruminski@gmail.com>
 *
 * This source file is subject to the MIT license that is bundled
 * with this source code in the file LICENSE.
 */

namespace PhpCsFixer\Fixer\Phpdoc;

use PhpCsFixer\AbstractProxyFixer;
use PhpCsFixer\FixerDefinition\CodeSample;
use PhpCsFixer\FixerDefinition\FixerDefinition;

/**
 * @author Graham Campbell <graham@alt-three.com>
 * @author Dariusz Rumiński <dariusz.ruminski@gmail.com>
 */
final class PhpdocNoPackageFixer extends AbstractProxyFixer
{
    /**
     * {@inheritdoc}
     */
    public function getDefinition()
    {
        return new FixerDefinition(
<<<<<<< HEAD
            '`@package` and `@subpackage` annotations should be omitted from PHPDocs.',
            [
=======
            '`@package` and `@subpackage` annotations should be omitted from PHPDoc.',
            array(
>>>>>>> 59893db6
                new CodeSample(
                    '<?php
/**
 * @internal
 * @package Foo
 * subpackage Bar
 */
class Baz
{
}
'
                ),
            ]
        );
    }

    /**
     * {@inheritdoc}
     */
    protected function createProxyFixers()
    {
        $fixer = new GeneralPhpdocAnnotationRemoveFixer();
        $fixer->configure(['annotations' => ['package', 'subpackage']]);

        return [$fixer];
    }
}<|MERGE_RESOLUTION|>--- conflicted
+++ resolved
@@ -28,13 +28,8 @@
     public function getDefinition()
     {
         return new FixerDefinition(
-<<<<<<< HEAD
-            '`@package` and `@subpackage` annotations should be omitted from PHPDocs.',
+            '`@package` and `@subpackage` annotations should be omitted from PHPDoc.',
             [
-=======
-            '`@package` and `@subpackage` annotations should be omitted from PHPDoc.',
-            array(
->>>>>>> 59893db6
                 new CodeSample(
                     '<?php
 /**
