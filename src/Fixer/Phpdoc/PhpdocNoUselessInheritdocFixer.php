<?php

/*
 * This file is part of PHP CS Fixer.
 *
 * (c) Fabien Potencier <fabien@symfony.com>
 *     Dariusz Rumiński <dariusz.ruminski@gmail.com>
 *
 * This source file is subject to the MIT license that is bundled
 * with this source code in the file LICENSE.
 */

namespace PhpCsFixer\Fixer\Phpdoc;

use PhpCsFixer\AbstractFixer;
use PhpCsFixer\FixerDefinition\CodeSample;
use PhpCsFixer\FixerDefinition\FixerDefinition;
use PhpCsFixer\Preg;
use PhpCsFixer\Tokenizer\CT;
use PhpCsFixer\Tokenizer\Token;
use PhpCsFixer\Tokenizer\Tokens;

/**
 * Remove inheritdoc tags from classy that does not inherit.
 *
 * @author SpacePossum
 */
final class PhpdocNoUselessInheritdocFixer extends AbstractFixer
{
    /**
     * {@inheritdoc}
     */
    public function getDefinition()
    {
        return new FixerDefinition(
<<<<<<< HEAD
            'Classy that does not inherit must not have inheritdoc tags.',
            [
                new CodeSample("<?php\n/** {@inheritdoc} */\nclass Sample\n{\n}\n"),
                new CodeSample("<?php\nclass Sample\n{\n    /**\n     * @inheritdoc\n     */\n    public function Test()\n    {\n    }\n}\n"),
            ]
=======
            'Classy that does not inherit must not have `@inheritdoc` tags.',
            array(
                new CodeSample("<?php\n/** {@inheritdoc} */\nclass Sample\n{\n}"),
                new CodeSample("<?php\nclass Sample\n{\n    /**\n     * @inheritdoc\n     */\n    public function Test()\n    {\n    }\n}"),
            )
>>>>>>> 50e09ebb
        );
    }

    /**
     * {@inheritdoc}
     */
    public function getPriority()
    {
        // Should run before NoEmptyPhpdocFixer, NoTrailingWhitespaceInCommentFixer
        // and after PhpdocToCommentFixer.
        return 6;
    }

    /**
     * {@inheritdoc}
     */
    public function isCandidate(Tokens $tokens)
    {
        return $tokens->isTokenKindFound(T_DOC_COMMENT) && $tokens->isAnyTokenKindsFound([T_CLASS, T_INTERFACE]);
    }

    /**
     * {@inheritdoc}
     */
    protected function applyFix(\SplFileInfo $file, Tokens $tokens)
    {
        // min. offset 4 as minimal candidate is @: <?php\n/** @inheritdoc */class min{}
        for ($index = 1, $count = count($tokens) - 4; $index < $count; ++$index) {
            if ($tokens[$index]->isGivenKind([T_CLASS, T_INTERFACE])) {
                $index = $this->fixClassy($tokens, $index);
            }
        }
    }

    /**
     * @param Tokens $tokens
     * @param int    $index
     *
     * @return int
     */
    private function fixClassy(Tokens $tokens, $index)
    {
        // figure out where the classy starts
        $classOpenIndex = $tokens->getNextTokenOfKind($index, ['{']);

        // figure out where the classy ends
        $classEndIndex = $tokens->findBlockEnd(Tokens::BLOCK_TYPE_CURLY_BRACE, $classOpenIndex);

        // is classy extending or implementing some interface
        $extendingOrImplementing = $this->isExtendingOrImplementing($tokens, $index, $classOpenIndex);

        if (!$extendingOrImplementing) {
            // PHPDoc of classy should not have inherit tag even when using traits as Traits cannot provide this information
            $this->fixClassyOutside($tokens, $index);
        }

        // figure out if the classy uses a trait
        if (!$extendingOrImplementing && $this->isUsingTrait($tokens, $index, $classOpenIndex, $classEndIndex)) {
            $extendingOrImplementing = true;
        }

        $this->fixClassyInside($tokens, $classOpenIndex, $classEndIndex, !$extendingOrImplementing);

        return $classEndIndex;
    }

    /**
     * @param Tokens $tokens
     * @param int    $classOpenIndex
     * @param int    $classEndIndex
     * @param bool   $fixThisLevel
     */
    private function fixClassyInside(Tokens $tokens, $classOpenIndex, $classEndIndex, $fixThisLevel)
    {
        for ($i = $classOpenIndex; $i < $classEndIndex; ++$i) {
            if ($tokens[$i]->isGivenKind(T_CLASS)) {
                $i = $this->fixClassy($tokens, $i);
            } elseif ($fixThisLevel && $tokens[$i]->isGivenKind(T_DOC_COMMENT)) {
                $this->fixToken($tokens, $i);
            }
        }
    }

    /**
     * @param Tokens $tokens
     * @param int    $classIndex
     */
    private function fixClassyOutside(Tokens $tokens, $classIndex)
    {
        $previousIndex = $tokens->getPrevNonWhitespace($classIndex);
        if ($tokens[$previousIndex]->isGivenKind(T_DOC_COMMENT)) {
            $this->fixToken($tokens, $previousIndex);
        }
    }

    /**
     * @param Tokens $tokens
     * @param int    $tokenIndex
     */
    private function fixToken(Tokens $tokens, $tokenIndex)
    {
        $count = 0;
        $content = Preg::replaceCallback(
            '#(\h*(?:@{*|{*\h*@)\h*inheritdoc\h*)([^}]*)((?:}*)\h*)#i',
            static function ($matches) {
                return ' '.$matches[2];
            },
            $tokens[$tokenIndex]->getContent(),
            -1,
            $count
        );

        if ($count) {
            $tokens[$tokenIndex] = new Token([T_DOC_COMMENT, $content]);
        }
    }

    /**
     * @param Tokens $tokens
     * @param int    $classIndex
     * @param int    $classOpenIndex
     *
     * @return bool
     */
    private function isExtendingOrImplementing(Tokens $tokens, $classIndex, $classOpenIndex)
    {
        for ($index = $classIndex; $index < $classOpenIndex; ++$index) {
            if ($tokens[$index]->isGivenKind([T_EXTENDS, T_IMPLEMENTS])) {
                return true;
            }
        }

        return false;
    }

    /**
     * @param Tokens $tokens
     * @param int    $classIndex
     * @param int    $classOpenIndex
     * @param int    $classCloseIndex
     *
     * @return bool
     */
    private function isUsingTrait(Tokens $tokens, $classIndex, $classOpenIndex, $classCloseIndex)
    {
        if ($tokens[$classIndex]->isGivenKind(T_INTERFACE)) {
            // cannot use Trait inside an interface
            return false;
        }

        $useIndex = $tokens->getNextTokenOfKind($classOpenIndex, [[CT::T_USE_TRAIT]]);

        return null !== $useIndex && $useIndex < $classCloseIndex;
    }
}<|MERGE_RESOLUTION|>--- conflicted
+++ resolved
@@ -33,19 +33,11 @@
     public function getDefinition()
     {
         return new FixerDefinition(
-<<<<<<< HEAD
-            'Classy that does not inherit must not have inheritdoc tags.',
+            'Classy that does not inherit must not have `@inheritdoc` tags.',
             [
                 new CodeSample("<?php\n/** {@inheritdoc} */\nclass Sample\n{\n}\n"),
                 new CodeSample("<?php\nclass Sample\n{\n    /**\n     * @inheritdoc\n     */\n    public function Test()\n    {\n    }\n}\n"),
             ]
-=======
-            'Classy that does not inherit must not have `@inheritdoc` tags.',
-            array(
-                new CodeSample("<?php\n/** {@inheritdoc} */\nclass Sample\n{\n}"),
-                new CodeSample("<?php\nclass Sample\n{\n    /**\n     * @inheritdoc\n     */\n    public function Test()\n    {\n    }\n}"),
-            )
->>>>>>> 50e09ebb
         );
     }
 
