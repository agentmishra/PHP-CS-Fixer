--- conflicted
+++ resolved
@@ -94,13 +94,8 @@
     public function getDefinition()
     {
         return new FixerDefinition(
-<<<<<<< HEAD
-            'All items of the given phpdoc tags must be aligned vertically.',
+            'All items of the given PHPDoc tags must be aligned vertically.',
             [new CodeSample('<?php
-=======
-            'All items of the `@param`, `@throws`, `@return`, `@var`, and `@type` PHPDoc tags must be aligned vertically.',
-            array(new CodeSample('<?php
->>>>>>> b957c099
 /**
  * @param  EngineInterface $templating
  * @param string      $format
