--- conflicted
+++ resolved
@@ -84,13 +84,8 @@
         // optional <desc>
         $desc = '(?:\s+(?P<desc>\V*))';
 
-<<<<<<< HEAD
         $this->regex = '/^'.$indent.' \* @(?:'.implode('|', $types).')'.$desc.'\s*$/u';
-        $this->regexCommentLine = '/^'.$indent.' \*(?! @)(?:\s+(?P<desc>\V+))(?<!\*\/)$/u';
-=======
-        $this->regex = '/^'.$indent.' \* @(?:'.$paramTag.'|'.$otherTags.')'.$desc.'\s*$/u';
         $this->regexCommentLine = '/^'.$indent.' \*(?! @)(?:\s+(?P<desc>\V+))(?<!\*\/)\r?$/u';
->>>>>>> 8579a69f
     }
 
     /**
@@ -141,10 +136,6 @@
     protected function applyFix(\SplFileInfo $file, Tokens $tokens)
     {
         foreach ($tokens as $index => $token) {
-<<<<<<< HEAD
-            if ($token->isGivenKind(T_DOC_COMMENT)) {
-                $tokens[$index] = new Token([T_DOC_COMMENT, $this->fixDocBlock($token->getContent())]);
-=======
             if (!$token->isGivenKind(T_DOC_COMMENT)) {
                 continue;
             }
@@ -152,8 +143,7 @@
             $content = $token->getContent();
             $newContent = $this->fixDocBlock($content);
             if ($newContent !== $content) {
-                $tokens[$index] = new Token(array(T_DOC_COMMENT, $newContent));
->>>>>>> 8579a69f
+                $tokens[$index] = new Token([T_DOC_COMMENT, $newContent]);
             }
         }
     }
@@ -197,15 +187,8 @@
         $lineEnding = $this->whitespacesConfig->getLineEnding();
         $lines = Utils::splitLines($content);
 
-<<<<<<< HEAD
-        $l = count($lines);
-
-        for ($i = 0; $i < $l; ++$i) {
+        for ($i = 0, $l = count($lines); $i < $l; ++$i) {
             $items = [];
-=======
-        for ($i = 0, $l = count($lines); $i < $l; ++$i) {
-            $items = array();
->>>>>>> 8579a69f
             $matches = $this->getMatches($lines[$i]);
 
             if (null === $matches) {
