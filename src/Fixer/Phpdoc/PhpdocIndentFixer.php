--- conflicted
+++ resolved
@@ -105,15 +105,11 @@
 
             $newPrevContent = $this->fixWhitespaceBeforeDocblock($prevToken->getContent(), $indent);
             if ($newPrevContent) {
-<<<<<<< HEAD
-                $tokens[$prevIndex] = new Token([$prevToken->getId(), $newPrevContent]);
-=======
                 if ($prevToken->isArray()) {
-                    $tokens[$prevIndex] = new Token(array($prevToken->getId(), $newPrevContent));
+                    $tokens[$prevIndex] = new Token([$prevToken->getId(), $newPrevContent]);
                 } else {
                     $tokens[$prevIndex] = new Token($newPrevContent);
                 }
->>>>>>> 2f29d6e9
             } else {
                 $tokens->clearAt($prevIndex);
             }
