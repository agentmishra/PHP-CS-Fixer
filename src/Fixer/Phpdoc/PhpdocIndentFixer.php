--- conflicted
+++ resolved
@@ -92,11 +92,7 @@
             if (
                 $prevToken->isGivenKind(T_OPEN_TAG)
                 || ($prevToken->isWhitespace(" \t") && !$tokens[$index - 2]->isGivenKind(T_OPEN_TAG))
-<<<<<<< HEAD
-                || $prevToken->equalsAny([';', '{'])
-=======
-                || $prevToken->equalsAny(array(';', ',', '{', '('))
->>>>>>> 8ef61f56
+                || $prevToken->equalsAny([';', ',', '{', '('])
             ) {
                 continue;
             }
