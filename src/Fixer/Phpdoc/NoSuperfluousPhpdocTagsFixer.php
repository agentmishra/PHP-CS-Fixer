--- conflicted
+++ resolved
@@ -67,7 +67,6 @@
     public function doFoo(Bar $bar, $baz): Baz {}
 }
 ', new VersionSpecification(70000)),
-<<<<<<< HEAD
                 new CodeSample('<?php
 class Foo {
     /**
@@ -86,16 +85,6 @@
     public function doFoo(Bar $bar, $baz /*, $qux = null */) {}
 }
 ', ['allow_unused_params' => true]),
-=======
-                new VersionSpecificCodeSample('<?php
-class Foo {
-    /**
-     * @var Bar
-     */
-    private Bar $bar;
-}
-', new VersionSpecification(70400)),
->>>>>>> 0ca79a22
             ]
         );
     }
@@ -136,23 +125,6 @@
             }
 
             $content = $initialContent = $token->getContent();
-<<<<<<< HEAD
-
-            $documentedElementIndex = $this->findDocumentedElement($tokens, $index);
-
-            if (null === $documentedElementIndex) {
-                continue;
-            }
-
-            $token = $tokens[$documentedElementIndex];
-
-            if ($token->isGivenKind(T_FUNCTION)) {
-                $content = $this->fixFunctionDocComment($content, $tokens, $index, $shortNames);
-            }
-
-            if ($this->configuration['remove_inheritdoc']) {
-                $content = $this->removeSuperfluousInheritDoc($content);
-=======
 
             $documentedElementIndex = $this->findDocumentedElement($tokens, $index);
 
@@ -166,7 +138,10 @@
                 $content = $this->fixFunctionDocComment($content, $tokens, $index, $shortNames);
             } elseif ($token->isGivenKind(T_VARIABLE)) {
                 $content = $this->fixPropertyDocComment($content, $tokens, $index, $shortNames);
->>>>>>> 0ca79a22
+            }
+
+            if ($this->configuration['remove_inheritdoc']) {
+                $content = $this->removeSuperfluousInheritDoc($content);
             }
 
             if ($content !== $initialContent) {
@@ -215,11 +190,7 @@
 
         $index = $tokens->getNextMeaningfulToken($docCommentIndex);
 
-<<<<<<< HEAD
-        $kindsBeforeProperty = [T_STATIC, T_PRIVATE, T_PROTECTED, T_PUBLIC];
-=======
         $kindsBeforeProperty = [T_STATIC, T_PRIVATE, T_PROTECTED, T_PUBLIC, CT::T_NULLABLE_TYPE, CT::T_ARRAY_TYPEHINT, T_STRING, T_NS_SEPARATOR];
->>>>>>> 0ca79a22
 
         if (!$tokens[$index]->isGivenKind($kindsBeforeProperty)) {
             return null;
@@ -262,13 +233,10 @@
 
             $argumentName = $matches[1];
 
-<<<<<<< HEAD
             if (!isset($argumentsInfo[$argumentName]) && $this->configuration['allow_unused_params']) {
                 continue;
             }
 
-=======
->>>>>>> 0ca79a22
             if (!isset($argumentsInfo[$argumentName]) || $this->annotationIsSuperfluous($annotation, $argumentsInfo[$argumentName], $shortNames)) {
                 $annotation->remove();
             }
@@ -286,8 +254,6 @@
     }
 
     /**
-<<<<<<< HEAD
-=======
      * @param string $content
      * @param int    $docCommentIndex
      *
@@ -320,7 +286,6 @@
     }
 
     /**
->>>>>>> 0ca79a22
      * @param int $start
      * @param int $end
      *
