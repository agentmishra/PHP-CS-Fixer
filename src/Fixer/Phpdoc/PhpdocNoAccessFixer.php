<?php

/*
 * This file is part of PHP CS Fixer.
 *
 * (c) Fabien Potencier <fabien@symfony.com>
 *     Dariusz Rumiński <dariusz.ruminski@gmail.com>
 *
 * This source file is subject to the MIT license that is bundled
 * with this source code in the file LICENSE.
 */

namespace PhpCsFixer\Fixer\Phpdoc;

use PhpCsFixer\AbstractProxyFixer;
use PhpCsFixer\FixerDefinition\CodeSample;
use PhpCsFixer\FixerDefinition\FixerDefinition;

/**
 * @author Graham Campbell <graham@alt-three.com>
 * @author Dariusz Rumiński <dariusz.ruminski@gmail.com>
 */
final class PhpdocNoAccessFixer extends AbstractProxyFixer
{
    /**
     * {@inheritdoc}
     */
    public function getDefinition()
    {
        return new FixerDefinition(
<<<<<<< HEAD
            '`@access` annotations should be omitted from PHPDocs.',
            [
=======
            '`@access` annotations should be omitted from PHPDoc.',
            array(
>>>>>>> 59893db6
                new CodeSample(
                    '<?php
class Foo
{
    /**
     * @internal
     * @access private
     */
    private $bar;
}
'
                ),
            ]
        );
    }

    /**
     * {@inheritdoc}
     */
    protected function createProxyFixers()
    {
        $fixer = new GeneralPhpdocAnnotationRemoveFixer();
        $fixer->configure(['annotations' => ['access']]);

        return [$fixer];
    }
}<|MERGE_RESOLUTION|>--- conflicted
+++ resolved
@@ -28,13 +28,8 @@
     public function getDefinition()
     {
         return new FixerDefinition(
-<<<<<<< HEAD
-            '`@access` annotations should be omitted from PHPDocs.',
+            '`@access` annotations should be omitted from PHPDoc.',
             [
-=======
-            '`@access` annotations should be omitted from PHPDoc.',
-            array(
->>>>>>> 59893db6
                 new CodeSample(
                     '<?php
 class Foo
