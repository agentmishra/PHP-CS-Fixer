<?php

/*
 * This file is part of PHP CS Fixer.
 *
 * (c) Fabien Potencier <fabien@symfony.com>
 *     Dariusz Rumiński <dariusz.ruminski@gmail.com>
 *
 * This source file is subject to the MIT license that is bundled
 * with this source code in the file LICENSE.
 */

namespace PhpCsFixer\Fixer\Phpdoc;

use PhpCsFixer\AbstractProxyFixer;
use PhpCsFixer\FixerDefinition\CodeSample;
use PhpCsFixer\FixerDefinition\FixerDefinition;

/**
 * @author Graham Campbell <graham@alt-three.com>
 * @author Dariusz Rumiński <dariusz.ruminski@gmail.com>
 */
final class PhpdocNoAccessFixer extends AbstractProxyFixer
{
    /**
     * {@inheritdoc}
     */
    public function getDefinition()
    {
        return new FixerDefinition(
<<<<<<< HEAD
            '@access annotations should be omitted from phpdocs.',
            [
=======
            '`@access` annotations should be omitted from phpdocs.',
            array(
>>>>>>> 50e09ebb
                new CodeSample(
                    '<?php
class Foo
{
    /**
     * @internal
     * @access private
     */
    private $bar;
}
'
                ),
            ]
        );
    }

    /**
     * {@inheritdoc}
     */
    protected function createProxyFixers()
    {
        $fixer = new GeneralPhpdocAnnotationRemoveFixer();
        $fixer->configure(['annotations' => ['access']]);

        return [$fixer];
    }
}<|MERGE_RESOLUTION|>--- conflicted
+++ resolved
@@ -28,13 +28,8 @@
     public function getDefinition()
     {
         return new FixerDefinition(
-<<<<<<< HEAD
-            '@access annotations should be omitted from phpdocs.',
+            '`@access` annotations should be omitted from phpdocs.',
             [
-=======
-            '`@access` annotations should be omitted from phpdocs.',
-            array(
->>>>>>> 50e09ebb
                 new CodeSample(
                     '<?php
 class Foo
