--- conflicted
+++ resolved
@@ -43,15 +43,9 @@
     {
         return new FixerDefinition(
             'The type of `@return` annotations of methods returning a reference to itself must the configured one.',
-<<<<<<< HEAD
-            [new CodeSample(
-                '
-<?php
-=======
             [
                 new CodeSample(
                     '<?php
->>>>>>> f005e0f2
 class Sample
 {
     /**
