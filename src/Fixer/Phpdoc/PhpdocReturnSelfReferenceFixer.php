<?php

/*
 * This file is part of PHP CS Fixer.
 *
 * (c) Fabien Potencier <fabien@symfony.com>
 *     Dariusz Rumiński <dariusz.ruminski@gmail.com>
 *
 * This source file is subject to the MIT license that is bundled
 * with this source code in the file LICENSE.
 */

namespace PhpCsFixer\Fixer\Phpdoc;

use PhpCsFixer\AbstractFixer;
use PhpCsFixer\DocBlock\DocBlock;
use PhpCsFixer\Fixer\ConfigurationDefinitionFixerInterface;
use PhpCsFixer\FixerConfiguration\FixerConfigurationResolverRootless;
use PhpCsFixer\FixerConfiguration\FixerOptionBuilder;
use PhpCsFixer\FixerDefinition\CodeSample;
use PhpCsFixer\FixerDefinition\FixerDefinition;
use PhpCsFixer\Tokenizer\Token;
use PhpCsFixer\Tokenizer\Tokens;
use PhpCsFixer\Tokenizer\TokensAnalyzer;
use Symfony\Component\OptionsResolver\Exception\InvalidOptionsException;
use Symfony\Component\OptionsResolver\Options;

/**
 * @author SpacePossum
 */
final class PhpdocReturnSelfReferenceFixer extends AbstractFixer implements ConfigurationDefinitionFixerInterface
{
    private static $toTypes = [
        '$this',
        'static',
        'self',
    ];

    /**
     * {@inheritdoc}
     */
    public function getDefinition()
    {
        return new FixerDefinition(
            'The type of `@return` annotations of methods returning a reference to itself must the configured one.',
<<<<<<< HEAD
            [new CodeSample('
<?php
=======
            array(
                new CodeSample(
'<?php
>>>>>>> 3455f2ff
class Sample
{
    /**
     * @return this
     */
    public function test1()
    {
        return $this;
    }

    /**
     * @return $self
     */
    public function test2()
    {
        return $this;
    }
}'
<<<<<<< HEAD
            )]
=======
                ),
                new CodeSample(
'<?php
class Sample
{
    /**
     * @return this
     */
    public function test1()
    {
        return $this;
    }

    /**
     * @return $self
     */
    public function test2()
    {
        return $this;
    }
}',
                    array('replacements' => array('this' => 'self'))
                ),
            )
>>>>>>> 3455f2ff
        );
    }

    /**
     * {@inheritdoc}
     */
    public function isCandidate(Tokens $tokens)
    {
        return count($tokens) > 10 && $tokens->isTokenKindFound(T_DOC_COMMENT) && $tokens->isAnyTokenKindsFound([T_CLASS, T_INTERFACE]);
    }

    /**
     * {@inheritdoc}
     */
    protected function applyFix(\SplFileInfo $file, Tokens $tokens)
    {
        $tokensAnalyzer = new TokensAnalyzer($tokens);
        foreach ($tokensAnalyzer->getClassyElements() as $index => $element) {
            if ('method' === $element['type']) {
                $this->fixMethod($tokens, $index);
            }
        }
    }

    /**
     * {@inheritdoc}
     */
    protected function createConfigurationDefinition()
    {
        $default = [
            'this' => '$this',
            '@this' => '$this',
            '$self' => 'self',
            '@self' => 'self',
            '$static' => 'static',
            '@static' => 'static',
        ];

        return new FixerConfigurationResolverRootless('replacements', [
            (new FixerOptionBuilder('replacements', 'Mapping between replaced return types with new ones.'))
                ->setAllowedTypes(['array'])
                ->setNormalizer(function (Options $options, $value) use ($default) {
                    $normalizedValue = [];
                    foreach ($value as $from => $to) {
                        if (is_string($from)) {
                            $from = strtolower($from);
                        }

                        if (!isset($default[$from])) {
                            throw new InvalidOptionsException(sprintf(
                                'Unknown key "%s", expected any of "%s".',
                                is_object($from) ? get_class($from) : gettype($from).(is_resource($from) ? '' : '#'.$from),
                                implode('", "', array_keys($default))
                            ));
                        }

                        if (!in_array($to, self::$toTypes, true)) {
                            throw new InvalidOptionsException(sprintf(
                                'Unknown value "%s", expected any of "%s".',
                                is_object($to) ? get_class($to) : gettype($to).(is_resource($to) ? '' : '#'.$to),
                                implode('", "', self::$toTypes)
                            ));
                        }

                        $normalizedValue[$from] = $to;
                    }

                    return $normalizedValue;
                })
                ->setDefault($default)
                ->getOption(),
        ]);
    }

    /**
     * @param Tokens $tokens
     * @param int    $index
     */
    private function fixMethod(Tokens $tokens, $index)
    {
        static $methodModifiers = [T_STATIC, T_FINAL, T_ABSTRACT, T_PRIVATE, T_PROTECTED, T_PUBLIC];

        // find PHPDoc of method (if any)
        do {
            $tokenIndex = $tokens->getPrevMeaningfulToken($index);
            if (!$tokens[$tokenIndex]->isGivenKind($methodModifiers)) {
                break;
            }

            $index = $tokenIndex;
        } while (true);

        $docIndex = $tokens->getPrevNonWhitespace($index);
        if (!$tokens[$docIndex]->isGivenKind(T_DOC_COMMENT)) {
            return;
        }

        // find @return
        $docBlock = new DocBlock($tokens[$docIndex]->getContent());
        $returnsBlock = $docBlock->getAnnotationsOfType('return');

        if (!count($returnsBlock)) {
            return; // no return annotation found
        }

        $returnsBlock = $returnsBlock[0];
        $types = $returnsBlock->getTypes();

        if (!count($types)) {
            return; // no return type(s) found
        }

        $newTypes = [];
        foreach ($types as $type) {
            $lower = strtolower($type);
            $newTypes[] = isset($this->configuration['replacements'][$lower]) ? $this->configuration['replacements'][$lower] : $type;
        }

        if ($types === $newTypes) {
            return;
        }

        $returnsBlock->setTypes($newTypes);
        $tokens[$docIndex] = new Token([T_DOC_COMMENT, $docBlock->getContent()]);
    }
}<|MERGE_RESOLUTION|>--- conflicted
+++ resolved
@@ -43,14 +43,9 @@
     {
         return new FixerDefinition(
             'The type of `@return` annotations of methods returning a reference to itself must the configured one.',
-<<<<<<< HEAD
-            [new CodeSample('
-<?php
-=======
-            array(
+            [
                 new CodeSample(
-'<?php
->>>>>>> 3455f2ff
+                    '<?php
 class Sample
 {
     /**
@@ -69,12 +64,9 @@
         return $this;
     }
 }'
-<<<<<<< HEAD
-            )]
-=======
                 ),
                 new CodeSample(
-'<?php
+                    '<?php
 class Sample
 {
     /**
@@ -93,10 +85,9 @@
         return $this;
     }
 }',
-                    array('replacements' => array('this' => 'self'))
+                    ['replacements' => ['this' => 'self']]
                 ),
-            )
->>>>>>> 3455f2ff
+            ]
         );
     }
 
