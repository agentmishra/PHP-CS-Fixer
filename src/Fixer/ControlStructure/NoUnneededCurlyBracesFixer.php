--- conflicted
+++ resolved
@@ -61,11 +61,7 @@
     /**
      * {@inheritdoc}
      *
-<<<<<<< HEAD
-     * Must run before NoUselessElseFixer, NoUselessReturnFixer, SimplifiedIfReturnFixer.
-=======
-     * Must run before NoUselessElseFixer, NoUselessReturnFixer, ReturnAssignmentFixer.
->>>>>>> d658dc02
+     * Must run before NoUselessElseFixer, NoUselessReturnFixer, ReturnAssignmentFixer, SimplifiedIfReturnFixer.
      */
     public function getPriority()
     {
