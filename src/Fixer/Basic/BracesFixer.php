--- conflicted
+++ resolved
@@ -868,10 +868,8 @@
 
         $nextToken = $tokens[$nextTokenIndex];
         if ($nextToken->isComment()) {
-<<<<<<< HEAD
-            $tokens[$nextTokenIndex] = new Token([
-=======
             $previousToken = $tokens[$nextTokenIndex - 1];
+
             // do not indent inline comments used to comment out unused code
             if (
                 0 === strpos($nextToken->getContent(), '//'.$this->whitespacesConfig->getIndent())
@@ -879,8 +877,8 @@
             ) {
                 return;
             }
-            $tokens[$nextTokenIndex] = new Token(array(
->>>>>>> 52b38313
+
+            $tokens[$nextTokenIndex] = new Token([
                 $nextToken->getId(),
                 preg_replace(
                     '/(\R)'.$this->detectIndent($tokens, $nextTokenIndex).'/',
