<?php

/*
 * This file is part of PHP CS Fixer.
 *
 * (c) Fabien Potencier <fabien@symfony.com>
 *     Dariusz Rumiński <dariusz.ruminski@gmail.com>
 *
 * This source file is subject to the MIT license that is bundled
 * with this source code in the file LICENSE.
 */

namespace PhpCsFixer\Fixer\ArrayNotation;

use PhpCsFixer\AbstractFixer;
use PhpCsFixer\Fixer\ConfigurationDefinitionFixerInterface;
use PhpCsFixer\FixerConfiguration\FixerConfigurationResolver;
use PhpCsFixer\FixerConfiguration\FixerOptionBuilder;
use PhpCsFixer\FixerDefinition\CodeSample;
use PhpCsFixer\FixerDefinition\FixerDefinition;
use PhpCsFixer\FixerDefinition\VersionSpecification;
use PhpCsFixer\FixerDefinition\VersionSpecificCodeSample;
use PhpCsFixer\Tokenizer\CT;
use PhpCsFixer\Tokenizer\Token;
use PhpCsFixer\Tokenizer\Tokens;
use Symfony\Component\OptionsResolver\Exception\InvalidOptionsException;
use Symfony\Component\OptionsResolver\Options;

/**
 * @author Gregor Harlan <gharlan@web.de>
 * @author Sebastiaan Stok <s.stok@rollerscapes.net>
 * @author Dariusz Rumiński <dariusz.ruminski@gmail.com>
 * @author SpacePossum
 */
final class ArraySyntaxFixer extends AbstractFixer implements ConfigurationDefinitionFixerInterface
{
    private $candidateTokenKind;
    private $fixCallback;

    /**
     * {@inheritdoc}
     */
    public function configure(array $configuration = null)
    {
        parent::configure($configuration);

        $this->resolveCandidateTokenKind();
        $this->resolveFixCallback();
    }

    /**
     * {@inheritdoc}
     */
    public function getDefinition()
    {
        return new FixerDefinition(
            'PHP arrays should be declared using the configured syntax (requires PHP >= 5.4 for short syntax).',
            array(
                new CodeSample(
                    "<?php\n[1,2];",
                    array('syntax' => 'long')
                ),
                new VersionSpecificCodeSample(
                    "<?php\narray(1,2);",
                    new VersionSpecification(50400),
                    array('syntax' => 'short')
                ),
            )
        );
    }

    /**
     * {@inheritdoc}
     */
    public function getPriority()
    {
        // should be run before the BinaryOperatorSpacesFixer and TernaryOperatorSpacesFixer.
        return 1;
    }

    /**
     * {@inheritdoc}
     */
    public function isCandidate(Tokens $tokens)
    {
        return $tokens->isTokenKindFound($this->candidateTokenKind);
    }

    /**
     * {@inheritdoc}
     */
<<<<<<< HEAD
    protected function createConfigurationDefinition()
    {
        $syntax = new FixerOptionBuilder('syntax', 'Whether to use the `long` or `short` array syntax.');
        $syntax = $syntax
            ->setAllowedValues(array('long', 'short'))
            ->setNormalizer(function (Options $options, $value) {
                if (PHP_VERSION_ID < 50400 && 'short' === $value) {
                    throw new InvalidOptionsException(sprintf(
                        'Short array syntax is supported from PHP5.4 (your PHP version is %d).',
                        PHP_VERSION_ID
                    ));
                }

                return $value;
            })
            ->setDefault('long')
            ->getOption()
        ;

        return new FixerConfigurationResolver(array($syntax));
=======
    protected function applyFix(\SplFileInfo $file, Tokens $tokens)
    {
        $callback = $this->fixCallback;
        for ($index = $tokens->count() - 1; 0 <= $index; --$index) {
            if ($tokens[$index]->isGivenKind($this->candidateTokenKind)) {
                $this->$callback($tokens, $index);
            }
        }
>>>>>>> b44c48d1
    }

    /**
     * @param Tokens $tokens
     * @param int    $index
     */
    private function fixToLongArraySyntax(Tokens $tokens, $index)
    {
        $closeIndex = $tokens->findBlockEnd(Tokens::BLOCK_TYPE_ARRAY_SQUARE_BRACE, $index);

        $tokens->overrideAt($index, '(');
        $tokens->overrideAt($closeIndex, ')');

        $tokens->insertAt($index, new Token(array(T_ARRAY, 'array')));
    }

    /**
     * @param Tokens $tokens
     * @param int    $index
     */
    private function fixToShortArraySyntax(Tokens $tokens, $index)
    {
        $openIndex = $tokens->getNextTokenOfKind($index, array('('));
        $closeIndex = $tokens->findBlockEnd(Tokens::BLOCK_TYPE_PARENTHESIS_BRACE, $openIndex);

        $tokens->overrideAt($openIndex, array(CT::T_ARRAY_SQUARE_BRACE_OPEN, '['));
        $tokens->overrideAt($closeIndex, array(CT::T_ARRAY_SQUARE_BRACE_CLOSE, ']'));

        $tokens->clearTokenAndMergeSurroundingWhitespace($index);
    }

    private function resolveFixCallback()
    {
        $this->fixCallback = sprintf('fixTo%sArraySyntax', ucfirst($this->configuration['syntax']));
    }

    private function resolveCandidateTokenKind()
    {
        $this->candidateTokenKind = 'long' === $this->configuration['syntax'] ? CT::T_ARRAY_SQUARE_BRACE_OPEN : T_ARRAY;
    }
}<|MERGE_RESOLUTION|>--- conflicted
+++ resolved
@@ -89,7 +89,19 @@
     /**
      * {@inheritdoc}
      */
-<<<<<<< HEAD
+    protected function applyFix(\SplFileInfo $file, Tokens $tokens)
+    {
+        $callback = $this->fixCallback;
+        for ($index = $tokens->count() - 1; 0 <= $index; --$index) {
+            if ($tokens[$index]->isGivenKind($this->candidateTokenKind)) {
+                $this->$callback($tokens, $index);
+            }
+        }
+    }
+
+    /**
+     * {@inheritdoc}
+     */
     protected function createConfigurationDefinition()
     {
         $syntax = new FixerOptionBuilder('syntax', 'Whether to use the `long` or `short` array syntax.');
@@ -110,16 +122,6 @@
         ;
 
         return new FixerConfigurationResolver(array($syntax));
-=======
-    protected function applyFix(\SplFileInfo $file, Tokens $tokens)
-    {
-        $callback = $this->fixCallback;
-        for ($index = $tokens->count() - 1; 0 <= $index; --$index) {
-            if ($tokens[$index]->isGivenKind($this->candidateTokenKind)) {
-                $this->$callback($tokens, $index);
-            }
-        }
->>>>>>> b44c48d1
     }
 
     /**
