<?php

/*
 * This file is part of PHP CS Fixer.
 *
 * (c) Fabien Potencier <fabien@symfony.com>
 *     Dariusz Rumiński <dariusz.ruminski@gmail.com>
 *
 * This source file is subject to the MIT license that is bundled
 * with this source code in the file LICENSE.
 */

namespace PhpCsFixer\Fixer\DoctrineAnnotation;

use Doctrine\Common\Annotations\DocLexer;
use PhpCsFixer\AbstractDoctrineAnnotationFixer;
use PhpCsFixer\Doctrine\Annotation\Token;
use PhpCsFixer\Doctrine\Annotation\Tokens;
use PhpCsFixer\FixerConfiguration\FixerConfigurationResolver;
use PhpCsFixer\FixerConfiguration\FixerOptionBuilder;
use PhpCsFixer\FixerDefinition\CodeSample;
use PhpCsFixer\FixerDefinition\FixerDefinition;

/**
 * Adds braces to Doctrine annotations when missing.
 */
final class DoctrineAnnotationBracesFixer extends AbstractDoctrineAnnotationFixer
{
    /**
     * {@inheritdoc}
     */
    public function getDefinition()
    {
        return new FixerDefinition(
            'Doctrine annotations without arguments must use the configured syntax.',
            [
                new CodeSample(
<<<<<<< HEAD
                    "<?php\n/**\n * @Foo()\n */\nclass Bar {}",
                    ['syntax' => 'without_braces']
=======
                    "<?php\n/**\n * @Foo()\n */\nclass Bar {}"
>>>>>>> 3455f2ff
                ),
                new CodeSample(
                    "<?php\n/**\n * @Foo\n */\nclass Bar {}",
                    ['syntax' => 'with_braces']
                ),
            ]
        );
    }

    /**
     * {@inheritdoc}
     */
    protected function createConfigurationDefinition()
    {
        return new FixerConfigurationResolver(array_merge(
            parent::createConfigurationDefinition()->getOptions(),
            [
                (new FixerOptionBuilder('syntax', 'Whether to add or remove braces.'))
                    ->setAllowedValues(['with_braces', 'without_braces'])
                    ->setDefault('without_braces')
                    ->getOption(),
            ]
        ));
    }

    /**
     * {@inheritdoc}
     */
    protected function fixAnnotations(Tokens $tokens)
    {
        if ('without_braces' === $this->configuration['syntax']) {
            $this->removesBracesFromAnnotations($tokens);
        } else {
            $this->addBracesToAnnotations($tokens);
        }
    }

    /**
     * @param Tokens $tokens
     */
    private function addBracesToAnnotations(Tokens $tokens)
    {
        foreach ($tokens as $index => $token) {
            if (!$tokens[$index]->isType(DocLexer::T_AT)) {
                continue;
            }

            $braceIndex = $tokens->getNextMeaningfulToken($index + 1);
            if (null !== $braceIndex && $tokens[$braceIndex]->isType(DocLexer::T_OPEN_PARENTHESIS)) {
                continue;
            }

            $tokens->insertAt($index + 2, new Token(DocLexer::T_OPEN_PARENTHESIS, '('));
            $tokens->insertAt($index + 3, new Token(DocLexer::T_CLOSE_PARENTHESIS, ')'));
        }
    }

    /**
     * @param Tokens $tokens
     */
    private function removesBracesFromAnnotations(Tokens $tokens)
    {
        for ($index = 0, $max = count($tokens); $index < $max; ++$index) {
            if (!$tokens[$index]->isType(DocLexer::T_AT)) {
                continue;
            }

            $openBraceIndex = $tokens->getNextMeaningfulToken($index + 1);
            if (null === $openBraceIndex) {
                continue;
            }

            if (!$tokens[$openBraceIndex]->isType(DocLexer::T_OPEN_PARENTHESIS)) {
                continue;
            }

            $closeBraceIndex = $tokens->getNextMeaningfulToken($openBraceIndex);
            if (null === $closeBraceIndex) {
                continue;
            }

            if (!$tokens[$closeBraceIndex]->isType(DocLexer::T_CLOSE_PARENTHESIS)) {
                continue;
            }

            for ($currentIndex = $index + 2; $currentIndex <= $closeBraceIndex; ++$currentIndex) {
                $tokens[$currentIndex]->clear();
            }
        }
    }
}<|MERGE_RESOLUTION|>--- conflicted
+++ resolved
@@ -35,12 +35,7 @@
             'Doctrine annotations without arguments must use the configured syntax.',
             [
                 new CodeSample(
-<<<<<<< HEAD
-                    "<?php\n/**\n * @Foo()\n */\nclass Bar {}",
-                    ['syntax' => 'without_braces']
-=======
                     "<?php\n/**\n * @Foo()\n */\nclass Bar {}"
->>>>>>> 3455f2ff
                 ),
                 new CodeSample(
                     "<?php\n/**\n * @Foo\n */\nclass Bar {}",
