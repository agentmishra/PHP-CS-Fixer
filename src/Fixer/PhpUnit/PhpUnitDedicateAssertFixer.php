<?php

/*
 * This file is part of PHP CS Fixer.
 *
 * (c) Fabien Potencier <fabien@symfony.com>
 *     Dariusz Rumiński <dariusz.ruminski@gmail.com>
 *
 * This source file is subject to the MIT license that is bundled
 * with this source code in the file LICENSE.
 */

namespace PhpCsFixer\Fixer\PhpUnit;

use PhpCsFixer\AbstractFixer;
use PhpCsFixer\Fixer\ConfigurationDefinitionFixerInterface;
use PhpCsFixer\FixerConfiguration\FixerConfigurationResolverRootless;
use PhpCsFixer\FixerConfiguration\FixerOptionBuilder;
use PhpCsFixer\FixerConfiguration\FixerOptionValidatorGenerator;
use PhpCsFixer\FixerDefinition\CodeSample;
use PhpCsFixer\FixerDefinition\FixerDefinition;
use PhpCsFixer\Tokenizer\Token;
use PhpCsFixer\Tokenizer\Tokens;

/**
 * @author SpacePossum
 * @author Dariusz Rumiński <dariusz.ruminski@gmail.com>
 */
final class PhpUnitDedicateAssertFixer extends AbstractFixer implements ConfigurationDefinitionFixerInterface
{
    private static $fixMap = [
        'array_key_exists' => ['assertArrayNotHasKey', 'assertArrayHasKey'],
        'empty' => ['assertNotEmpty', 'assertEmpty'],
        'file_exists' => ['assertFileNotExists', 'assertFileExists'],
        'is_array' => true,
        'is_bool' => true,
        'is_callable' => true,
        'is_dir' => ['assertDirectoryNotExists', 'assertDirectoryExists'],
        'is_double' => true,
        'is_float' => true,
        'is_infinite' => ['assertFinite', 'assertInfinite'],
        'is_int' => true,
        'is_integer' => true,
        'is_long' => true,
        'is_nan' => [false, 'assertNan'],
        'is_null' => ['assertNotNull', 'assertNull'],
        'is_numeric' => true,
        'is_object' => true,
        'is_readable' => ['assertNotIsReadable', 'assertIsReadable'],
        'is_real' => true,
        'is_resource' => true,
        'is_scalar' => true,
        'is_string' => true,
        'is_writable' => ['assertNotIsWritable', 'assertIsWritable'],
    ];

    /**
     * @var string[]
     */
    private $functions = [];

    /**
     * {@inheritdoc}
     */
    public function configure(array $configuration = null)
    {
        parent::configure($configuration);

        if (isset($this->configuration['functions'])) {
            $this->functions = $this->configuration['functions'];

            return;
        }

        // assertions added in 3.0: assertArrayNotHasKey assertArrayHasKey assertFileNotExists assertFileExists assertNotNull, assertNull
        $this->functions = [
            'array_key_exists',
            'file_exists',
            'is_null',
        ];

        if (PhpUnitTargetVersion::fulfills($this->configuration['target'], PhpUnitTargetVersion::VERSION_3_5)) {
            // assertions added in 3.5: assertInternalType assertNotEmpty assertEmpty
            $this->functions = array_merge($this->functions, [
                'empty',
                'is_array',
                'is_bool',
                'is_boolean',
                'is_callable',
                'is_double',
                'is_float',
                'is_int',
                'is_integer',
                'is_long',
                'is_numeric',
                'is_object',
                'is_real',
                'is_resource',
                'is_scalar',
                'is_string',
            ]);
        }

        if (PhpUnitTargetVersion::fulfills($this->configuration['target'], PhpUnitTargetVersion::VERSION_5_0)) {
            // assertions added in 5.0: assertFinite assertInfinite assertNan
            $this->functions = array_merge($this->functions, [
                'is_infinite',
                'is_nan',
            ]);
        }

        if (PhpUnitTargetVersion::fulfills($this->configuration['target'], PhpUnitTargetVersion::VERSION_5_6)) {
            // assertions added in 5.6: assertDirectoryExists assertDirectoryNotExists assertIsReadable assertNotIsReadable assertIsWritable assertNotIsWritable
            $this->functions = array_merge($this->functions, [
                'is_dir',
                'is_readable',
                'is_writable',
            ]);
        }
    }

    /**
     * {@inheritdoc}
     */
    public function isCandidate(Tokens $tokens)
    {
        return $tokens->isTokenKindFound(T_STRING);
    }

    /**
     * {@inheritdoc}
     */
    public function isRisky()
    {
        return true;
    }

    /**
     * {@inheritdoc}
     */
    public function getDefinition()
    {
        return new FixerDefinition(
<<<<<<< HEAD
            'PHPUnit assertions like "assertInternalType", "assertFileExists", should be used over "assertTrue".',
            [
=======
            'PHPUnit assertions like `assertInternalType`, `assertFileExists`, should be used over `assertTrue`.',
            array(
>>>>>>> 50e09ebb
                new CodeSample(
                    '<?php
$this->assertTrue(is_float( $a), "my message");
$this->assertTrue(is_nan($a));
'
                ),
                new CodeSample(
                    '<?php
$this->assertTrue(is_dir($a));
$this->assertTrue(is_writable($a));
$this->assertTrue(is_readable($a));
',
                    ['target' => PhpUnitTargetVersion::VERSION_5_6]
                ),
            ],
            null,
            'Fixer could be risky if one is overriding PHPUnit\'s native methods.'
        );
    }

    /**
     * {@inheritdoc}
     */
    public function getPriority()
    {
        // should be run after the PhpUnitConstructFixer.
        return -15;
    }

    /**
     * {@inheritdoc}
     */
    protected function applyFix(\SplFileInfo $file, Tokens $tokens)
    {
        for ($index = 0, $limit = $tokens->count(); $index < $limit; ++$index) {
            $methodIndex = $tokens->getNextTokenOfKind($index, [[T_STRING]]);
            if (null === $methodIndex) {
                break;
            }

            $operatorIndex = $tokens->getPrevMeaningfulToken($methodIndex);
            $referenceIndex = $tokens->getPrevMeaningfulToken($operatorIndex);
            if (
                !($tokens[$operatorIndex]->equals([T_OBJECT_OPERATOR, '->']) && $tokens[$referenceIndex]->equals([T_VARIABLE, '$this']))
                && !($tokens[$operatorIndex]->equals([T_DOUBLE_COLON, '::']) && $tokens[$referenceIndex]->equals([T_STRING, 'self']))
                && !($tokens[$operatorIndex]->equals([T_DOUBLE_COLON, '::']) && $tokens[$referenceIndex]->equals([T_STATIC, 'static']))
            ) {
                continue;
            }

            $index = $this->getAssertCandidate($tokens, $methodIndex);
            if (!is_array($index)) {
                continue;
            }

            $index = $this->fixAssert($tokens, $index);
        }
    }

    /**
     * {@inheritdoc}
     */
    protected function createConfigurationDefinition()
    {
        $values = [
            'array_key_exists',
            'empty',
            'file_exists',
            'is_array',
            'is_bool',
            'is_callable',
            'is_double',
            'is_float',
            'is_infinite',
            'is_int',
            'is_integer',
            'is_long',
            'is_nan',
            'is_null',
            'is_numeric',
            'is_object',
            'is_real',
            'is_resource',
            'is_scalar',
            'is_string',
        ];

        sort($values);

        return new FixerConfigurationResolverRootless('functions', [
            (new FixerOptionBuilder('functions', 'List of assertions to fix (overrides `target`).'))
                ->setAllowedTypes(['null', 'array'])
                ->setAllowedValues([
                    null,
                    (new FixerOptionValidatorGenerator())->allowedValueIsSubsetOf($values),
                ])
                ->setDefault(null)
                ->setDeprecationMessage('Use option `target` instead.')
                ->getOption(),
            (new FixerOptionBuilder('target', 'Target version of PHPUnit.'))
                ->setAllowedTypes(['string'])
                ->setAllowedValues([
                    PhpUnitTargetVersion::VERSION_3_0,
                    PhpUnitTargetVersion::VERSION_3_5,
                    PhpUnitTargetVersion::VERSION_5_0,
                    PhpUnitTargetVersion::VERSION_5_6,
                    PhpUnitTargetVersion::VERSION_NEWEST,
                ])
                ->setDefault(PhpUnitTargetVersion::VERSION_5_0) // @TODO 3.x: change to `VERSION_NEWEST`
                ->getOption(),
        ]);
    }

    /**
     * @param Tokens $tokens
     * @param int    $assertCallIndex Token index of assert method call
     *
     * @return int|int[] indexes of assert call, test call and positive flag, or last index checked
     */
    private function getAssertCandidate(Tokens $tokens, $assertCallIndex)
    {
        $content = strtolower($tokens[$assertCallIndex]->getContent());
        if ('asserttrue' === $content) {
            $isPositive = 1;
        } elseif ('assertfalse' === $content) {
            $isPositive = 0;
        } else {
            return $assertCallIndex;
        }

        // test candidate for simple calls like: ([\]+'some fixable call'(...))
        $assertCallOpenIndex = $tokens->getNextMeaningfulToken($assertCallIndex);
        if (!$tokens[$assertCallOpenIndex]->equals('(')) {
            return $assertCallIndex;
        }

        $testDefaultNamespaceTokenIndex = false;
        $testIndex = $tokens->getNextMeaningfulToken($assertCallOpenIndex);

        if (!$tokens[$testIndex]->isGivenKind([T_EMPTY, T_STRING])) {
            if (!$tokens[$testIndex]->isGivenKind(T_NS_SEPARATOR)) {
                return $testIndex;
            }

            $testDefaultNamespaceTokenIndex = $testIndex;
            $testIndex = $tokens->getNextMeaningfulToken($testIndex);
        }

        $testOpenIndex = $tokens->getNextMeaningfulToken($testIndex);
        if (!$tokens[$testOpenIndex]->equals('(')) {
            return $testOpenIndex;
        }

        $testCloseIndex = $tokens->findBlockEnd(Tokens::BLOCK_TYPE_PARENTHESIS_BRACE, $testOpenIndex);

        $assertCallCloseIndex = $tokens->getNextMeaningfulToken($testCloseIndex);
        if (!$tokens[$assertCallCloseIndex]->equalsAny([')', ','])) {
            return $assertCallCloseIndex;
        }

        return [
            $isPositive,
            $assertCallIndex,
            $assertCallOpenIndex,
            $testDefaultNamespaceTokenIndex,
            $testIndex,
            $testOpenIndex,
            $testCloseIndex,
            $assertCallCloseIndex,
        ];
    }

    /**
     * @param Tokens $tokens
     * @param array  $assertIndexes
     *
     * @return int index up till processed, number of tokens added
     */
    private function fixAssert(Tokens $tokens, array $assertIndexes)
    {
        list(
            $isPositive,
            $assertCallIndex,
            ,
            $testDefaultNamespaceTokenIndex,
            $testIndex,
            $testOpenIndex,
            $testCloseIndex,
            $assertCallCloseIndex
        ) = $assertIndexes;

        $content = strtolower($tokens[$testIndex]->getContent());
        if (!in_array($content, $this->functions, true)) {
            return $assertCallCloseIndex;
        }

        if (is_array(self::$fixMap[$content])) {
            if (false !== self::$fixMap[$content][$isPositive]) {
                $tokens[$assertCallIndex] = new Token([T_STRING, self::$fixMap[$content][$isPositive]]);
                $this->removeFunctionCall($tokens, $testDefaultNamespaceTokenIndex, $testIndex, $testOpenIndex, $testCloseIndex);
            }

            return $assertCallCloseIndex;
        }

        $type = substr($content, 3);

        $tokens[$assertCallIndex] = new Token([T_STRING, $isPositive ? 'assertInternalType' : 'assertNotInternalType']);
        $tokens[$testIndex] = new Token([T_CONSTANT_ENCAPSED_STRING, "'".$type."'"]);
        $tokens[$testOpenIndex] = new Token(',');

        $tokens->clearTokenAndMergeSurroundingWhitespace($testCloseIndex);

        if (!$tokens[$testOpenIndex + 1]->isWhitespace()) {
            $tokens->insertAt($testOpenIndex + 1, new Token([T_WHITESPACE, ' ']));
        }

        if (false !== $testDefaultNamespaceTokenIndex) {
            $tokens->clearTokenAndMergeSurroundingWhitespace($testDefaultNamespaceTokenIndex);
        }

        return $assertCallCloseIndex;
    }

    /**
     * @param Tokens    $tokens
     * @param false|int $callNSIndex
     * @param int       $callIndex
     * @param int       $openIndex
     * @param int       $closeIndex
     */
    private function removeFunctionCall(Tokens $tokens, $callNSIndex, $callIndex, $openIndex, $closeIndex)
    {
        $tokens->clearTokenAndMergeSurroundingWhitespace($callIndex);
        if (false !== $callNSIndex) {
            $tokens->clearTokenAndMergeSurroundingWhitespace($callNSIndex);
        }

        $tokens->clearTokenAndMergeSurroundingWhitespace($openIndex);
        $tokens->clearTokenAndMergeSurroundingWhitespace($closeIndex);
    }
}<|MERGE_RESOLUTION|>--- conflicted
+++ resolved
@@ -141,13 +141,8 @@
     public function getDefinition()
     {
         return new FixerDefinition(
-<<<<<<< HEAD
-            'PHPUnit assertions like "assertInternalType", "assertFileExists", should be used over "assertTrue".',
+            'PHPUnit assertions like `assertInternalType`, `assertFileExists`, should be used over `assertTrue`.',
             [
-=======
-            'PHPUnit assertions like `assertInternalType`, `assertFileExists`, should be used over `assertTrue`.',
-            array(
->>>>>>> 50e09ebb
                 new CodeSample(
                     '<?php
 $this->assertTrue(is_float( $a), "my message");
