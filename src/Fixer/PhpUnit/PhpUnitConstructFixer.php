--- conflicted
+++ resolved
@@ -118,13 +118,10 @@
      */
     protected function createConfigurationDefinition()
     {
-<<<<<<< HEAD
         return new FixerConfigurationResolverRootless('assertions', [
             (new FixerOptionBuilder('assertions', 'List of assertion methods to fix.'))
                 ->setAllowedTypes(['array'])
-                ->setAllowedValues([
-                    (new FixerOptionValidatorGenerator())->allowedValueIsSubsetOf(array_keys(self::$assertionFixers)),
-                ])
+                ->setAllowedValues([new AllowedValueSubset(array_keys(self::$assertionFixers))])
                 ->setDefault([
                     'assertEquals',
                     'assertSame',
@@ -133,22 +130,6 @@
                 ])
                 ->getOption(),
         ]);
-=======
-        $assertions = new FixerOptionBuilder('assertions', 'List of assertion methods to fix.');
-        $assertions = $assertions
-            ->setAllowedTypes(array('array'))
-            ->setAllowedValues(array(new AllowedValueSubset(array_keys(self::$assertionFixers))))
-            ->setDefault(array(
-                'assertEquals',
-                'assertSame',
-                'assertNotEquals',
-                'assertNotSame',
-            ))
-            ->getOption()
-        ;
-
-        return new FixerConfigurationResolverRootless('assertions', array($assertions));
->>>>>>> ada6977e
     }
 
     /**
