--- conflicted
+++ resolved
@@ -52,32 +52,6 @@
     /**
      * {@inheritdoc}
      */
-<<<<<<< HEAD
-    public function fix(\SplFileInfo $file, Tokens $tokens)
-    {
-        // no assertions to be fixed - fast return
-        if (empty($this->configuration['assertions'])) {
-            return;
-        }
-
-        foreach ($this->configuration['assertions'] as $assertionMethod) {
-            $assertionFixer = self::$assertionFixers[$assertionMethod];
-
-            for ($index = 0, $limit = $tokens->count(); $index < $limit; ++$index) {
-                $index = $this->$assertionFixer($tokens, $index, $assertionMethod);
-
-                if (null === $index) {
-                    break;
-                }
-            }
-        }
-    }
-
-    /**
-     * {@inheritdoc}
-     */
-=======
->>>>>>> b44c48d1
     public function getDefinition()
     {
         return new FixerDefinition(
@@ -118,7 +92,29 @@
     /**
      * {@inheritdoc}
      */
-<<<<<<< HEAD
+    protected function applyFix(\SplFileInfo $file, Tokens $tokens)
+    {
+        // no assertions to be fixed - fast return
+        if (empty($this->configuration['assertions'])) {
+            return;
+        }
+
+        foreach ($this->configuration['assertions'] as $assertionMethod) {
+            $assertionFixer = self::$assertionFixers[$assertionMethod];
+
+            for ($index = 0, $limit = $tokens->count(); $index < $limit; ++$index) {
+                $index = $this->$assertionFixer($tokens, $index, $assertionMethod);
+
+                if (null === $index) {
+                    break;
+                }
+            }
+        }
+    }
+
+    /**
+     * {@inheritdoc}
+     */
     protected function createConfigurationDefinition()
     {
         $generator = new FixerOptionValidatorGenerator();
@@ -139,26 +135,6 @@
         ;
 
         return new FixerConfigurationResolverRootless('assertions', array($assertions));
-=======
-    protected function applyFix(\SplFileInfo $file, Tokens $tokens)
-    {
-        // no assertions to be fixed - fast return
-        if (empty($this->configuration)) {
-            return;
-        }
-
-        foreach ($this->configuration as $assertionMethod) {
-            $assertionFixer = self::$assertionFixers[$assertionMethod];
-
-            for ($index = 0, $limit = $tokens->count(); $index < $limit; ++$index) {
-                $index = $this->$assertionFixer($tokens, $index, $assertionMethod);
-
-                if (null === $index) {
-                    break;
-                }
-            }
-        }
->>>>>>> b44c48d1
     }
 
     /**
