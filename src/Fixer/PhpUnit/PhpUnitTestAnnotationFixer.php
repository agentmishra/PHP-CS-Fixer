--- conflicted
+++ resolved
@@ -14,12 +14,8 @@
 
 use PhpCsFixer\DocBlock\DocBlock;
 use PhpCsFixer\DocBlock\Line;
-<<<<<<< HEAD
+use PhpCsFixer\Fixer\AbstractPhpUnitFixer;
 use PhpCsFixer\Fixer\ConfigurableFixerInterface;
-=======
-use PhpCsFixer\Fixer\AbstractPhpUnitFixer;
-use PhpCsFixer\Fixer\ConfigurationDefinitionFixerInterface;
->>>>>>> 30efbdc4
 use PhpCsFixer\Fixer\WhitespacesAwareFixerInterface;
 use PhpCsFixer\FixerConfiguration\FixerConfigurationResolver;
 use PhpCsFixer\FixerConfiguration\FixerOptionBuilder;
@@ -33,11 +29,7 @@
 /**
  * @author Gert de Pagter
  */
-<<<<<<< HEAD
-final class PhpUnitTestAnnotationFixer extends AbstractFixer implements ConfigurableFixerInterface, WhitespacesAwareFixerInterface
-=======
-final class PhpUnitTestAnnotationFixer extends AbstractPhpUnitFixer implements ConfigurationDefinitionFixerInterface, WhitespacesAwareFixerInterface
->>>>>>> 30efbdc4
+final class PhpUnitTestAnnotationFixer extends AbstractPhpUnitFixer implements ConfigurableFixerInterface, WhitespacesAwareFixerInterface
 {
     /**
      * {@inheritdoc}
@@ -263,15 +255,7 @@
      */
     private function addTestPrefix($functionName)
     {
-<<<<<<< HEAD
         return'test'.ucfirst($functionName);
-=======
-        if ('camel' !== $this->configuration['case']) {
-            return 'test_'.$functionName;
-        }
-
-        return 'test'.ucfirst($functionName);
->>>>>>> 30efbdc4
     }
 
     /**
