--- conflicted
+++ resolved
@@ -53,24 +53,16 @@
                 ),
                 new CodeSample(
                     "<?php\nfunction sample(\$a=10,\n    \$b=20,\$c=30) {}\nsample(1,\n    2);\n",
-<<<<<<< HEAD
-                    ['ensure_fully_multiline' => false]
-=======
                     ['on_multiline' => 'ensure_fully_multiline']
                 ),
                 new CodeSample(
                     "<?php\nfunction sample(\n    \$a=10,\n    \$b=20,\n    \$c=30\n) {}\nsample(\n    1,\n    2\n);\n",
                     ['on_multiline' => 'ensure_single_line']
->>>>>>> f5efd9c4
                 ),
                 new CodeSample(
                     "<?php\nfunction sample(\$a=10,\n    \$b=20,\$c=30) {}\nsample(1,  \n    2);\nsample('foo',    'foobarbaz', 'baz');\nsample('foobar', 'bar',       'baz');\n",
                     [
-<<<<<<< HEAD
-                        'ensure_fully_multiline' => false,
-=======
                         'on_multiline' => 'ensure_fully_multiline',
->>>>>>> f5efd9c4
                         'keep_multiple_spaces_after_comma' => true,
                     ]
                 ),
@@ -97,8 +89,10 @@
     {
         parent::configure($configuration);
 
-        if ($this->configuration['ensure_fully_multiline'] && 'ignore' === $this->configuration['on_multiline']) {
-            $this->configuration['on_multiline'] = 'ensure_fully_multiline';
+        if (isset($configuration['ensure_fully_multiline'])) {
+            $this->configuration['on_multiline'] = $this->configuration['ensure_fully_multiline']
+                ? 'ensure_fully_multiline'
+                : 'ignore';
         }
     }
 
@@ -149,9 +143,6 @@
                 'ensure every argument of a multiline argument list is on its own line'
             ))
                 ->setAllowedTypes(['bool'])
-<<<<<<< HEAD
-                ->setDefault(true)
-=======
                 ->setDefault(false) // @TODO 3.0 remove
                 ->setDeprecationMessage('Use option `on_multiline` instead.')
                 ->getOption(),
@@ -160,8 +151,7 @@
                 'Defines how to handle function arguments lists that contain newlines.'
             ))
                 ->setAllowedValues(['ignore', 'ensure_single_line', 'ensure_fully_multiline'])
-                ->setDefault('ignore') // @TODO 3.0 should be 'ensure_fully_multiline'
->>>>>>> f5efd9c4
+                ->setDefault('ensure_fully_multiline')
                 ->getOption(),
         ]);
     }
