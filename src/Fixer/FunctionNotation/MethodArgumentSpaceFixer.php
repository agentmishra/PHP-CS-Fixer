--- conflicted
+++ resolved
@@ -30,23 +30,6 @@
 final class MethodArgumentSpaceFixer extends AbstractFixer implements ConfigurationDefinitionFixerInterface
 {
     /**
-<<<<<<< HEAD
-     * {@inheritdoc}
-     */
-    public function fix(\SplFileInfo $file, Tokens $tokens)
-    {
-        for ($index = $tokens->count() - 1; $index > 0; --$index) {
-            $token = $tokens[$index];
-
-            if ($token->equals('(') && !$tokens[$index - 1]->isGivenKind(T_ARRAY)) {
-                $this->fixFunction($tokens, $index);
-            }
-        }
-    }
-
-    /**
-=======
->>>>>>> b44c48d1
      * Method to insert space after comma and remove space before comma.
      *
      * @param Tokens $tokens
@@ -93,7 +76,20 @@
     /**
      * {@inheritdoc}
      */
-<<<<<<< HEAD
+    protected function applyFix(\SplFileInfo $file, Tokens $tokens)
+    {
+        for ($index = $tokens->count() - 1; $index > 0; --$index) {
+            $token = $tokens[$index];
+
+            if ($token->equals('(') && !$tokens[$index - 1]->isGivenKind(T_ARRAY)) {
+                $this->fixFunction($tokens, $index);
+            }
+        }
+    }
+
+    /**
+     * {@inheritdoc}
+     */
     protected function createConfigurationDefinition()
     {
         $keepMultipleSpacesAfterComma = new FixerOptionBuilder('keep_multiple_spaces_after_comma', 'Whether keep multiple spaces after comma.');
@@ -104,17 +100,6 @@
         ;
 
         return new FixerConfigurationResolver(array($keepMultipleSpacesAfterComma));
-=======
-    protected function applyFix(\SplFileInfo $file, Tokens $tokens)
-    {
-        for ($index = $tokens->count() - 1; $index >= 0; --$index) {
-            $token = $tokens[$index];
-
-            if ($token->equals('(') && !$tokens[$index - 1]->isGivenKind(T_ARRAY)) {
-                $this->fixFunction($tokens, $index);
-            }
-        }
->>>>>>> b44c48d1
     }
 
     /**
