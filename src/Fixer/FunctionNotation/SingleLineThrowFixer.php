--- conflicted
+++ resolved
@@ -35,11 +35,7 @@
     /**
      * @internal
      */
-<<<<<<< HEAD
-    public const REMOVE_WHITESPACE_AROUND_TOKENS = ['(', [T_OBJECT_OPERATOR], [T_DOUBLE_COLON]];
-=======
-    const REMOVE_WHITESPACE_AROUND_TOKENS = ['(', [T_DOUBLE_COLON]];
->>>>>>> 44380306
+    public const REMOVE_WHITESPACE_AROUND_TOKENS = ['(', [T_DOUBLE_COLON]];
 
     /**
      * @internal
