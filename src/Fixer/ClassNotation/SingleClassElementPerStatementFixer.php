--- conflicted
+++ resolved
@@ -187,13 +187,8 @@
                 $tokens->clearAt($i + 1);
             }
 
-<<<<<<< HEAD
-            if ($divisionContent) {
+            if (null !== $divisionContent && '' !== $divisionContent) {
                 $tokens->insertAt($i + 1, new Token([T_WHITESPACE, $divisionContent]));
-=======
-            if (null !== $divisionContent && '' !== $divisionContent) {
-                $tokens->insertAt($i + 1, new Token(array(T_WHITESPACE, $divisionContent)));
->>>>>>> 7373c14d
             }
 
             // collect modifiers
