<?php

/*
 * This file is part of PHP CS Fixer.
 *
 * (c) Fabien Potencier <fabien@symfony.com>
 *     Dariusz Rumiński <dariusz.ruminski@gmail.com>
 *
 * This source file is subject to the MIT license that is bundled
 * with this source code in the file LICENSE.
 */

namespace PhpCsFixer\Fixer\ClassNotation;

use PhpCsFixer\AbstractFixer;
use PhpCsFixer\Fixer\ConfigurationDefinitionFixerInterface;
use PhpCsFixer\FixerConfiguration\FixerConfigurationResolverRootless;
use PhpCsFixer\FixerConfiguration\FixerOptionBuilder;
use PhpCsFixer\FixerConfiguration\FixerOptionValidatorGenerator;
use PhpCsFixer\FixerDefinition\CodeSample;
use PhpCsFixer\FixerDefinition\FixerDefinition;
use PhpCsFixer\Tokenizer\CT;
use PhpCsFixer\Tokenizer\Token;
use PhpCsFixer\Tokenizer\Tokens;

/**
 * @author Gregor Harlan <gharlan@web.de>
 */
final class OrderedClassElementsFixer extends AbstractFixer implements ConfigurationDefinitionFixerInterface
{
    /**
     * @var array Array containing all class element base types (keys) and their parent types (values)
     */
    private static $typeHierarchy = array(
        'use_trait' => null,
        'public' => null,
        'protected' => null,
        'private' => null,
        'constant' => null,
        'constant_public' => array('constant', 'public'),
        'constant_protected' => array('constant', 'protected'),
        'constant_private' => array('constant', 'private'),
        'property' => null,
        'property_static' => array('property'),
        'property_public' => array('property', 'public'),
        'property_protected' => array('property', 'protected'),
        'property_private' => array('property', 'private'),
        'property_public_static' => array('property_static', 'property_public'),
        'property_protected_static' => array('property_static', 'property_protected'),
        'property_private_static' => array('property_static', 'property_private'),
        'method' => null,
        'method_static' => array('method'),
        'method_public' => array('method', 'public'),
        'method_protected' => array('method', 'protected'),
        'method_private' => array('method', 'private'),
        'method_public_static' => array('method_static', 'method_public'),
        'method_protected_static' => array('method_static', 'method_protected'),
        'method_private_static' => array('method_static', 'method_private'),
    );

    /**
     * @var array Array containing special method types
     */
    private static $specialTypes = array(
        'construct' => null,
        'destruct' => null,
        'magic' => null,
        'phpunit' => null,
    );

    /**
     * @var array Resolved configuration array (type => position)
     */
    private $typePosition;

    /**
     * {@inheritdoc}
     */
    public function configure(array $configuration = null)
    {
        parent::configure($configuration);

        $this->typePosition = array();
        $pos = 0;
        foreach ($this->configuration['order'] as $type) {
            $this->typePosition[$type] = $pos++;
        }

        foreach (self::$typeHierarchy as $type => $parents) {
            if (isset($this->typePosition[$type])) {
                continue;
            }

            if (!$parents) {
                $this->typePosition[$type] = null;
                continue;
            }

            foreach ($parents as $parent) {
                if (isset($this->typePosition[$parent])) {
                    $this->typePosition[$type] = $this->typePosition[$parent];
                    continue 2;
                }
            }

            $this->typePosition[$type] = null;
        }

        $lastPosition = count($this->configuration['order']);
        foreach ($this->typePosition as &$pos) {
            if (null === $pos) {
                $pos = $lastPosition;
            }
            // last digit is used by phpunit method ordering
            $pos *= 10;
        }
    }

    /**
     * {@inheritdoc}
     */
    public function isCandidate(Tokens $tokens)
    {
        return $tokens->isAnyTokenKindsFound(Token::getClassyTokenKinds());
    }

    /**
     * {@inheritdoc}
     */
    public function getDefinition()
    {
        return new FixerDefinition(
            'Orders the elements of classes/interfaces/traits.',
            array(
                new CodeSample(
                    '<?php
final class Example
{
    use BarTrait;
    use BazTrait;
    const C1 = 1;
    const C2 = 2;
    protected static $protStatProp;
    public static $pubStatProp1;
    public $pubProp1;
    protected $protProp;
    var $pubProp2;
    private static $privStatProp;
    private $privProp;
    public static $pubStatProp2;
    public $pubProp3;
    protected function __construct() {}
    private static function privStatFunc() {}
    public function pubFunc1() {}
    public function __toString() {}
    protected function protFunc() {}
    function pubFunc2() {}
    public static function pubStatFunc1() {}
    public function pubFunc3() {}
    static function pubStatFunc2() {}
    private function privFunc() {}
    public static function pubStatFunc3() {}
    protected static function protStatFunc() {}
    public function __destruct() {}
}
'
                ),
            )
        );
    }

    /**
     * {@inheritdoc}
     */
    public function getPriority()
    {
        // must run before MethodSeparationFixer, NoBlankLinesAfterClassOpeningFixer and SpaceAfterSemicolonFixer.
        // must run after ProtectedToPrivateFixer.
        return 65;
    }

    /**
     * {@inheritdoc}
     */
<<<<<<< HEAD
    protected function createConfigurationDefinition()
    {
        $generator = new FixerOptionValidatorGenerator();

        $order = new FixerOptionBuilder('order', 'List of strings defining order of elements.');
        $order = $order
            ->setAllowedTypes(array('array'))
            ->setAllowedValues(array(
                $generator->allowedValueIsSubsetOf(array_keys(array_merge(self::$typeHierarchy, self::$specialTypes))),
            ))
            ->setDefault(array(
                'use_trait',
                'constant_public',
                'constant_protected',
                'constant_private',
                'property_public',
                'property_protected',
                'property_private',
                'construct',
                'destruct',
                'magic',
                'phpunit',
                'method_public',
                'method_protected',
                'method_private',
            ))
            ->getOption()
        ;

        return new FixerConfigurationResolverRootless('order', array($order));
=======
    protected function applyFix(\SplFileInfo $file, Tokens $tokens)
    {
        for ($i = 1, $count = $tokens->count(); $i < $count; ++$i) {
            if (!$tokens[$i]->isClassy()) {
                continue;
            }

            $i = $tokens->getNextTokenOfKind($i, array('{'));
            $elements = $this->getElements($tokens, $i);

            if (!$elements) {
                continue;
            }

            $sorted = $this->sortElements($elements);
            $endIndex = $elements[count($elements) - 1]['end'];

            if ($sorted !== $elements) {
                $this->sortTokens($tokens, $i, $endIndex, $sorted);
            }

            $i = $endIndex;
        }
>>>>>>> b44c48d1
    }

    /**
     * @param Tokens $tokens
     * @param int    $startIndex
     *
     * @return array[]
     */
    private function getElements(Tokens $tokens, $startIndex)
    {
        static $elementTokenKinds = array(CT::T_USE_TRAIT, T_CONST, T_VARIABLE, T_FUNCTION);

        ++$startIndex;
        $elements = array();

        while (true) {
            $element = array(
                'start' => $startIndex,
                'visibility' => 'public',
                'static' => false,
            );

            for ($i = $startIndex; ; ++$i) {
                $token = $tokens[$i];

                // class end
                if ($token->equals('}')) {
                    return $elements;
                }

                if ($token->isGivenKind(T_STATIC)) {
                    $element['static'] = true;
                    continue;
                }

                if ($token->isGivenKind(array(T_PROTECTED, T_PRIVATE))) {
                    $element['visibility'] = strtolower($token->getContent());
                    continue;
                }

                if (!$token->isGivenKind($elementTokenKinds)) {
                    continue;
                }

                $type = $this->detectElementType($tokens, $i);
                if (is_array($type)) {
                    $element['type'] = $type[0];
                    $element['name'] = $type[1];
                } else {
                    $element['type'] = $type;
                }

                $element['end'] = $this->findElementEnd($tokens, $i);
                break;
            }

            $elements[] = $element;
            $startIndex = $element['end'] + 1;
        }
    }

    /**
     * @param Tokens $tokens
     * @param int    $index
     *
     * @return string|array type or array of type and name
     */
    private function detectElementType(Tokens $tokens, $index)
    {
        $token = $tokens[$index];

        if ($token->isGivenKind(CT::T_USE_TRAIT)) {
            return 'use_trait';
        }

        if ($token->isGivenKind(T_CONST)) {
            return 'constant';
        }

        if ($token->isGivenKind(T_VARIABLE)) {
            return 'property';
        }

        $nameToken = $tokens[$tokens->getNextMeaningfulToken($index)];

        if ($nameToken->equals(array(T_STRING, '__construct'), false)) {
            return 'construct';
        }

        if ($nameToken->equals(array(T_STRING, '__destruct'), false)) {
            return 'destruct';
        }

        if (
            $nameToken->equalsAny(array(
                array(T_STRING, 'setUpBeforeClass'),
                array(T_STRING, 'tearDownAfterClass'),
                array(T_STRING, 'setUp'),
                array(T_STRING, 'tearDown'),
            ), false)
        ) {
            return array('phpunit', strtolower($nameToken->getContent()));
        }

        if ('__' === substr($nameToken->getContent(), 0, 2)) {
            return 'magic';
        }

        return 'method';
    }

    /**
     * @param Tokens $tokens
     * @param int    $index
     *
     * @return int
     */
    private function findElementEnd(Tokens $tokens, $index)
    {
        $index = $tokens->getNextTokenOfKind($index, array('{', ';'));

        if ($tokens[$index]->equals('{')) {
            $index = $tokens->findBlockEnd(Tokens::BLOCK_TYPE_CURLY_BRACE, $index);
        }

        for (++$index; $tokens[$index]->isWhitespace(" \t") || $tokens[$index]->isComment(); ++$index);

        --$index;

        return $tokens[$index]->isWhitespace() ? $index - 1 : $index;
    }

    /**
     * @param array[] $elements
     *
     * @return array[]
     */
    private function sortElements(array $elements)
    {
        static $phpunitPositions = array(
            'setupbeforeclass' => 1,
            'teardownafterclass' => 2,
            'setup' => 3,
            'teardown' => 4,
        );

        foreach ($elements as &$element) {
            $type = $element['type'];

            if (array_key_exists($type, self::$specialTypes)) {
                if (isset($this->typePosition[$type])) {
                    $element['position'] = $this->typePosition[$type];
                    if ('phpunit' === $type) {
                        $element['position'] += $phpunitPositions[$element['name']];
                    }
                    continue;
                }

                $type = 'method';
            }

            if (in_array($type, array('constant', 'property', 'method'), true)) {
                $type .= '_'.$element['visibility'];
                if ($element['static']) {
                    $type .= '_static';
                }
            }

            $element['position'] = $this->typePosition[$type];
        }
        unset($element);

        usort($elements, function (array $a, array $b) {
            if ($a['position'] === $b['position']) {
                // same group, preserve current order
                return $a['start'] > $b['start'] ? 1 : -1;
            }

            return $a['position'] > $b['position'] ? 1 : -1;
        });

        return $elements;
    }

    /**
     * @param Tokens  $tokens
     * @param int     $startIndex
     * @param int     $endIndex
     * @param array[] $elements
     */
    private function sortTokens(Tokens $tokens, $startIndex, $endIndex, array $elements)
    {
        $replaceTokens = array();

        foreach ($elements as $element) {
            for ($i = $element['start']; $i <= $element['end']; ++$i) {
                $replaceTokens[] = clone $tokens[$i];
            }
        }

        $tokens->overrideRange($startIndex + 1, $endIndex, $replaceTokens);
    }
}<|MERGE_RESOLUTION|>--- conflicted
+++ resolved
@@ -182,7 +182,34 @@
     /**
      * {@inheritdoc}
      */
-<<<<<<< HEAD
+    protected function applyFix(\SplFileInfo $file, Tokens $tokens)
+    {
+        for ($i = 1, $count = $tokens->count(); $i < $count; ++$i) {
+            if (!$tokens[$i]->isClassy()) {
+                continue;
+            }
+
+            $i = $tokens->getNextTokenOfKind($i, array('{'));
+            $elements = $this->getElements($tokens, $i);
+
+            if (!$elements) {
+                continue;
+            }
+
+            $sorted = $this->sortElements($elements);
+            $endIndex = $elements[count($elements) - 1]['end'];
+
+            if ($sorted !== $elements) {
+                $this->sortTokens($tokens, $i, $endIndex, $sorted);
+            }
+
+            $i = $endIndex;
+        }
+    }
+
+    /**
+     * {@inheritdoc}
+     */
     protected function createConfigurationDefinition()
     {
         $generator = new FixerOptionValidatorGenerator();
@@ -213,31 +240,6 @@
         ;
 
         return new FixerConfigurationResolverRootless('order', array($order));
-=======
-    protected function applyFix(\SplFileInfo $file, Tokens $tokens)
-    {
-        for ($i = 1, $count = $tokens->count(); $i < $count; ++$i) {
-            if (!$tokens[$i]->isClassy()) {
-                continue;
-            }
-
-            $i = $tokens->getNextTokenOfKind($i, array('{'));
-            $elements = $this->getElements($tokens, $i);
-
-            if (!$elements) {
-                continue;
-            }
-
-            $sorted = $this->sortElements($elements);
-            $endIndex = $elements[count($elements) - 1]['end'];
-
-            if ($sorted !== $elements) {
-                $this->sortTokens($tokens, $i, $endIndex, $sorted);
-            }
-
-            $i = $endIndex;
-        }
->>>>>>> b44c48d1
     }
 
     /**
