--- conflicted
+++ resolved
@@ -41,9 +41,7 @@
 }'),
             ),
             null,
-            null,
-            null,
-            'Risky when old style constructor being fixed is overridden overrides parent one.'
+            'Risky when old style constructor being fixed is overridden or overrides parent one.'
         );
     }
 
@@ -130,55 +128,6 @@
     }
 
     /**
-<<<<<<< HEAD
-     * {@inheritdoc}
-     */
-    public function getDefinition()
-    {
-        return new FixerDefinition(
-            'Convert PHP4-style constructors to `__construct`.',
-            array(
-               new CodeSample('<?php
-class Foo
-{
-    public function Foo($bar)
-    {
-    }
-}'),
-            ),
-            null,
-            'Risky when old style constructor being fixed is overridden or overrides parent one.'
-        );
-    }
-
-    /**
-     * {@inheritdoc}
-     */
-    public function getPriority()
-    {
-        // must run before OrderedClassElementsFixer
-        return 75;
-    }
-
-    /**
-     * {@inheritdoc}
-     */
-    public function isCandidate(Tokens $tokens)
-    {
-        return $tokens->isTokenKindFound(T_CLASS);
-    }
-
-    /**
-     * {@inheritdoc}
-     */
-    public function isRisky()
-    {
-        return true;
-    }
-
-    /**
-=======
->>>>>>> b44c48d1
      * Fix constructor within a class, if possible.
      *
      * @param Tokens $tokens     the Tokens instance
