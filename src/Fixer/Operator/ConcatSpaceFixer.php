--- conflicted
+++ resolved
@@ -77,7 +77,19 @@
     /**
      * {@inheritdoc}
      */
-<<<<<<< HEAD
+    protected function applyFix(\SplFileInfo $file, Tokens $tokens)
+    {
+        $callBack = $this->fixCallback;
+        for ($index = $tokens->count() - 1; $index >= 0; --$index) {
+            if ($tokens[$index]->equals('.')) {
+                $this->$callBack($tokens, $index);
+            }
+        }
+    }
+
+    /**
+     * {@inheritdoc}
+     */
     protected function createConfigurationDefinition()
     {
         $spacing = new FixerOptionBuilder('spacing', 'Spacing to apply around concatenation operator.');
@@ -88,16 +100,6 @@
         ;
 
         return new FixerConfigurationResolver(array($spacing));
-=======
-    protected function applyFix(\SplFileInfo $file, Tokens $tokens)
-    {
-        $callBack = $this->fixCallback;
-        for ($index = $tokens->count() - 1; $index >= 0; --$index) {
-            if ($tokens[$index]->equals('.')) {
-                $this->$callBack($tokens, $index);
-            }
-        }
->>>>>>> b44c48d1
     }
 
     /**
