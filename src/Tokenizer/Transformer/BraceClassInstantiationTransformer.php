<?php

/*
 * This file is part of PHP CS Fixer.
 *
 * (c) Fabien Potencier <fabien@symfony.com>
 *     Dariusz Rumiński <dariusz.ruminski@gmail.com>
 *
 * This source file is subject to the MIT license that is bundled
 * with this source code in the file LICENSE.
 */

namespace PhpCsFixer\Tokenizer\Transformer;

use PhpCsFixer\Tokenizer\AbstractTransformer;
use PhpCsFixer\Tokenizer\CT;
use PhpCsFixer\Tokenizer\Token;
use PhpCsFixer\Tokenizer\Tokens;

/**
 * Transform braced class instantiation braces in `(new Foo())` into CT::T_BRACE_CLASS_INSTANTIATION_OPEN
 * and CT::T_BRACE_CLASS_INSTANTIATION_CLOSE.
 *
 * @author Sebastiaans Stok <s.stok@rollerscapes.net>
 *
 * @internal
 */
final class BraceClassInstantiationTransformer extends AbstractTransformer
{
    /**
     * {@inheritdoc}
     */
    public function getCustomTokens()
    {
        return [CT::T_BRACE_CLASS_INSTANTIATION_OPEN, CT::T_BRACE_CLASS_INSTANTIATION_CLOSE];
    }

    /**
     * {@inheritdoc}
     */
    public function getPriority()
    {
        // must run after CurlyBraceTransformer and SquareBraceTransformer
        return -1;
    }

    /**
     * {@inheritdoc}
     */
    public function getRequiredPhpVersionId()
    {
        return 50000;
    }

    /**
     * {@inheritdoc}
     */
    public function process(Tokens $tokens, Token $token, $index)
    {
        if (!$tokens[$index]->equals('(') || !$tokens[$tokens->getNextMeaningfulToken($index)]->equals([T_NEW])) {
            return;
        }

<<<<<<< HEAD
        $closeIndex = $tokens->findBlockEnd(Tokens::BLOCK_TYPE_PARENTHESIS_BRACE, $index);

        if (!$tokens[$tokens->getNextMeaningfulToken($closeIndex)]->isGivenKind([T_OBJECT_OPERATOR, T_DOUBLE_COLON])) {
            return;
        }

        $tokens[$index] = new Token([CT::T_BRACE_CLASS_INSTANTIATION_OPEN, '(']);
        $tokens[$closeIndex] = new Token([CT::T_BRACE_CLASS_INSTANTIATION_CLOSE, ')']);
=======
        if ($tokens[$tokens->getPrevMeaningfulToken($index)]->equalsAny(array(
            array(T_STRING),
            ']',
            array(CT::T_ARRAY_SQUARE_BRACE_CLOSE),
            array(CT::T_ARRAY_INDEX_CURLY_BRACE_CLOSE),
            array(T_VARIABLE),
            array(T_CLASS),
            array(T_ARRAY),
        ))) {
            return;
        }

        $closeIndex = $tokens->findBlockEnd(Tokens::BLOCK_TYPE_PARENTHESIS_BRACE, $index);

        $tokens[$index] = new Token(array(CT::T_BRACE_CLASS_INSTANTIATION_OPEN, '('));
        $tokens[$closeIndex] = new Token(array(CT::T_BRACE_CLASS_INSTANTIATION_CLOSE, ')'));
>>>>>>> 3aea0158
    }
}<|MERGE_RESOLUTION|>--- conflicted
+++ resolved
@@ -60,33 +60,21 @@
         if (!$tokens[$index]->equals('(') || !$tokens[$tokens->getNextMeaningfulToken($index)]->equals([T_NEW])) {
             return;
         }
-
-<<<<<<< HEAD
-        $closeIndex = $tokens->findBlockEnd(Tokens::BLOCK_TYPE_PARENTHESIS_BRACE, $index);
-
-        if (!$tokens[$tokens->getNextMeaningfulToken($closeIndex)]->isGivenKind([T_OBJECT_OPERATOR, T_DOUBLE_COLON])) {
-            return;
-        }
-
-        $tokens[$index] = new Token([CT::T_BRACE_CLASS_INSTANTIATION_OPEN, '(']);
-        $tokens[$closeIndex] = new Token([CT::T_BRACE_CLASS_INSTANTIATION_CLOSE, ')']);
-=======
-        if ($tokens[$tokens->getPrevMeaningfulToken($index)]->equalsAny(array(
-            array(T_STRING),
+        if ($tokens[$tokens->getPrevMeaningfulToken($index)]->equalsAny([
+            [T_STRING],
             ']',
-            array(CT::T_ARRAY_SQUARE_BRACE_CLOSE),
-            array(CT::T_ARRAY_INDEX_CURLY_BRACE_CLOSE),
-            array(T_VARIABLE),
-            array(T_CLASS),
-            array(T_ARRAY),
-        ))) {
+            [CT::T_ARRAY_SQUARE_BRACE_CLOSE],
+            [CT::T_ARRAY_INDEX_CURLY_BRACE_CLOSE],
+            [T_VARIABLE],
+            [T_CLASS],
+            [T_ARRAY],
+        ])) {
             return;
         }
 
         $closeIndex = $tokens->findBlockEnd(Tokens::BLOCK_TYPE_PARENTHESIS_BRACE, $index);
 
-        $tokens[$index] = new Token(array(CT::T_BRACE_CLASS_INSTANTIATION_OPEN, '('));
-        $tokens[$closeIndex] = new Token(array(CT::T_BRACE_CLASS_INSTANTIATION_CLOSE, ')'));
->>>>>>> 3aea0158
+        $tokens[$index] = new Token([CT::T_BRACE_CLASS_INSTANTIATION_OPEN, '(']);
+        $tokens[$closeIndex] = new Token([CT::T_BRACE_CLASS_INSTANTIATION_CLOSE, ')']);
     }
 }