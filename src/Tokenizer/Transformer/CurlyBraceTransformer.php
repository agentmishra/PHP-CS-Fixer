<?php

/*
 * This file is part of PHP CS Fixer.
 *
 * (c) Fabien Potencier <fabien@symfony.com>
 *     Dariusz Rumiński <dariusz.ruminski@gmail.com>
 *
 * This source file is subject to the MIT license that is bundled
 * with this source code in the file LICENSE.
 */

namespace PhpCsFixer\Tokenizer\Transformer;

use PhpCsFixer\Tokenizer\AbstractTransformer;
use PhpCsFixer\Tokenizer\CT;
use PhpCsFixer\Tokenizer\Token;
use PhpCsFixer\Tokenizer\Tokens;

/**
 * Transform discriminate overloaded curly braces tokens.
 *
 * Performed transformations:
 * - closing `}` for T_CURLY_OPEN into CT::T_CURLY_CLOSE,
 * - closing `}` for T_DOLLAR_OPEN_CURLY_BRACES into CT::T_DOLLAR_CLOSE_CURLY_BRACES,
 * - in `$foo->{$bar}` into CT::T_DYNAMIC_PROP_BRACE_OPEN and CT::T_DYNAMIC_PROP_BRACE_CLOSE,
 * - in `${$foo}` into CT::T_DYNAMIC_VAR_BRACE_OPEN and CT::T_DYNAMIC_VAR_BRACE_CLOSE,
 * - in `$array{$index}` into CT::T_ARRAY_INDEX_CURLY_BRACE_OPEN and CT::T_ARRAY_INDEX_CURLY_BRACE_CLOSE,
 * - in `use some\a\{ClassA, ClassB, ClassC as C}` into CT::T_GROUP_IMPORT_BRACE_OPEN, CT::T_GROUP_IMPORT_BRACE_CLOSE.
 *
 * @author Dariusz Rumiński <dariusz.ruminski@gmail.com>
 *
 * @internal
 */
final class CurlyBraceTransformer extends AbstractTransformer
{
    /**
     * {@inheritdoc}
     */
    public function getCustomTokens()
    {
        return [
            CT::T_CURLY_CLOSE,
            CT::T_DOLLAR_CLOSE_CURLY_BRACES,
            CT::T_DYNAMIC_PROP_BRACE_OPEN,
            CT::T_DYNAMIC_PROP_BRACE_CLOSE,
            CT::T_DYNAMIC_VAR_BRACE_OPEN,
            CT::T_DYNAMIC_VAR_BRACE_CLOSE,
            CT::T_ARRAY_INDEX_CURLY_BRACE_OPEN,
            CT::T_ARRAY_INDEX_CURLY_BRACE_CLOSE,
            CT::T_GROUP_IMPORT_BRACE_OPEN,
            CT::T_GROUP_IMPORT_BRACE_CLOSE,
        ];
    }

    /**
     * {@inheritdoc}
     */
    public function getRequiredPhpVersionId()
    {
        return 50000;
    }

    /**
     * {@inheritdoc}
     */
    public function process(Tokens $tokens, Token $token, $index)
    {
        $this->transformIntoCurlyCloseBrace($tokens, $token, $index);
        $this->transformIntoDollarCloseBrace($tokens, $token, $index);
        $this->transformIntoDynamicPropBraces($tokens, $token, $index);
        $this->transformIntoDynamicVarBraces($tokens, $token, $index);
        $this->transformIntoCurlyIndexBraces($tokens, $token, $index);

        if (PHP_VERSION_ID >= 70000) {
            $this->transformIntoGroupUseBraces($tokens, $token, $index);
        }
    }

    /**
     * Transform closing `}` for T_CURLY_OPEN into CT::T_CURLY_CLOSE.
     *
     * This should be done at very beginning of curly braces transformations.
     *
     * @param Tokens $tokens
     * @param Token  $token
     * @param int    $index
     */
    private function transformIntoCurlyCloseBrace(Tokens $tokens, Token $token, $index)
    {
        if (!$token->isGivenKind(T_CURLY_OPEN)) {
            return;
        }

        $level = 1;
        $nestIndex = $index;

        while (0 < $level) {
            ++$nestIndex;

            // we count all kind of {
            if ($tokens[$nestIndex]->equals('{')) {
                ++$level;
                continue;
            }

            // we count all kind of }
            if ($tokens[$nestIndex]->equals('}')) {
                --$level;
            }
        }

<<<<<<< HEAD
        $tokens[$nestIndex]->override([CT::T_CURLY_CLOSE, '}']);
=======
        $tokens[$nestIndex] = new Token(array(CT::T_CURLY_CLOSE, '}'));
>>>>>>> 5e3be858
    }

    private function transformIntoDollarCloseBrace(Tokens $tokens, Token $token, $index)
    {
        if ($token->isGivenKind(T_DOLLAR_OPEN_CURLY_BRACES)) {
<<<<<<< HEAD
            $nextIndex = $tokens->getNextTokenOfKind($index, ['}']);
            $tokens[$nextIndex]->override([CT::T_DOLLAR_CLOSE_CURLY_BRACES, '}']);
=======
            $nextIndex = $tokens->getNextTokenOfKind($index, array('}'));
            $tokens[$nextIndex] = new Token(array(CT::T_DOLLAR_CLOSE_CURLY_BRACES, '}'));
>>>>>>> 5e3be858
        }
    }

    private function transformIntoDynamicPropBraces(Tokens $tokens, Token $token, $index)
    {
        if (!$token->isGivenKind(T_OBJECT_OPERATOR)) {
            return;
        }

        if (!$tokens[$index + 1]->equals('{')) {
            return;
        }

        $openIndex = $index + 1;
        $closeIndex = $tokens->findBlockEnd(Tokens::BLOCK_TYPE_CURLY_BRACE, $openIndex);

<<<<<<< HEAD
        $tokens[$openIndex]->override([CT::T_DYNAMIC_PROP_BRACE_OPEN, '{']);
        $tokens[$closeIndex]->override([CT::T_DYNAMIC_PROP_BRACE_CLOSE, '}']);
=======
        $tokens[$openIndex] = new Token(array(CT::T_DYNAMIC_PROP_BRACE_OPEN, '{'));
        $tokens[$closeIndex] = new Token(array(CT::T_DYNAMIC_PROP_BRACE_CLOSE, '}'));
>>>>>>> 5e3be858
    }

    private function transformIntoDynamicVarBraces(Tokens $tokens, Token $token, $index)
    {
        if (!$token->equals('$')) {
            return;
        }

        $openIndex = $tokens->getNextMeaningfulToken($index);

        if (null === $openIndex) {
            return;
        }

        $openToken = $tokens[$openIndex];

        if (!$openToken->equals('{')) {
            return;
        }

        $closeIndex = $tokens->findBlockEnd(Tokens::BLOCK_TYPE_CURLY_BRACE, $openIndex);

<<<<<<< HEAD
        $openToken->override([CT::T_DYNAMIC_VAR_BRACE_OPEN, '{']);
        $closeToken->override([CT::T_DYNAMIC_VAR_BRACE_CLOSE, '}']);
=======
        $tokens[$openIndex] = new Token(array(CT::T_DYNAMIC_VAR_BRACE_OPEN, '{'));
        $tokens[$closeIndex] = new Token(array(CT::T_DYNAMIC_VAR_BRACE_CLOSE, '}'));
>>>>>>> 5e3be858
    }

    private function transformIntoCurlyIndexBraces(Tokens $tokens, Token $token, $index)
    {
        if (!$token->equals('{')) {
            return;
        }

        $prevIndex = $tokens->getPrevMeaningfulToken($index);

        if (!$tokens[$prevIndex]->equalsAny([
            [T_STRING],
            [T_VARIABLE],
            [CT::T_ARRAY_INDEX_CURLY_BRACE_CLOSE],
            [CT::T_ARRAY_SQUARE_BRACE_CLOSE],
            ']',
            ')',
        ])) {
            return;
        }

        if (
            $tokens[$prevIndex]->isGivenKind(T_STRING)
            && !$tokens[$tokens->getPrevMeaningfulToken($prevIndex)]->isGivenKind(T_OBJECT_OPERATOR)
        ) {
            return;
        }

        if (
            $tokens[$prevIndex]->equals(')')
            && !$tokens[$tokens->getPrevMeaningfulToken(
                $tokens->findBlockEnd(Tokens::BLOCK_TYPE_PARENTHESIS_BRACE, $prevIndex, false)
            )]->isGivenKind(T_ARRAY)
        ) {
            return;
        }

        $closeIndex = $tokens->findBlockEnd(Tokens::BLOCK_TYPE_CURLY_BRACE, $index);

<<<<<<< HEAD
        $token->override([CT::T_ARRAY_INDEX_CURLY_BRACE_OPEN, '{']);
        $closeToken->override([CT::T_ARRAY_INDEX_CURLY_BRACE_CLOSE, '}']);
=======
        $tokens[$index] = new Token(array(CT::T_ARRAY_INDEX_CURLY_BRACE_OPEN, '{'));
        $tokens[$closeIndex] = new Token(array(CT::T_ARRAY_INDEX_CURLY_BRACE_CLOSE, '}'));
>>>>>>> 5e3be858
    }

    private function transformIntoGroupUseBraces(Tokens $tokens, Token $token, $index)
    {
        if (!$token->equals('{')) {
            return;
        }

        $prevIndex = $tokens->getPrevMeaningfulToken($index);

        if (!$tokens[$prevIndex]->isGivenKind(T_NS_SEPARATOR)) {
            return;
        }

        $closeIndex = $tokens->findBlockEnd(Tokens::BLOCK_TYPE_CURLY_BRACE, $index);

<<<<<<< HEAD
        $token->override([CT::T_GROUP_IMPORT_BRACE_OPEN, '{']);
        $closeToken->override([CT::T_GROUP_IMPORT_BRACE_CLOSE, '}']);
=======
        $tokens[$index] = new Token(array(CT::T_GROUP_IMPORT_BRACE_OPEN, '{'));
        $tokens[$closeIndex] = new Token(array(CT::T_GROUP_IMPORT_BRACE_CLOSE, '}'));
>>>>>>> 5e3be858
    }
}<|MERGE_RESOLUTION|>--- conflicted
+++ resolved
@@ -110,23 +110,14 @@
             }
         }
 
-<<<<<<< HEAD
-        $tokens[$nestIndex]->override([CT::T_CURLY_CLOSE, '}']);
-=======
-        $tokens[$nestIndex] = new Token(array(CT::T_CURLY_CLOSE, '}'));
->>>>>>> 5e3be858
+        $tokens[$nestIndex] = new Token([CT::T_CURLY_CLOSE, '}']);
     }
 
     private function transformIntoDollarCloseBrace(Tokens $tokens, Token $token, $index)
     {
         if ($token->isGivenKind(T_DOLLAR_OPEN_CURLY_BRACES)) {
-<<<<<<< HEAD
             $nextIndex = $tokens->getNextTokenOfKind($index, ['}']);
-            $tokens[$nextIndex]->override([CT::T_DOLLAR_CLOSE_CURLY_BRACES, '}']);
-=======
-            $nextIndex = $tokens->getNextTokenOfKind($index, array('}'));
-            $tokens[$nextIndex] = new Token(array(CT::T_DOLLAR_CLOSE_CURLY_BRACES, '}'));
->>>>>>> 5e3be858
+            $tokens[$nextIndex] = new Token([CT::T_DOLLAR_CLOSE_CURLY_BRACES, '}']);
         }
     }
 
@@ -143,13 +134,8 @@
         $openIndex = $index + 1;
         $closeIndex = $tokens->findBlockEnd(Tokens::BLOCK_TYPE_CURLY_BRACE, $openIndex);
 
-<<<<<<< HEAD
-        $tokens[$openIndex]->override([CT::T_DYNAMIC_PROP_BRACE_OPEN, '{']);
-        $tokens[$closeIndex]->override([CT::T_DYNAMIC_PROP_BRACE_CLOSE, '}']);
-=======
-        $tokens[$openIndex] = new Token(array(CT::T_DYNAMIC_PROP_BRACE_OPEN, '{'));
-        $tokens[$closeIndex] = new Token(array(CT::T_DYNAMIC_PROP_BRACE_CLOSE, '}'));
->>>>>>> 5e3be858
+        $tokens[$openIndex] = new Token([CT::T_DYNAMIC_PROP_BRACE_OPEN, '{']);
+        $tokens[$closeIndex] = new Token([CT::T_DYNAMIC_PROP_BRACE_CLOSE, '}']);
     }
 
     private function transformIntoDynamicVarBraces(Tokens $tokens, Token $token, $index)
@@ -172,13 +158,8 @@
 
         $closeIndex = $tokens->findBlockEnd(Tokens::BLOCK_TYPE_CURLY_BRACE, $openIndex);
 
-<<<<<<< HEAD
-        $openToken->override([CT::T_DYNAMIC_VAR_BRACE_OPEN, '{']);
-        $closeToken->override([CT::T_DYNAMIC_VAR_BRACE_CLOSE, '}']);
-=======
-        $tokens[$openIndex] = new Token(array(CT::T_DYNAMIC_VAR_BRACE_OPEN, '{'));
-        $tokens[$closeIndex] = new Token(array(CT::T_DYNAMIC_VAR_BRACE_CLOSE, '}'));
->>>>>>> 5e3be858
+        $tokens[$openIndex] = new Token([CT::T_DYNAMIC_VAR_BRACE_OPEN, '{']);
+        $tokens[$closeIndex] = new Token([CT::T_DYNAMIC_VAR_BRACE_CLOSE, '}']);
     }
 
     private function transformIntoCurlyIndexBraces(Tokens $tokens, Token $token, $index)
@@ -218,13 +199,8 @@
 
         $closeIndex = $tokens->findBlockEnd(Tokens::BLOCK_TYPE_CURLY_BRACE, $index);
 
-<<<<<<< HEAD
-        $token->override([CT::T_ARRAY_INDEX_CURLY_BRACE_OPEN, '{']);
-        $closeToken->override([CT::T_ARRAY_INDEX_CURLY_BRACE_CLOSE, '}']);
-=======
-        $tokens[$index] = new Token(array(CT::T_ARRAY_INDEX_CURLY_BRACE_OPEN, '{'));
-        $tokens[$closeIndex] = new Token(array(CT::T_ARRAY_INDEX_CURLY_BRACE_CLOSE, '}'));
->>>>>>> 5e3be858
+        $tokens[$index] = new Token([CT::T_ARRAY_INDEX_CURLY_BRACE_OPEN, '{']);
+        $tokens[$closeIndex] = new Token([CT::T_ARRAY_INDEX_CURLY_BRACE_CLOSE, '}']);
     }
 
     private function transformIntoGroupUseBraces(Tokens $tokens, Token $token, $index)
@@ -241,12 +217,7 @@
 
         $closeIndex = $tokens->findBlockEnd(Tokens::BLOCK_TYPE_CURLY_BRACE, $index);
 
-<<<<<<< HEAD
-        $token->override([CT::T_GROUP_IMPORT_BRACE_OPEN, '{']);
-        $closeToken->override([CT::T_GROUP_IMPORT_BRACE_CLOSE, '}']);
-=======
-        $tokens[$index] = new Token(array(CT::T_GROUP_IMPORT_BRACE_OPEN, '{'));
-        $tokens[$closeIndex] = new Token(array(CT::T_GROUP_IMPORT_BRACE_CLOSE, '}'));
->>>>>>> 5e3be858
+        $tokens[$index] = new Token([CT::T_GROUP_IMPORT_BRACE_OPEN, '{']);
+        $tokens[$closeIndex] = new Token([CT::T_GROUP_IMPORT_BRACE_CLOSE, '}']);
     }
 }