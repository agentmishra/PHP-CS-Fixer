--- conflicted
+++ resolved
@@ -79,13 +79,8 @@
     {
         $endIndex = $tokens->findBlockEnd(Tokens::BLOCK_TYPE_INDEX_SQUARE_BRACE, $index);
 
-<<<<<<< HEAD
-        $tokens[$index]->override([CT::T_ARRAY_SQUARE_BRACE_OPEN, '[']);
-        $tokens[$endIndex]->override([CT::T_ARRAY_SQUARE_BRACE_CLOSE, ']']);
-=======
-        $tokens[$index] = new Token(array(CT::T_ARRAY_SQUARE_BRACE_OPEN, '['));
-        $tokens[$endIndex] = new Token(array(CT::T_ARRAY_SQUARE_BRACE_CLOSE, ']'));
->>>>>>> 5e3be858
+        $tokens[$index] = new Token([CT::T_ARRAY_SQUARE_BRACE_OPEN, '[']);
+        $tokens[$endIndex] = new Token([CT::T_ARRAY_SQUARE_BRACE_CLOSE, ']']);
     }
 
     /**
@@ -96,13 +91,8 @@
     {
         $endIndex = $tokens->findBlockEnd(Tokens::BLOCK_TYPE_INDEX_SQUARE_BRACE, $index);
 
-<<<<<<< HEAD
-        $tokens[$index]->override([CT::T_DESTRUCTURING_SQUARE_BRACE_OPEN, '[']);
-        $tokens[$endIndex]->override([CT::T_DESTRUCTURING_SQUARE_BRACE_CLOSE, ']']);
-=======
-        $tokens[$index] = new Token(array(CT::T_DESTRUCTURING_SQUARE_BRACE_OPEN, '['));
-        $tokens[$endIndex] = new Token(array(CT::T_DESTRUCTURING_SQUARE_BRACE_CLOSE, ']'));
->>>>>>> 5e3be858
+        $tokens[$index] = new Token([CT::T_DESTRUCTURING_SQUARE_BRACE_OPEN, '[']);
+        $tokens[$endIndex] = new Token([CT::T_DESTRUCTURING_SQUARE_BRACE_CLOSE, ']']);
     }
 
     /**
