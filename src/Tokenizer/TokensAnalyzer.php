--- conflicted
+++ resolved
@@ -45,7 +45,7 @@
     public function getClassyElements()
     {
         $this->tokens->rewind();
-        $elements = array();
+        $elements = [];
 
         for ($index = 1, $count = count($this->tokens) - 2; $index < $count; ++$index) {
             if ($this->tokens[$index]->isClassy()) {
@@ -539,12 +539,7 @@
      */
     private function findClassyElements($index)
     {
-<<<<<<< HEAD
         $elements = [];
-        $inClass = false;
-=======
-        $elements = array();
->>>>>>> 4142fe06
         $curlyBracesLevel = 0;
         $bracesLevel = 0;
         ++$index; // skip the classy index itself
@@ -608,6 +603,6 @@
             }
         }
 
-        return array($index, $elements);
+        return [$index, $elements];
     }
 }