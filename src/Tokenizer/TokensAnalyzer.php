--- conflicted
+++ resolved
@@ -555,12 +555,8 @@
                 T_SR => true,                   // >>
                 T_SR_EQUAL => true,             // >>=
                 T_XOR_EQUAL => true,            // ^=
-<<<<<<< HEAD
-                CT::T_TYPE_ALTERNATION => true, // |
                 T_SPACESHIP => true,            // <=>
                 T_COALESCE => true,             // ??
-=======
->>>>>>> 4848de94
             ];
 
             // @TODO: drop condition when PHP 7.4+ is required
