<?php

/*
 * This file is part of PHP CS Fixer.
 *
 * (c) Fabien Potencier <fabien@symfony.com>
 *     Dariusz Rumiński <dariusz.ruminski@gmail.com>
 *
 * This source file is subject to the MIT license that is bundled
 * with this source code in the file LICENSE.
 */

namespace PhpCsFixer\Tokenizer;

/**
 * Analyzer of Tokens collection.
 *
 * Its role is to provide the ability to analyze collection.
 *
 * @author Dariusz Rumiński <dariusz.ruminski@gmail.com>
 * @author Gregor Harlan <gharlan@web.de>
 *
 * @internal
 */
final class TokensAnalyzer
{
    /**
     * Tokens collection instance.
     *
     * @var Tokens
     */
    private $tokens;

    public function __construct(Tokens $tokens)
    {
        $this->tokens = $tokens;
    }

    /**
     * Get indexes of methods and properties in classy code (classes, interfaces and traits).
     *
     * @return array[]
     */
    public function getClassyElements()
    {
        $tokens = $this->tokens;

        $tokens->rewind();

        $elements = [];
        $inClass = false;
        $curlyBracesLevel = 0;
        $bracesLevel = 0;

        foreach ($tokens as $index => $token) {
            if ($token->isGivenKind(T_ENCAPSED_AND_WHITESPACE)) {
                continue;
            }

            if (!$inClass) {
                $inClass = $token->isClassy();

                continue;
            }

            if ($token->equals('(')) {
                ++$bracesLevel;

                continue;
            }

            if ($token->equals(')')) {
                --$bracesLevel;

                continue;
            }

            if ($token->equals('{')) {
                ++$curlyBracesLevel;

                continue;
            }

            if ($token->equals('}')) {
                --$curlyBracesLevel;

                if (0 === $curlyBracesLevel) {
                    $inClass = false;
                }

                continue;
            }

            if (1 !== $curlyBracesLevel || !$token->isArray()) {
                continue;
            }

            if (0 === $bracesLevel && $token->isGivenKind(T_VARIABLE)) {
<<<<<<< HEAD
                $elements[$index] = ['token' => $token, 'type' => 'property'];
=======
                $elements[$index] = array('token' => $token, 'type' => 'property');

>>>>>>> f4f2e8ab
                continue;
            }

            if ($token->isGivenKind(T_FUNCTION)) {
                $elements[$index] = ['token' => $token, 'type' => 'method'];
            } elseif ($token->isGivenKind(T_CONST)) {
                $elements[$index] = ['token' => $token, 'type' => 'const'];
            }
        }

        return $elements;
    }

    /**
     * Get indexes of namespace uses.
     *
     * @param bool $perNamespace Return namespace uses per namespace
     *
     * @return array|array[]
     */
    public function getImportUseIndexes($perNamespace = false)
    {
        $tokens = $this->tokens;

        $tokens->rewind();

        $uses = [];
        $namespaceIndex = 0;

        for ($index = 0, $limit = $tokens->count(); $index < $limit; ++$index) {
            $token = $tokens[$index];

            if ($token->isGivenKind(T_NAMESPACE)) {
                $nextTokenIndex = $tokens->getNextTokenOfKind($index, [';', '{']);
                $nextToken = $tokens[$nextTokenIndex];

                if ($nextToken->equals('{')) {
                    $index = $nextTokenIndex;
                }

                if ($perNamespace) {
                    ++$namespaceIndex;
                }

                continue;
            }

            if ($token->isGivenKind(T_USE)) {
                $uses[$namespaceIndex][] = $index;
            }
        }

        if (!$perNamespace && isset($uses[$namespaceIndex])) {
            return $uses[$namespaceIndex];
        }

        return $uses;
    }

    /**
     * Check if there is an array at given index.
     *
     * @param int $index
     *
     * @return bool
     */
    public function isArray($index)
    {
        return $this->tokens[$index]->isGivenKind([T_ARRAY, CT::T_ARRAY_SQUARE_BRACE_OPEN]);
    }

    /**
     * Check if the array at index is multiline.
     *
     * This only checks the root-level of the array.
     *
     * @param int $index
     *
     * @return bool
     */
    public function isArrayMultiLine($index)
    {
        if (!$this->isArray($index)) {
            throw new \InvalidArgumentException(sprintf('Not an array at given index %d.', $index));
        }

        $tokens = $this->tokens;

        // Skip only when its an array, for short arrays we need the brace for correct
        // level counting
        if ($tokens[$index]->isGivenKind(T_ARRAY)) {
            $index = $tokens->getNextMeaningfulToken($index);
        }

        $endIndex = $tokens[$index]->equals('(')
            ? $tokens->findBlockEnd(Tokens::BLOCK_TYPE_PARENTHESIS_BRACE, $index)
            : $tokens->findBlockEnd(Tokens::BLOCK_TYPE_ARRAY_SQUARE_BRACE, $index)
        ;

        for (++$index; $index < $endIndex; ++$index) {
            $token = $tokens[$index];
            $blockType = Tokens::detectBlockType($token);

            if ($blockType && $blockType['isStart']) {
                $index = $tokens->findBlockEnd($blockType['type'], $index);

                continue;
            }

            if (
                $token->isWhitespace() &&
                !$tokens[$index - 1]->isGivenKind(T_END_HEREDOC) &&
                false !== strpos($token->getContent(), "\n")
            ) {
                return true;
            }
        }

        return false;
    }

    /**
     * Returns the attributes of the method under the given index.
     *
     * The array has the following items:
     * 'visibility' int|null  T_PRIVATE, T_PROTECTED or T_PUBLIC
     * 'static'     bool
     * 'abstract'   bool
     * 'final'      bool
     *
     * @param int $index Token index of the method (T_FUNCTION)
     *
     * @return array
     */
    public function getMethodAttributes($index)
    {
        $tokens = $this->tokens;
        $token = $tokens[$index];

        if (!$token->isGivenKind(T_FUNCTION)) {
            throw new \LogicException(sprintf('No T_FUNCTION at given index %d, got %s.', $index, $token->getName()));
        }

        $attributes = [
            'visibility' => null,
            'static' => false,
            'abstract' => false,
            'final' => false,
        ];

        for ($i = $index; $i >= 0; --$i) {
            $tokenIndex = $tokens->getPrevMeaningfulToken($i);

            $i = $tokenIndex;
            $token = $tokens[$tokenIndex];

            if ($token->isGivenKind([T_STATIC])) {
                $attributes['static'] = true;

                continue;
            }

            if ($token->isGivenKind([T_FINAL])) {
                $attributes['final'] = true;

                continue;
            }

            if ($token->isGivenKind([T_ABSTRACT])) {
                $attributes['abstract'] = true;

                continue;
            }

            // visibility

            if ($token->isGivenKind([T_PRIVATE])) {
                $attributes['visibility'] = T_PRIVATE;

                continue;
            }

            if ($token->isGivenKind([T_PROTECTED])) {
                $attributes['visibility'] = T_PROTECTED;

                continue;
            }

            if ($token->isGivenKind([T_PUBLIC])) {
                $attributes['visibility'] = T_PUBLIC;

                continue;
            }

            // found a meaningful token that is not part of
            // the function signature; stop looking
            break;
        }

        return $attributes;
    }

    /**
     * Check if there is an anonymous class under given index.
     *
     * @param int $index
     *
     * @return bool
     */
    public function isAnonymousClass($index)
    {
        $tokens = $this->tokens;
        $token = $tokens[$index];

        if (!$token->isClassy()) {
            throw new \LogicException(sprintf('No classy token at given index %d.', $index));
        }

        if (!$token->isGivenKind(T_CLASS)) {
            return false;
        }

        return $tokens[$tokens->getPrevMeaningfulToken($index)]->isGivenKind(T_NEW);
    }

    /**
     * Check if the function under given index is a lambda.
     *
     * @param int $index
     *
     * @return bool
     */
    public function isLambda($index)
    {
        $tokens = $this->tokens;
        $token = $tokens[$index];

        if (!$token->isGivenKind(T_FUNCTION)) {
            throw new \LogicException(sprintf('No T_FUNCTION at given index %d, got %s.', $index, $token->getName()));
        }

        $startParenthesisIndex = $tokens->getNextMeaningfulToken($index);
        $startParenthesisToken = $tokens[$startParenthesisIndex];

        // skip & for `function & () {}` syntax
        if ($startParenthesisToken->isGivenKind(CT::T_RETURN_REF)) {
            $startParenthesisIndex = $tokens->getNextMeaningfulToken($startParenthesisIndex);
            $startParenthesisToken = $tokens[$startParenthesisIndex];
        }

        return $startParenthesisToken->equals('(');
    }

    /**
     * Checks if there is an unary successor operator under given index.
     *
     * @param int $index
     *
     * @return bool
     */
    public function isUnarySuccessorOperator($index)
    {
        static $allowedPrevToken = [
            ']',
            [T_STRING],
            [T_VARIABLE],
            [CT::T_DYNAMIC_PROP_BRACE_CLOSE],
            [CT::T_DYNAMIC_VAR_BRACE_CLOSE],
        ];

        $tokens = $this->tokens;
        $token = $tokens[$index];

        if (!$token->isGivenKind([T_INC, T_DEC])) {
            return false;
        }

        $prevToken = $tokens[$tokens->getPrevMeaningfulToken($index)];

        return $prevToken->equalsAny($allowedPrevToken);
    }

    /**
     * Checks if there is an unary predecessor operator under given index.
     *
     * @param int $index
     *
     * @return bool
     */
    public function isUnaryPredecessorOperator($index)
    {
        static $potentialSuccessorOperator = [T_INC, T_DEC];

        static $potentialBinaryOperator = ['+', '-', '&', [CT::T_RETURN_REF]];

        static $otherOperators;
        if (null === $otherOperators) {
            $otherOperators = ['!', '~', '@', [T_ELLIPSIS]];
        }

        static $disallowedPrevTokens;
        if (null === $disallowedPrevTokens) {
            $disallowedPrevTokens = [
                ']',
                '}',
                ')',
                '"',
                '`',
                [CT::T_ARRAY_SQUARE_BRACE_CLOSE],
                [CT::T_DYNAMIC_PROP_BRACE_CLOSE],
                [CT::T_DYNAMIC_VAR_BRACE_CLOSE],
                [T_CLASS_C],
                [T_CONSTANT_ENCAPSED_STRING],
                [T_DEC],
                [T_DIR],
                [T_DNUMBER],
                [T_FILE],
                [T_FUNC_C],
                [T_INC],
                [T_LINE],
                [T_LNUMBER],
                [T_METHOD_C],
                [T_NS_C],
                [T_STRING],
                [T_TRAIT_C],
                [T_VARIABLE],
            ];
        }

        $tokens = $this->tokens;
        $token = $tokens[$index];

        if ($token->isGivenKind($potentialSuccessorOperator)) {
            return !$this->isUnarySuccessorOperator($index);
        }

        if ($token->equalsAny($otherOperators)) {
            return true;
        }

        if (!$token->equalsAny($potentialBinaryOperator)) {
            return false;
        }

        $prevToken = $tokens[$tokens->getPrevMeaningfulToken($index)];

        if (!$prevToken->equalsAny($disallowedPrevTokens)) {
            return true;
        }

        if (!$token->equals('&') || !$prevToken->isGivenKind(T_STRING)) {
            return false;
        }

        static $searchTokens = [
            ';',
            '{',
            '}',
            [T_FUNCTION],
            [T_OPEN_TAG],
            [T_OPEN_TAG_WITH_ECHO],
        ];
        $prevToken = $tokens[$tokens->getPrevTokenOfKind($index, $searchTokens)];

        return $prevToken->isGivenKind(T_FUNCTION);
    }

    /**
     * Checks if there is a binary operator under given index.
     *
     * @param int $index
     *
     * @return bool
     */
    public function isBinaryOperator($index)
    {
        static $nonArrayOperators = [
            '=' => true,
            '*' => true,
            '/' => true,
            '%' => true,
            '<' => true,
            '>' => true,
            '|' => true,
            '^' => true,
        ];

        static $potentialUnaryNonArrayOperators = [
            '+' => true,
            '-' => true,
            '&' => true,
        ];

        static $arrayOperators;
        if (null === $arrayOperators) {
            $arrayOperators = [
                T_AND_EQUAL => true,            // &=
                T_BOOLEAN_AND => true,          // &&
                T_BOOLEAN_OR => true,           // ||
                T_CONCAT_EQUAL => true,         // .=
                T_DIV_EQUAL => true,            // /=
                T_DOUBLE_ARROW => true,         // =>
                T_IS_EQUAL => true,             // ==
                T_IS_GREATER_OR_EQUAL => true,  // >=
                T_IS_IDENTICAL => true,         // ===
                T_IS_NOT_EQUAL => true,         // !=, <>
                T_IS_NOT_IDENTICAL => true,     // !==
                T_IS_SMALLER_OR_EQUAL => true,  // <=
                T_LOGICAL_AND => true,          // and
                T_LOGICAL_OR => true,           // or
                T_LOGICAL_XOR => true,          // xor
                T_MINUS_EQUAL => true,          // -=
                T_MOD_EQUAL => true,            // %=
                T_MUL_EQUAL => true,            // *=
                T_OR_EQUAL => true,             // |=
                T_PLUS_EQUAL => true,           // +=
                T_POW => true,                  // **
                T_POW_EQUAL => true,            // **=
                T_SL => true,                   // <<
                T_SL_EQUAL => true,             // <<=
                T_SR => true,                   // >>
                T_SR_EQUAL => true,             // >>=
                T_XOR_EQUAL => true,            // ^=
            ];

            if (defined('T_SPACESHIP')) {
                $arrayOperators[T_SPACESHIP] = true; // <=>
            }

            if (defined('T_COALESCE')) {
                $arrayOperators[T_COALESCE] = true;  // ??
            }
        }

        $tokens = $this->tokens;
        $token = $tokens[$index];

        if ($token->isArray()) {
            return isset($arrayOperators[$token->getId()]);
        }

        if (isset($nonArrayOperators[$token->getContent()])) {
            return true;
        }

        if (isset($potentialUnaryNonArrayOperators[$token->getContent()])) {
            return !$this->isUnaryPredecessorOperator($index);
        }

        return false;
    }

    /**
     * Check if `T_WHILE` token at given index is `do { ... } while ();` syntax
     * and not `while () { ...}`.
     *
     * @param int $index
     *
     * @return bool
     */
    public function isWhilePartOfDoWhile($index)
    {
        $tokens = $this->tokens;
        $token = $tokens[$index];

        if (!$token->isGivenKind(T_WHILE)) {
            throw new \LogicException(sprintf('No T_WHILE at given index %d, got %s.', $index, $token->getName()));
        }

        $endIndex = $tokens->getPrevMeaningfulToken($index);
        if (!$tokens[$endIndex]->equals('}')) {
            return false;
        }

        $startIndex = $tokens->findBlockEnd(Tokens::BLOCK_TYPE_CURLY_BRACE, $endIndex, false);
        $beforeStartIndex = $tokens->getPrevMeaningfulToken($startIndex);

        return $tokens[$beforeStartIndex]->isGivenKind(T_DO);
    }
}<|MERGE_RESOLUTION|>--- conflicted
+++ resolved
@@ -96,12 +96,8 @@
             }
 
             if (0 === $bracesLevel && $token->isGivenKind(T_VARIABLE)) {
-<<<<<<< HEAD
                 $elements[$index] = ['token' => $token, 'type' => 'property'];
-=======
-                $elements[$index] = array('token' => $token, 'type' => 'property');
-
->>>>>>> f4f2e8ab
+
                 continue;
             }
 
