--- conflicted
+++ resolved
@@ -32,29 +32,16 @@
     private $fileRemoval;
 
     /**
+     * @var ProcessLinterProcessBuilder
+     */
+    private $processBuilder;
+
+    /**
      * Temporary file for code linting.
      *
      * @var null|string
      */
     private $temporaryFile;
-
-    /**
-<<<<<<< HEAD
-     * Path of PHP executable.
-     *
-     * @var string
-     */
-    private $executable;
-
-    /**
-     * @var FileRemoval
-     */
-    private $fileRemoval;
-=======
-     * @var ProcessLinterProcessBuilder
-     */
-    private $processBuilder;
->>>>>>> 5cf5bfbe
 
     /**
      * @param null|string $executable PHP executable, null for autodetection
@@ -158,17 +145,4 @@
 
         return $this->createProcessForFile($this->temporaryFile);
     }
-<<<<<<< HEAD
-
-    /**
-     * @param string $path
-     *
-     * @return Process
-     */
-    private function prepareProcess($path)
-    {
-        return ProcessBuilder::create(['-l', $path])->setPrefix($this->executable)->getProcess();
-    }
-=======
->>>>>>> 5cf5bfbe
 }