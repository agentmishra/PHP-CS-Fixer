=====
Usage
=====

The ``fix`` command
-------------------

The ``fix`` command tries to fix as much coding standards
problems as possible on a given file or files in a given directory and its subdirectories:

.. code-block:: console

    $ php php-cs-fixer.phar fix /path/to/dir
    $ php php-cs-fixer.phar fix /path/to/file

By default ``--path-mode`` is set to ``override``, which means, that if you specify the path to a file or a directory via
command arguments, then the paths provided to a ``Finder`` in config file will be ignored. You can also use ``--path-mode=intersection``,
which will use the intersection of the paths from the config file and from the argument:

.. code-block:: console

    $ php php-cs-fixer.phar fix --path-mode=intersection /path/to/dir

The ``--format`` option for the output format. Supported formats are ``txt`` (default one), ``json``, ``xml``, ``checkstyle``, ``junit`` and ``gitlab``.

NOTE: the output for the following formats are generated in accordance with schemas

* ``checkstyle`` follows the common `"checkstyle" XML schema </doc/schemas/fix/checkstyle.xsd>`_
* ``json`` follows the `own JSON schema </doc/schemas/fix/schema.json>`_
* ``junit`` follows the `JUnit XML schema from Jenkins </doc/schemas/fix/junit-10.xsd>`_
* ``xml`` follows the `own XML schema </doc/schemas/fix/xml.xsd>`_

The ``--quiet`` Do not output any message.

The ``--verbose`` option will show the applied rules. When using the ``txt`` format it will also display progress notifications.

NOTE: if there is an error like "errors reported during linting after fixing", you can use this to be even more verbose for debugging purpose

* ``-v``: verbose
* ``-vv``: very verbose
* ``-vvv``: debug

The ``--rules`` option limits the rules to apply to the
project:

.. code-block:: console

    $ php php-cs-fixer.phar fix /path/to/project --rules=@PSR2

By default the ``PSR1`` and ``PSR2`` rules are used. If the ``--rules`` option is used rules from config files are ignored.

The ``--rules`` option lets you choose the exact rules to apply (the rule names must be separated by a comma):

.. code-block:: console

    $ php php-cs-fixer.phar fix /path/to/dir --rules=line_ending,full_opening_tag,indentation_type

You can also exclude the rules you don't want by placing a dash in front of the rule name, if this is more convenient,
using ``-name_of_fixer``:

.. code-block:: console

    $ php php-cs-fixer.phar fix /path/to/dir --rules=-full_opening_tag,-indentation_type

When using combinations of exact and exclude rules, applying exact rules along with above excluded results:

.. code-block:: console

    $ php php-cs-fixer.phar fix /path/to/project --rules=@Symfony,-@PSR1,-blank_line_before_statement,strict_comparison

Complete configuration for rules can be supplied using a ``json`` formatted string.

.. code-block:: console

    $ php php-cs-fixer.phar fix /path/to/project --rules='{"concat_space": {"spacing": "none"}}'

The ``--dry-run`` flag will run the fixer without making changes to your files.

<<<<<<< HEAD
The ``--diff`` flag can be used to let the fixer output all the changes it makes in `udiff` format`.
=======
The ``--diff`` flag can be used to let the fixer output all the changes it makes.

The ``--diff-format`` option allows to specify in which format the fixer should output the changes it makes:

* ``udiff``: unified diff format;
* ``sbd``: Sebastianbergmann/diff format (default when using ``--diff`` without specifying ``diff-format``).
>>>>>>> a7795b56

The ``--allow-risky`` option (pass ``yes`` or ``no``) allows you to set whether risky rules may run. Default value is taken from config file.
A rule is considered risky if it could change code behaviour. By default no risky rules are run.

The ``--stop-on-violation`` flag stops the execution upon first file that needs to be fixed.

The ``--show-progress`` option allows you to choose the way process progress is rendered:

* ``none``: disables progress output;
* ``dots``: same as ``estimating`` but using all terminal columns instead of default 80.

If the option is not provided, it defaults to ``dots`` unless a config file that disables output is used, in which case it defaults to ``none``. This option has no effect if the verbosity of the command is less than ``verbose``.

.. code-block:: console

    $ php php-cs-fixer.phar fix --verbose --show-progress=estimating

The command can also read from standard input, in which case it won't
automatically fix anything:

.. code-block:: console

    $ cat foo.php | php php-cs-fixer.phar fix --diff -

Finally, if you don't need BC kept on CLI level, you might use `PHP_CS_FIXER_FUTURE_MODE` to start using options that
would be default in next MAJOR release and to forbid using deprecated configuration:

.. code-block:: console

    $ PHP_CS_FIXER_FUTURE_MODE=1 php php-cs-fixer.phar fix -v --diff

The ``--dry-run`` option displays the files that need to be
fixed but without actually modifying them:

.. code-block:: console

    $ php php-cs-fixer.phar fix /path/to/code --dry-run

By using ``--using-cache`` option with ``yes`` or ``no`` you can set if the caching
mechanism should be used.

The ``list-files`` command
--------------------------

The ``list-files`` command will list all files which need fixing.

.. code-block:: console

    $ php php-cs-fixer.phar list-files

The ``--config`` option can be used, like in the ``fix`` command, to tell from which path a config file should be loaded.

.. code-block:: console

    $ php php-cs-fixer.phar list-files --config=.php-cs-fixer.dist.php

The output is build in a form that its easy to use in combination with ``xargs`` command in a linux pipe.
This can be useful e.g. in situations where the caching mechanism might not be available (CI, Docker) and distribute
fixing across several processes might speedup the process.

Note: You need to pass the config to the ``fix`` command, in order to make it work with several files being passed by ``list-files``.

.. code-block:: console

    $ php php-cs-fixer.phar list-files --config=.php-cs-fixer.dist.php | xargs -n 10 -P 8 php php-cs-fixer.phar fix --config=.php-cs-fixer.dist.php --path-mode intersection -v

* ``-n`` defines how many files a single subprocess process
* ``-P`` defines how many subprocesses the shell is allowed to spawn for parallel processing (usually similar to the number of CPUs your system has)


Rule descriptions
-----------------

Use the following command to quickly understand what a rule will do to your code:

.. code-block:: console

    $ php php-cs-fixer.phar describe align_multiline_comment

To visualize all the rules that belong to a ruleset:

.. code-block:: console

    $ php php-cs-fixer.phar describe @PSR2

Caching
-------

The caching mechanism is enabled by default. This will speed up further runs by
fixing only files that were modified since the last run. The tool will fix all
files if the tool version has changed or the list of rules has changed.
Cache is supported only for tool downloaded as phar file or installed via
composer.

Cache can be disabled via ``--using-cache`` option or config file:

.. code-block:: php

    <?php

    $config = new PhpCsFixer\Config();
    return $config->setUsingCache(false);

Cache file can be specified via ``--cache-file`` option or config file:

.. code-block:: php

    <?php

    $config = new PhpCsFixer\Config();
    return $config->setCacheFile(__DIR__.'/.php-cs-fixer.cache');

Using PHP CS Fixer on CI
------------------------

Require ``friendsofphp/php-cs-fixer`` as a ``dev`` dependency:

.. code-block:: console

    $ ./composer.phar require --dev friendsofphp/php-cs-fixer

Then, add the following command to your CI:

.. code-block:: console

    $ IFS='
    $ '
    $ CHANGED_FILES=$(git diff --name-only --diff-filter=ACMRTUXB "${COMMIT_RANGE}")
    $ if ! echo "${CHANGED_FILES}" | grep -qE "^(\\.php-cs-fixer(\\.dist)?\\.php|composer\\.lock)$"; then EXTRA_ARGS=$(printf -- '--path-mode=intersection\n--\n%s' "${CHANGED_FILES}"); else EXTRA_ARGS=''; fi
    $ vendor/bin/php-cs-fixer fix --config=.php-cs-fixer.dist.php -v --dry-run --stop-on-violation --using-cache=no ${EXTRA_ARGS}

Where ``$COMMIT_RANGE`` is your range of commits, e.g. ``$TRAVIS_COMMIT_RANGE`` or ``HEAD~..HEAD``.

Environment options
-------------------

The ``PHP_CS_FIXER_IGNORE_ENV`` environment variable can be used to ignore any environment requirements.
This includes requirements like missing PHP extensions, unsupported PHP versions or by using HHVM.

NOTE: Execution may be unstable when used.

.. code-block:: console

    $ PHP_CS_FIXER_IGNORE_ENV=1 php php-cs-fixer.phar fix /path/to/dir

Exit code
---------

Exit code of the ``fix`` command is built using following bit flags:

*  0 - OK.
*  1 - General error (or PHP minimal requirement not matched).
*  4 - Some files have invalid syntax (only in dry-run mode).
*  8 - Some files need fixing (only in dry-run mode).
* 16 - Configuration error of the application.
* 32 - Configuration error of a Fixer.
* 64 - Exception raised within the application.<|MERGE_RESOLUTION|>--- conflicted
+++ resolved
@@ -76,16 +76,7 @@
 
 The ``--dry-run`` flag will run the fixer without making changes to your files.
 
-<<<<<<< HEAD
-The ``--diff`` flag can be used to let the fixer output all the changes it makes in `udiff` format`.
-=======
-The ``--diff`` flag can be used to let the fixer output all the changes it makes.
-
-The ``--diff-format`` option allows to specify in which format the fixer should output the changes it makes:
-
-* ``udiff``: unified diff format;
-* ``sbd``: Sebastianbergmann/diff format (default when using ``--diff`` without specifying ``diff-format``).
->>>>>>> a7795b56
+The ``--diff`` flag can be used to let the fixer output all the changes it makes in ``udiff`` format.
 
 The ``--allow-risky`` option (pass ``yes`` or ``no``) allows you to set whether risky rules may run. Default value is taken from config file.
 A rule is considered risky if it could change code behaviour. By default no risky rules are run.
