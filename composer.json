{
    "name": "friendsofphp/php-cs-fixer",
    "type": "application",
    "description": "A tool to automatically fix PHP code style",
    "license": "MIT",
    "authors": [
        {
            "name": "Fabien Potencier",
            "email": "fabien@symfony.com"
        },
        {
            "name": "Dariusz Rumiński",
            "email": "dariusz.ruminski@gmail.com"
        }
    ],
    "require": {
        "php": "^5.6 || >=7.0 <7.2",
        "ext-json": "*",
        "ext-tokenizer": "*",
        "doctrine/annotations": "^1.2",
        "gecko-packages/gecko-php-unit": "^2.0",
        "sebastian/diff": "^1.4",
        "symfony/console": "^3.0",
        "symfony/event-dispatcher": "^3.0",
        "symfony/filesystem": "^3.0",
        "symfony/finder": "^3.0",
        "symfony/options-resolver": "^3.0",
        "symfony/polyfill-php70": "^1.0",
<<<<<<< HEAD
        "symfony/polyfill-xml": "^1.3",
        "symfony/process": "^3.0",
        "symfony/stopwatch": "^3.0"
=======
        "symfony/polyfill-php72": "^1.4",
        "symfony/process": "^2.3 || ^3.0",
        "symfony/stopwatch": "^2.5 || ^3.0"
>>>>>>> 9ba5123a
    },
    "require-dev": {
        "johnkary/phpunit-speedtrap": "^1.1",
        "justinrainbow/json-schema": "^5.0",
        "mi-schi/phpmd-extension": "^4.2",
        "phpmd/phpmd": "^2.4.3",
        "phpunit/phpunit": "^4.8.35 || ^5.4.3",
        "satooshi/php-coveralls": "^1.0",
        "symfony/phpunit-bridge": "^3.2.2"
    },
    "suggest": {
        "ext-mbstring": "For handling non-UTF8 characters in cache signature.",
        "symfony/polyfill-mbstring": "When enabling `ext-mbstring` is not possible."
    },
    "conflict": {
        "hhvm": "<3.18"
    },
    "config": {
        "sort-packages": true
    },
    "autoload": {
        "psr-4": { "PhpCsFixer\\": "src/" }
    },
    "autoload-dev": {
        "psr-4": { "PhpCsFixer\\Tests\\": "tests/" }
    },
    "bin": ["php-cs-fixer"],
    "extra": {
        "branch-alias": {
            "dev-master": "2.3-dev"
        }
    }
}<|MERGE_RESOLUTION|>--- conflicted
+++ resolved
@@ -26,15 +26,9 @@
         "symfony/finder": "^3.0",
         "symfony/options-resolver": "^3.0",
         "symfony/polyfill-php70": "^1.0",
-<<<<<<< HEAD
-        "symfony/polyfill-xml": "^1.3",
+        "symfony/polyfill-php72": "^1.4",
         "symfony/process": "^3.0",
         "symfony/stopwatch": "^3.0"
-=======
-        "symfony/polyfill-php72": "^1.4",
-        "symfony/process": "^2.3 || ^3.0",
-        "symfony/stopwatch": "^2.5 || ^3.0"
->>>>>>> 9ba5123a
     },
     "require-dev": {
         "johnkary/phpunit-speedtrap": "^1.1",
