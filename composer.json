{
    "name": "friendsofphp/php-cs-fixer",
    "type": "application",
    "description": "A tool to automatically fix PHP code style",
    "license": "MIT",
    "authors": [
        {
            "name": "Fabien Potencier",
            "email": "fabien@symfony.com"
        },
        {
            "name": "Dariusz Rumiński",
            "email": "dariusz.ruminski@gmail.com"
        }
    ],
    "require": {
        "php": "^7.1.3 || ^8.0",
        "ext-json": "*",
        "ext-tokenizer": "*",
<<<<<<< HEAD
        "composer/semver": "^3.2",
        "composer/xdebug-handler": "^1.4",
        "doctrine/annotations": "^1.12",
        "php-cs-fixer/diff": "^2.0",
        "symfony/console": "^4.4.20 || ^5.1.3",
        "symfony/event-dispatcher": "^4.4.20 || ^5.0",
        "symfony/filesystem": "^4.4.20 || ^5.0",
        "symfony/finder": "^4.4.20 || ^5.0",
        "symfony/options-resolver": "^4.4.20 || ^5.0",
        "symfony/polyfill-php72": "^1.22",
        "symfony/process": "^4.4.20 || ^5.0",
        "symfony/stopwatch": "^4.4.20 || ^5.0"
=======
        "composer/semver": "^1.4 || ^2.0 || ^3.0",
        "composer/xdebug-handler": "^1.2 || ^2.0",
        "doctrine/annotations": "^1.2",
        "php-cs-fixer/diff": "^1.3",
        "symfony/console": "^3.4.43 || ^4.1.6 || ^5.0",
        "symfony/event-dispatcher": "^3.0 || ^4.0 || ^5.0",
        "symfony/filesystem": "^3.0 || ^4.0 || ^5.0",
        "symfony/finder": "^3.0 || ^4.0 || ^5.0",
        "symfony/options-resolver": "^3.0 || ^4.0 || ^5.0",
        "symfony/polyfill-php70": "^1.0",
        "symfony/polyfill-php72": "^1.4",
        "symfony/process": "^3.0 || ^4.0 || ^5.0",
        "symfony/stopwatch": "^3.0 || ^4.0 || ^5.0"
>>>>>>> 81a5c170
    },
    "require-dev": {
        "justinrainbow/json-schema": "^5.2",
        "keradus/cli-executor": "^1.4",
        "mikey179/vfsstream": "^1.6.8",
        "php-coveralls/php-coveralls": "^2.4.3",
        "php-cs-fixer/accessible-object": "^1.1",
        "php-cs-fixer/phpunit-constraint-isidenticalstring": "^1.2",
        "php-cs-fixer/phpunit-constraint-xmlmatchesxsd": "^1.2.1",
        "phpspec/prophecy": "^1.10.3",
        "phpspec/prophecy-phpunit": "^1.1 || ^2.0",
        "phpunit/phpunit": "^7.5.20 || ^8.5.14 || ^9.5",
        "phpunitgoodpractices/polyfill": "^1.5",
        "phpunitgoodpractices/traits": "^1.9.1",
        "symfony/phpunit-bridge": "^5.2.4",
        "symfony/yaml": "^4.4.20 || ^5.0"
    },
    "suggest": {
        "ext-dom": "For handling output formats in XML",
        "ext-mbstring": "For handling non-UTF8 characters.",
        "symfony/polyfill-mbstring": "When enabling `ext-mbstring` is not possible."
    },
    "config": {
        "sort-packages": true
    },
    "autoload": {
        "psr-4": {
            "PhpCsFixer\\": "src/"
        }
    },
    "autoload-dev": {
        "psr-4": {
            "PhpCsFixer\\Tests\\": "tests/"
        }
    },
    "bin": [
        "php-cs-fixer"
    ]
}<|MERGE_RESOLUTION|>--- conflicted
+++ resolved
@@ -17,9 +17,8 @@
         "php": "^7.1.3 || ^8.0",
         "ext-json": "*",
         "ext-tokenizer": "*",
-<<<<<<< HEAD
         "composer/semver": "^3.2",
-        "composer/xdebug-handler": "^1.4",
+        "composer/xdebug-handler": "^2.0",
         "doctrine/annotations": "^1.12",
         "php-cs-fixer/diff": "^2.0",
         "symfony/console": "^4.4.20 || ^5.1.3",
@@ -30,21 +29,6 @@
         "symfony/polyfill-php72": "^1.22",
         "symfony/process": "^4.4.20 || ^5.0",
         "symfony/stopwatch": "^4.4.20 || ^5.0"
-=======
-        "composer/semver": "^1.4 || ^2.0 || ^3.0",
-        "composer/xdebug-handler": "^1.2 || ^2.0",
-        "doctrine/annotations": "^1.2",
-        "php-cs-fixer/diff": "^1.3",
-        "symfony/console": "^3.4.43 || ^4.1.6 || ^5.0",
-        "symfony/event-dispatcher": "^3.0 || ^4.0 || ^5.0",
-        "symfony/filesystem": "^3.0 || ^4.0 || ^5.0",
-        "symfony/finder": "^3.0 || ^4.0 || ^5.0",
-        "symfony/options-resolver": "^3.0 || ^4.0 || ^5.0",
-        "symfony/polyfill-php70": "^1.0",
-        "symfony/polyfill-php72": "^1.4",
-        "symfony/process": "^3.0 || ^4.0 || ^5.0",
-        "symfony/stopwatch": "^3.0 || ^4.0 || ^5.0"
->>>>>>> 81a5c170
     },
     "require-dev": {
         "justinrainbow/json-schema": "^5.2",
