#!/usr/bin/env php
<?php

/*
 * This file is part of PHP CS Fixer.
 *
 * (c) Fabien Potencier <fabien@symfony.com>
 *     Dariusz Rumiński <dariusz.ruminski@gmail.com>
 *
 * This source file is subject to the MIT license that is bundled
 * with this source code in the file LICENSE.
 */

/**
 * @author Fabien Potencier <fabien@symfony.com>
 * @author Dariusz Rumiński <dariusz.ruminski@gmail.com>
 */
<<<<<<< HEAD

error_reporting(-1);
=======
if (getenv('PHP_CS_FIXER_FUTURE_MODE')) {
    error_reporting(-1);
}
>>>>>>> 2308a3c7

if (defined('HHVM_VERSION_ID')) {
    fwrite(STDERR, "HHVM is not supported.\n");

    if (getenv('PHP_CS_FIXER_IGNORE_ENV')) {
        fwrite(STDERR, "Ignoring environment requirements because `PHP_CS_FIXER_IGNORE_ENV` is set. Execution may be unstable.\n");
    } else {
        exit(1);
    }
} elseif (!defined('PHP_VERSION_ID') || \PHP_VERSION_ID < 50600 || \PHP_VERSION_ID >= 70300) {
    fwrite(STDERR, "PHP needs to be a minimum version of PHP 5.6.0 and maximum version of PHP 7.2.*.\n");

    if (getenv('PHP_CS_FIXER_IGNORE_ENV')) {
        fwrite(STDERR, "Ignoring environment requirements because `PHP_CS_FIXER_IGNORE_ENV` is set. Execution may be unstable.\n");
    } else {
        exit(1);
    }
}

set_error_handler(function ($severity, $message, $file, $line) {
    if ($severity & error_reporting()) {
        throw new ErrorException($message, 0, $severity, $file, $line);
    }
});

$require = true;
if (class_exists('Phar')) {
    // Maybe this file is used as phar-stub? Let's try!
    try {
        Phar::mapPhar('php-cs-fixer.phar');
        require_once 'phar://php-cs-fixer.phar/vendor/autoload.php';
        $require = false;
    } catch (PharException $e) {
    }
}
if ($require) {
    // OK, it's not, let give Composer autoloader a try!
    if (file_exists($a = __DIR__.'/../../autoload.php')) {
        require_once $a;
    } else {
        require_once __DIR__.'/vendor/autoload.php';
    }
}
unset($require);

use Composer\XdebugHandler\XdebugHandler;
use PhpCsFixer\Console\Application;

// Restart if xdebug is loaded, unless the environment variable PHP_CS_FIXER_ALLOW_XDEBUG is set.
$xdebug = new XdebugHandler('PHP_CS_FIXER', '--ansi');
$xdebug->check();
unset($xdebug);

$application = new Application();
$application->run();

__HALT_COMPILER();<|MERGE_RESOLUTION|>--- conflicted
+++ resolved
@@ -15,14 +15,7 @@
  * @author Fabien Potencier <fabien@symfony.com>
  * @author Dariusz Rumiński <dariusz.ruminski@gmail.com>
  */
-<<<<<<< HEAD
-
 error_reporting(-1);
-=======
-if (getenv('PHP_CS_FIXER_FUTURE_MODE')) {
-    error_reporting(-1);
-}
->>>>>>> 2308a3c7
 
 if (defined('HHVM_VERSION_ID')) {
     fwrite(STDERR, "HHVM is not supported.\n");
