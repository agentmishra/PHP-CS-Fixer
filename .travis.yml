--- conflicted
+++ resolved
@@ -83,13 +83,8 @@
             <<: *STANDARD_TEST_JOB
             stage: Test
             php: 7.1
-<<<<<<< HEAD
-            name: 7.1 | Symfony 4.1
+            name: 7.1 | Symfony ~4.1.0
             env: SYMFONY_DEPRECATIONS_HELPER=disabled SYMFONY_VERSION="~4.1.0"
-=======
-            name: 7.1 | Symfony ~4.1.0
-            env: SYMFONY_DEPRECATIONS_HELPER=disabled PHP_CS_FIXER_TEST_USE_LEGACY_TOKENIZER=1 SYMFONY_VERSION="~4.1.0"
->>>>>>> c084ea91
 
         -
             <<: *STANDARD_TEST_JOB
