--- conflicted
+++ resolved
@@ -85,11 +85,7 @@
             <<: *STANDARD_TEST_JOB
             stage: Test
             php: 7.1
-<<<<<<< HEAD
-            env: SYMFONY_DEPRECATIONS_HELPER=weak SYMFONY_VERSION="^4.0" MIN_STABILITY=dev
-=======
-            env: SYMFONY_DEPRECATIONS_HELPER=weak PHP_CS_FIXER_TEST_USE_LEGACY_TOKENIZER=1 SYMFONY_VERSION="v4.0"
->>>>>>> 162dac3f
+            env: SYMFONY_DEPRECATIONS_HELPER=weak SYMFONY_VERSION="v4.0"
 
         -
             <<: *STANDARD_TEST_JOB
